--- conflicted
+++ resolved
@@ -182,18 +182,14 @@
 	$(call PrintFailureReports)
 	$(call PrintBuildLogFailures)
 	$(call ReportProfileTimes)
-<<<<<<< HEAD
         ifeq ($(BUILD_ENV), ci)
 	  $(ECHO) ""
 	  $(ECHO) "=== Running 'make doctor' [ci build] ==="
 	  $(MAKE) $(MAKE_ARGS) -j 1 -f make/Main.gmk doctor
         else
-	  $(PRINTF) "HELP: Run 'make doctor' to diagnose build problems.\n\n"
-        endif
-=======
-	$(ECHO) "HELP: Run 'make doctor' to diagnose build problems."
-	$(ECHO) ""
->>>>>>> 4954a336
+	  $(ECHO) "HELP: Run 'make doctor' to diagnose build problems."
+	  $(ECHO) ""
+        endif
         ifneq ($(COMPARE_BUILD), )
 	  $(call CleanupCompareBuild)
         endif
