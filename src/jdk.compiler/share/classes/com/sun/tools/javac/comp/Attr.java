/*
 * Copyright (c) 1999, 2025, Oracle and/or its affiliates. All rights reserved.
 * DO NOT ALTER OR REMOVE COPYRIGHT NOTICES OR THIS FILE HEADER.
 *
 * This code is free software; you can redistribute it and/or modify it
 * under the terms of the GNU General Public License version 2 only, as
 * published by the Free Software Foundation.  Oracle designates this
 * particular file as subject to the "Classpath" exception as provided
 * by Oracle in the LICENSE file that accompanied this code.
 *
 * This code is distributed in the hope that it will be useful, but WITHOUT
 * ANY WARRANTY; without even the implied warranty of MERCHANTABILITY or
 * FITNESS FOR A PARTICULAR PURPOSE.  See the GNU General Public License
 * version 2 for more details (a copy is included in the LICENSE file that
 * accompanied this code).
 *
 * You should have received a copy of the GNU General Public License version
 * 2 along with this work; if not, write to the Free Software Foundation,
 * Inc., 51 Franklin St, Fifth Floor, Boston, MA 02110-1301 USA.
 *
 * Please contact Oracle, 500 Oracle Parkway, Redwood Shores, CA 94065 USA
 * or visit www.oracle.com if you need additional information or have any
 * questions.
 */

package com.sun.tools.javac.comp;

import java.util.*;
import java.util.function.BiConsumer;
import java.util.function.Consumer;
import java.util.stream.Stream;

import javax.lang.model.element.ElementKind;
import javax.tools.JavaFileObject;

import com.sun.source.tree.CaseTree;
import com.sun.source.tree.IdentifierTree;
import com.sun.source.tree.MemberReferenceTree.ReferenceMode;
import com.sun.source.tree.MemberSelectTree;
import com.sun.source.tree.TreeVisitor;
import com.sun.source.util.SimpleTreeVisitor;
import com.sun.tools.javac.code.*;
import com.sun.tools.javac.code.Lint.LintCategory;
import com.sun.tools.javac.code.LintMapper;
import com.sun.tools.javac.code.Scope.WriteableScope;
import com.sun.tools.javac.code.Source.Feature;
import com.sun.tools.javac.code.Symbol.*;
import com.sun.tools.javac.code.Type.*;
import com.sun.tools.javac.code.Types.FunctionDescriptorLookupError;
import com.sun.tools.javac.comp.ArgumentAttr.LocalCacheContext;
import com.sun.tools.javac.comp.Check.CheckContext;
import com.sun.tools.javac.comp.DeferredAttr.AttrMode;
import com.sun.tools.javac.comp.MatchBindingsComputer.MatchBindings;
import com.sun.tools.javac.jvm.*;

import static com.sun.tools.javac.resources.CompilerProperties.Fragments.Diamond;
import static com.sun.tools.javac.resources.CompilerProperties.Fragments.DiamondInvalidArg;
import static com.sun.tools.javac.resources.CompilerProperties.Fragments.DiamondInvalidArgs;

import com.sun.tools.javac.resources.CompilerProperties.Errors;
import com.sun.tools.javac.resources.CompilerProperties.Fragments;
import com.sun.tools.javac.resources.CompilerProperties.LintWarnings;
import com.sun.tools.javac.resources.CompilerProperties.Warnings;
import com.sun.tools.javac.tree.*;
import com.sun.tools.javac.tree.JCTree.*;
import com.sun.tools.javac.tree.JCTree.JCPolyExpression.*;
import com.sun.tools.javac.util.*;
import com.sun.tools.javac.util.DefinedBy.Api;
import com.sun.tools.javac.util.JCDiagnostic.DiagnosticPosition;
import com.sun.tools.javac.util.JCDiagnostic.Error;
import com.sun.tools.javac.util.JCDiagnostic.Fragment;
import com.sun.tools.javac.util.JCDiagnostic.Warning;
import com.sun.tools.javac.util.List;

import static com.sun.tools.javac.code.Flags.*;
import static com.sun.tools.javac.code.Flags.ANNOTATION;
import static com.sun.tools.javac.code.Flags.BLOCK;
import static com.sun.tools.javac.code.Kinds.*;
import static com.sun.tools.javac.code.Kinds.Kind.*;
import static com.sun.tools.javac.code.TypeTag.*;
import static com.sun.tools.javac.code.TypeTag.WILDCARD;
import static com.sun.tools.javac.tree.JCTree.Tag.*;
import com.sun.tools.javac.util.JCDiagnostic.DiagnosticFlag;

/** This is the main context-dependent analysis phase in GJC. It
 *  encompasses name resolution, type checking and constant folding as
 *  subtasks. Some subtasks involve auxiliary classes.
 *  @see Check
 *  @see Resolve
 *  @see ConstFold
 *  @see Infer
 *
 *  <p><b>This is NOT part of any supported API.
 *  If you write code that depends on this, you do so at your own risk.
 *  This code and its internal interfaces are subject to change or
 *  deletion without notice.</b>
 */
public class Attr extends JCTree.Visitor {
    protected static final Context.Key<Attr> attrKey = new Context.Key<>();

    final Names names;
    final Log log;
    final LintMapper lintMapper;
    final Symtab syms;
    final Resolve rs;
    final Operators operators;
    final Infer infer;
    final Analyzer analyzer;
    final DeferredAttr deferredAttr;
    final Check chk;
    final Flow flow;
    final MemberEnter memberEnter;
    final TypeEnter typeEnter;
    final TreeMaker make;
    final ConstFold cfolder;
    final Enter enter;
    final Target target;
    final Types types;
    final Preview preview;
    final JCDiagnostic.Factory diags;
    final TypeAnnotations typeAnnotations;
    final TypeEnvs typeEnvs;
    final Dependencies dependencies;
    final Annotate annotate;
    final ArgumentAttr argumentAttr;
    final MatchBindingsComputer matchBindingsComputer;
    final AttrRecover attrRecover;

    public static Attr instance(Context context) {
        Attr instance = context.get(attrKey);
        if (instance == null)
            instance = new Attr(context);
        return instance;
    }

    @SuppressWarnings("this-escape")
    protected Attr(Context context) {
        context.put(attrKey, this);

        names = Names.instance(context);
        log = Log.instance(context);
        lintMapper = LintMapper.instance(context);
        syms = Symtab.instance(context);
        rs = Resolve.instance(context);
        operators = Operators.instance(context);
        chk = Check.instance(context);
        flow = Flow.instance(context);
        memberEnter = MemberEnter.instance(context);
        typeEnter = TypeEnter.instance(context);
        make = TreeMaker.instance(context);
        enter = Enter.instance(context);
        infer = Infer.instance(context);
        analyzer = Analyzer.instance(context);
        deferredAttr = DeferredAttr.instance(context);
        cfolder = ConstFold.instance(context);
        target = Target.instance(context);
        types = Types.instance(context);
        preview = Preview.instance(context);
        diags = JCDiagnostic.Factory.instance(context);
        annotate = Annotate.instance(context);
        typeAnnotations = TypeAnnotations.instance(context);
        typeEnvs = TypeEnvs.instance(context);
        dependencies = Dependencies.instance(context);
        argumentAttr = ArgumentAttr.instance(context);
        matchBindingsComputer = MatchBindingsComputer.instance(context);
        attrRecover = AttrRecover.instance(context);

        Options options = Options.instance(context);

        Source source = Source.instance(context);
        allowReifiableTypesInInstanceof = Feature.REIFIABLE_TYPES_INSTANCEOF.allowedInSource(source);
        allowRecords = Feature.RECORDS.allowedInSource(source);
        allowPatternSwitch = (preview.isEnabled() || !preview.isPreview(Feature.PATTERN_SWITCH)) &&
                             Feature.PATTERN_SWITCH.allowedInSource(source);
        allowUnconditionalPatternsInstanceOf =
                             Feature.UNCONDITIONAL_PATTERN_IN_INSTANCEOF.allowedInSource(source);
        sourceName = source.name;
        useBeforeDeclarationWarning = options.isSet("useBeforeDeclarationWarning");

        statInfo = new ResultInfo(KindSelector.NIL, Type.noType);
        varAssignmentInfo = new ResultInfo(KindSelector.ASG, Type.noType);
        unknownExprInfo = new ResultInfo(KindSelector.VAL, Type.noType);
        methodAttrInfo = new MethodAttrInfo();
        unknownTypeInfo = new ResultInfo(KindSelector.TYP, Type.noType);
        unknownTypeExprInfo = new ResultInfo(KindSelector.VAL_TYP, Type.noType);
        recoveryInfo = new RecoveryInfo(deferredAttr.emptyDeferredAttrContext);
        initBlockType = new MethodType(List.nil(), syms.voidType, List.nil(), syms.methodClass);
    }

    /** Switch: reifiable types in instanceof enabled?
     */
    boolean allowReifiableTypesInInstanceof;

    /** Are records allowed
     */
    private final boolean allowRecords;

    /** Are patterns in switch allowed
     */
    private final boolean allowPatternSwitch;

    /** Are unconditional patterns in instanceof allowed
     */
    private final boolean allowUnconditionalPatternsInstanceOf;

    /**
     * Switch: warn about use of variable before declaration?
     * RFE: 6425594
     */
    boolean useBeforeDeclarationWarning;

    /**
     * Switch: name of source level; used for error reporting.
     */
    String sourceName;

    /** Check kind and type of given tree against protokind and prototype.
     *  If check succeeds, store type in tree and return it.
     *  If check fails, store errType in tree and return it.
     *  No checks are performed if the prototype is a method type.
     *  It is not necessary in this case since we know that kind and type
     *  are correct.
     *
     *  @param tree     The tree whose kind and type is checked
     *  @param found    The computed type of the tree
     *  @param ownkind  The computed kind of the tree
     *  @param resultInfo  The expected result of the tree
     */
    Type check(final JCTree tree,
               final Type found,
               final KindSelector ownkind,
               final ResultInfo resultInfo) {
        InferenceContext inferenceContext = resultInfo.checkContext.inferenceContext();
        Type owntype;
        boolean shouldCheck = !found.hasTag(ERROR) &&
                !resultInfo.pt.hasTag(METHOD) &&
                !resultInfo.pt.hasTag(FORALL);
        if (shouldCheck && !ownkind.subset(resultInfo.pkind)) {
            log.error(tree.pos(),
                      Errors.UnexpectedType(resultInfo.pkind.kindNames(),
                                            ownkind.kindNames()));
            owntype = types.createErrorType(found);
        } else if (inferenceContext.free(found)) {
            //delay the check if there are inference variables in the found type
            //this means we are dealing with a partially inferred poly expression
            owntype = shouldCheck ? resultInfo.pt : found;
            if (resultInfo.checkMode.installPostInferenceHook()) {
                inferenceContext.addFreeTypeListener(List.of(found),
                        instantiatedContext -> {
                            ResultInfo pendingResult =
                                    resultInfo.dup(inferenceContext.asInstType(resultInfo.pt));
                            check(tree, inferenceContext.asInstType(found), ownkind, pendingResult);
                        });
            }
        } else {
            owntype = shouldCheck ?
            resultInfo.check(tree, found) :
            found;
        }
        if (resultInfo.checkMode.updateTreeType()) {
            tree.type = owntype;
        }
        return owntype;
    }

    /** Is given blank final variable assignable, i.e. in a scope where it
     *  may be assigned to even though it is final?
     *  @param v      The blank final variable.
     *  @param env    The current environment.
     */
    boolean isAssignableAsBlankFinal(VarSymbol v, Env<AttrContext> env) {
        Symbol owner = env.info.scope.owner;
           // owner refers to the innermost variable, method or
           // initializer block declaration at this point.
        boolean isAssignable =
            v.owner == owner
            ||
            ((owner.name == names.init ||    // i.e. we are in a constructor
              owner.kind == VAR ||           // i.e. we are in a variable initializer
              (owner.flags() & BLOCK) != 0)  // i.e. we are in an initializer block
             &&
             v.owner == owner.owner
             &&
             ((v.flags() & STATIC) != 0) == Resolve.isStatic(env));
        boolean insideCompactConstructor = env.enclMethod != null && TreeInfo.isCompactConstructor(env.enclMethod);
        return isAssignable & !insideCompactConstructor;
    }

    /** Check that variable can be assigned to.
     *  @param pos    The current source code position.
     *  @param v      The assigned variable
     *  @param base   If the variable is referred to in a Select, the part
     *                to the left of the `.', null otherwise.
     *  @param env    The current environment.
     */
    void checkAssignable(DiagnosticPosition pos, VarSymbol v, JCTree base, Env<AttrContext> env) {
        if (v.name == names._this) {
            log.error(pos, Errors.CantAssignValToThis);
            return;
        }
        if ((v.flags() & FINAL) != 0 &&
            ((v.flags() & HASINIT) != 0
             ||
             !((base == null ||
               TreeInfo.isThisQualifier(base)) &&
               isAssignableAsBlankFinal(v, env)))) {
            if (v.isResourceVariable()) { //TWR resource
                log.error(pos, Errors.TryResourceMayNotBeAssigned(v));
            } else {
                log.error(pos, Errors.CantAssignValToVar(Flags.toSource(v.flags() & (STATIC | FINAL)), v));
            }
            return;
        }

        // Check instance field assignments that appear in constructor prologues
        if (rs.isEarlyReference(env, base, v)) {

            // Field may not be inherited from a superclass
            if (v.owner != env.enclClass.sym) {
                log.error(pos, Errors.CantRefBeforeCtorCalled(v));
                return;
            }

            // Field may not have an initializer
            if ((v.flags() & HASINIT) != 0) {
                log.error(pos, Errors.CantAssignInitializedBeforeCtorCalled(v));
                return;
            }
        }
    }

    /** Does tree represent a static reference to an identifier?
     *  It is assumed that tree is either a SELECT or an IDENT.
     *  We have to weed out selects from non-type names here.
     *  @param tree    The candidate tree.
     */
    boolean isStaticReference(JCTree tree) {
        if (tree.hasTag(SELECT)) {
            Symbol lsym = TreeInfo.symbol(((JCFieldAccess) tree).selected);
            if (lsym == null || lsym.kind != TYP) {
                return false;
            }
        }
        return true;
    }

    /** Is this symbol a type?
     */
    static boolean isType(Symbol sym) {
        return sym != null && sym.kind == TYP;
    }

    /** Attribute a parsed identifier.
     * @param tree Parsed identifier name
     * @param topLevel The toplevel to use
     */
    public Symbol attribIdent(JCTree tree, JCCompilationUnit topLevel) {
        Env<AttrContext> localEnv = enter.topLevelEnv(topLevel);
        localEnv.enclClass = make.ClassDef(make.Modifiers(0),
                                           syms.errSymbol.name,
                                           null, null, null, null);
        localEnv.enclClass.sym = syms.errSymbol;
        return attribIdent(tree, localEnv);
    }

    /** Attribute a parsed identifier.
     * @param tree Parsed identifier name
     * @param env The env to use
     */
    public Symbol attribIdent(JCTree tree, Env<AttrContext> env) {
        return tree.accept(identAttributer, env);
    }
    // where
        private TreeVisitor<Symbol,Env<AttrContext>> identAttributer = new IdentAttributer();
        private class IdentAttributer extends SimpleTreeVisitor<Symbol,Env<AttrContext>> {
            @Override @DefinedBy(Api.COMPILER_TREE)
            public Symbol visitMemberSelect(MemberSelectTree node, Env<AttrContext> env) {
                Symbol site = visit(node.getExpression(), env);
                if (site.kind == ERR || site.kind == ABSENT_TYP || site.kind == HIDDEN)
                    return site;
                Name name = (Name)node.getIdentifier();
                if (site.kind == PCK) {
                    env.toplevel.packge = (PackageSymbol)site;
                    return rs.findIdentInPackage(null, env, (TypeSymbol)site, name,
                            KindSelector.TYP_PCK);
                } else {
                    env.enclClass.sym = (ClassSymbol)site;
                    return rs.findMemberType(env, site.asType(), name, (TypeSymbol)site);
                }
            }

            @Override @DefinedBy(Api.COMPILER_TREE)
            public Symbol visitIdentifier(IdentifierTree node, Env<AttrContext> env) {
                return rs.findIdent(null, env, (Name)node.getName(), KindSelector.TYP_PCK);
            }
        }

    public Type coerce(Type etype, Type ttype) {
        return cfolder.coerce(etype, ttype);
    }

    public Type attribType(JCTree node, TypeSymbol sym) {
        Env<AttrContext> env = typeEnvs.get(sym);
        Env<AttrContext> localEnv = env.dup(node, env.info.dup());
        return attribTree(node, localEnv, unknownTypeInfo);
    }

    public Type attribImportQualifier(JCImport tree, Env<AttrContext> env) {
        // Attribute qualifying package or class.
        JCFieldAccess s = tree.qualid;
        return attribTree(s.selected, env,
                          new ResultInfo(tree.staticImport ?
                                         KindSelector.TYP : KindSelector.TYP_PCK,
                       Type.noType));
    }

    public Env<AttrContext> attribExprToTree(JCTree expr, Env<AttrContext> env, JCTree tree) {
        return attribToTree(expr, env, tree, unknownExprInfo);
    }

    public Env<AttrContext> attribStatToTree(JCTree stmt, Env<AttrContext> env, JCTree tree) {
        return attribToTree(stmt, env, tree, statInfo);
    }

    private Env<AttrContext> attribToTree(JCTree root, Env<AttrContext> env, JCTree tree, ResultInfo resultInfo) {
        breakTree = tree;
        JavaFileObject prev = log.useSource(env.toplevel.sourcefile);
        try {
            deferredAttr.attribSpeculative(root, env, resultInfo,
                    null, DeferredAttr.AttributionMode.ATTRIB_TO_TREE,
                    argumentAttr.withLocalCacheContext());
            attrRecover.doRecovery();
        } catch (BreakAttr b) {
            return b.env;
        } catch (AssertionError ae) {
            if (ae.getCause() instanceof BreakAttr breakAttr) {
                return breakAttr.env;
            } else {
                throw ae;
            }
        } finally {
            breakTree = null;
            log.useSource(prev);
        }
        return env;
    }

    private JCTree breakTree = null;

    private static class BreakAttr extends RuntimeException {
        static final long serialVersionUID = -6924771130405446405L;
        private transient Env<AttrContext> env;
        private BreakAttr(Env<AttrContext> env) {
            this.env = env;
        }
    }

    /**
     * Mode controlling behavior of Attr.Check
     */
    enum CheckMode {

        NORMAL,

        /**
         * Mode signalling 'fake check' - skip tree update. A side-effect of this mode is
         * that the captured var cache in {@code InferenceContext} will be used in read-only
         * mode when performing inference checks.
         */
        NO_TREE_UPDATE {
            @Override
            public boolean updateTreeType() {
                return false;
            }
        },
        /**
         * Mode signalling that caller will manage free types in tree decorations.
         */
        NO_INFERENCE_HOOK {
            @Override
            public boolean installPostInferenceHook() {
                return false;
            }
        };

        public boolean updateTreeType() {
            return true;
        }
        public boolean installPostInferenceHook() {
            return true;
        }
    }


    class ResultInfo {
        final KindSelector pkind;
        final Type pt;
        final CheckContext checkContext;
        final CheckMode checkMode;

        ResultInfo(KindSelector pkind, Type pt) {
            this(pkind, pt, chk.basicHandler, CheckMode.NORMAL);
        }

        ResultInfo(KindSelector pkind, Type pt, CheckMode checkMode) {
            this(pkind, pt, chk.basicHandler, checkMode);
        }

        protected ResultInfo(KindSelector pkind,
                             Type pt, CheckContext checkContext) {
            this(pkind, pt, checkContext, CheckMode.NORMAL);
        }

        protected ResultInfo(KindSelector pkind,
                             Type pt, CheckContext checkContext, CheckMode checkMode) {
            this.pkind = pkind;
            this.pt = pt;
            this.checkContext = checkContext;
            this.checkMode = checkMode;
        }

        /**
         * Should {@link Attr#attribTree} use the {@code ArgumentAttr} visitor instead of this one?
         * @param tree The tree to be type-checked.
         * @return true if {@code ArgumentAttr} should be used.
         */
        protected boolean needsArgumentAttr(JCTree tree) { return false; }

        protected Type check(final DiagnosticPosition pos, final Type found) {
            return chk.checkType(pos, found, pt, checkContext);
        }

        protected ResultInfo dup(Type newPt) {
            return new ResultInfo(pkind, newPt, checkContext, checkMode);
        }

        protected ResultInfo dup(CheckContext newContext) {
            return new ResultInfo(pkind, pt, newContext, checkMode);
        }

        protected ResultInfo dup(Type newPt, CheckContext newContext) {
            return new ResultInfo(pkind, newPt, newContext, checkMode);
        }

        protected ResultInfo dup(Type newPt, CheckContext newContext, CheckMode newMode) {
            return new ResultInfo(pkind, newPt, newContext, newMode);
        }

        protected ResultInfo dup(CheckMode newMode) {
            return new ResultInfo(pkind, pt, checkContext, newMode);
        }

        @Override
        public String toString() {
            if (pt != null) {
                return pt.toString();
            } else {
                return "";
            }
        }
    }

    class MethodAttrInfo extends ResultInfo {
        public MethodAttrInfo() {
            this(chk.basicHandler);
        }

        public MethodAttrInfo(CheckContext checkContext) {
            super(KindSelector.VAL, Infer.anyPoly, checkContext);
        }

        @Override
        protected boolean needsArgumentAttr(JCTree tree) {
            return true;
        }

        protected ResultInfo dup(Type newPt) {
            throw new IllegalStateException();
        }

        protected ResultInfo dup(CheckContext newContext) {
            return new MethodAttrInfo(newContext);
        }

        protected ResultInfo dup(Type newPt, CheckContext newContext) {
            throw new IllegalStateException();
        }

        protected ResultInfo dup(Type newPt, CheckContext newContext, CheckMode newMode) {
            throw new IllegalStateException();
        }

        protected ResultInfo dup(CheckMode newMode) {
            throw new IllegalStateException();
        }
    }

    class RecoveryInfo extends ResultInfo {

        public RecoveryInfo(final DeferredAttr.DeferredAttrContext deferredAttrContext) {
            this(deferredAttrContext, Type.recoveryType);
        }

        public RecoveryInfo(final DeferredAttr.DeferredAttrContext deferredAttrContext, Type pt) {
            super(KindSelector.VAL, pt, new Check.NestedCheckContext(chk.basicHandler) {
                @Override
                public DeferredAttr.DeferredAttrContext deferredAttrContext() {
                    return deferredAttrContext;
                }
                @Override
                public boolean compatible(Type found, Type req, Warner warn) {
                    return true;
                }
                @Override
                public void report(DiagnosticPosition pos, JCDiagnostic details) {
                    boolean needsReport = pt == Type.recoveryType ||
                            (details.getDiagnosticPosition() != null &&
                            details.getDiagnosticPosition().getTree().hasTag(LAMBDA));
                    if (needsReport) {
                        chk.basicHandler.report(pos, details);
                    }
                }
            });
        }
    }

    final ResultInfo statInfo;
    final ResultInfo varAssignmentInfo;
    final ResultInfo methodAttrInfo;
    final ResultInfo unknownExprInfo;
    final ResultInfo unknownTypeInfo;
    final ResultInfo unknownTypeExprInfo;
    final ResultInfo recoveryInfo;
    final MethodType initBlockType;

    Type pt() {
        return resultInfo.pt;
    }

    KindSelector pkind() {
        return resultInfo.pkind;
    }

/* ************************************************************************
 * Visitor methods
 *************************************************************************/

    /** Visitor argument: the current environment.
     */
    Env<AttrContext> env;

    /** Visitor argument: the currently expected attribution result.
     */
    ResultInfo resultInfo;

    /** Visitor result: the computed type.
     */
    Type result;

    MatchBindings matchBindings = MatchBindingsComputer.EMPTY;

    /** Visitor method: attribute a tree, catching any completion failure
     *  exceptions. Return the tree's type.
     *
     *  @param tree    The tree to be visited.
     *  @param env     The environment visitor argument.
     *  @param resultInfo   The result info visitor argument.
     */
    Type attribTree(JCTree tree, Env<AttrContext> env, ResultInfo resultInfo) {
        Env<AttrContext> prevEnv = this.env;
        ResultInfo prevResult = this.resultInfo;
        try {
            this.env = env;
            this.resultInfo = resultInfo;
            if (resultInfo.needsArgumentAttr(tree)) {
                result = argumentAttr.attribArg(tree, env);
            } else {
                tree.accept(this);
            }
            matchBindings = matchBindingsComputer.finishBindings(tree,
                                                                 matchBindings);
            if (tree == breakTree &&
                    resultInfo.checkContext.deferredAttrContext().mode == AttrMode.CHECK) {
                breakTreeFound(copyEnv(env));
            }
            return result;
        } catch (CompletionFailure ex) {
            tree.type = syms.errType;
            return chk.completionError(tree.pos(), ex);
        } finally {
            this.env = prevEnv;
            this.resultInfo = prevResult;
        }
    }

    protected void breakTreeFound(Env<AttrContext> env) {
        throw new BreakAttr(env);
    }

    Env<AttrContext> copyEnv(Env<AttrContext> env) {
        Env<AttrContext> newEnv =
                env.dup(env.tree, env.info.dup(copyScope(env.info.scope)));
        if (newEnv.outer != null) {
            newEnv.outer = copyEnv(newEnv.outer);
        }
        return newEnv;
    }

    WriteableScope copyScope(WriteableScope sc) {
        WriteableScope newScope = WriteableScope.create(sc.owner);
        List<Symbol> elemsList = List.nil();
        for (Symbol sym : sc.getSymbols()) {
            elemsList = elemsList.prepend(sym);
        }
        for (Symbol s : elemsList) {
            newScope.enter(s);
        }
        return newScope;
    }

    /** Derived visitor method: attribute an expression tree.
     */
    public Type attribExpr(JCTree tree, Env<AttrContext> env, Type pt) {
        return attribTree(tree, env, new ResultInfo(KindSelector.VAL, !pt.hasTag(ERROR) ? pt : Type.noType));
    }

    /** Derived visitor method: attribute an expression tree with
     *  no constraints on the computed type.
     */
    public Type attribExpr(JCTree tree, Env<AttrContext> env) {
        return attribTree(tree, env, unknownExprInfo);
    }

    /** Derived visitor method: attribute a type tree.
     */
    public Type attribType(JCTree tree, Env<AttrContext> env) {
        Type result = attribType(tree, env, Type.noType);
        return result;
    }

    /** Derived visitor method: attribute a type tree.
     */
    Type attribType(JCTree tree, Env<AttrContext> env, Type pt) {
        Type result = attribTree(tree, env, new ResultInfo(KindSelector.TYP, pt));
        return result;
    }

    /** Derived visitor method: attribute a statement or definition tree.
     */
    public Type attribStat(JCTree tree, Env<AttrContext> env) {
        Env<AttrContext> analyzeEnv = analyzer.copyEnvIfNeeded(tree, env);
        Type result = attribTree(tree, env, statInfo);
        analyzer.analyzeIfNeeded(tree, analyzeEnv);
        attrRecover.doRecovery();
        return result;
    }

    /** Attribute a list of expressions, returning a list of types.
     */
    List<Type> attribExprs(List<JCExpression> trees, Env<AttrContext> env, Type pt) {
        ListBuffer<Type> ts = new ListBuffer<>();
        for (List<JCExpression> l = trees; l.nonEmpty(); l = l.tail)
            ts.append(attribExpr(l.head, env, pt));
        return ts.toList();
    }

    /** Attribute a list of statements, returning nothing.
     */
    <T extends JCTree> void attribStats(List<T> trees, Env<AttrContext> env) {
        for (List<T> l = trees; l.nonEmpty(); l = l.tail)
            attribStat(l.head, env);
    }

    /** Attribute the arguments in a method call, returning the method kind.
     */
    KindSelector attribArgs(KindSelector initialKind, List<JCExpression> trees, Env<AttrContext> env, ListBuffer<Type> argtypes) {
        KindSelector kind = initialKind;
        for (JCExpression arg : trees) {
            Type argtype = chk.checkNonVoid(arg, attribTree(arg, env, methodAttrInfo));
            if (argtype.hasTag(DEFERRED)) {
                kind = KindSelector.of(KindSelector.POLY, kind);
            }
            argtypes.append(argtype);
        }
        return kind;
    }

    /** Attribute a type argument list, returning a list of types.
     *  Caller is responsible for calling checkRefTypes.
     */
    List<Type> attribAnyTypes(List<JCExpression> trees, Env<AttrContext> env) {
        ListBuffer<Type> argtypes = new ListBuffer<>();
        for (List<JCExpression> l = trees; l.nonEmpty(); l = l.tail)
            argtypes.append(attribType(l.head, env));
        return argtypes.toList();
    }

    /** Attribute a type argument list, returning a list of types.
     *  Check that all the types are references.
     */
    List<Type> attribTypes(List<JCExpression> trees, Env<AttrContext> env) {
        List<Type> types = attribAnyTypes(trees, env);
        return chk.checkRefTypes(trees, types);
    }

    /**
     * Attribute type variables (of generic classes or methods).
     * Compound types are attributed later in attribBounds.
     * @param typarams the type variables to enter
     * @param env      the current environment
     */
    void attribTypeVariables(List<JCTypeParameter> typarams, Env<AttrContext> env, boolean checkCyclic) {
        for (JCTypeParameter tvar : typarams) {
            TypeVar a = (TypeVar)tvar.type;
            a.tsym.flags_field |= UNATTRIBUTED;
            a.setUpperBound(Type.noType);
            if (!tvar.bounds.isEmpty()) {
                List<Type> bounds = List.of(attribType(tvar.bounds.head, env));
                for (JCExpression bound : tvar.bounds.tail)
                    bounds = bounds.prepend(attribType(bound, env));
                types.setBounds(a, bounds.reverse());
            } else {
                // if no bounds are given, assume a single bound of
                // java.lang.Object.
                types.setBounds(a, List.of(syms.objectType));
            }
            a.tsym.flags_field &= ~UNATTRIBUTED;
        }
        if (checkCyclic) {
            for (JCTypeParameter tvar : typarams) {
                chk.checkNonCyclic(tvar.pos(), (TypeVar)tvar.type);
            }
        }
    }

    /**
     * Attribute the type references in a list of annotations.
     */
    void attribAnnotationTypes(List<JCAnnotation> annotations,
                               Env<AttrContext> env) {
        for (List<JCAnnotation> al = annotations; al.nonEmpty(); al = al.tail) {
            JCAnnotation a = al.head;
            attribType(a.annotationType, env);
        }
    }

    /**
     * Attribute a "lazy constant value".
     *  @param env         The env for the const value
     *  @param variable    The initializer for the const value
     *  @param type        The expected type, or null
     *  @see VarSymbol#setLazyConstValue
     */
    public Object attribLazyConstantValue(Env<AttrContext> env,
                                      Env<AttrContext> enclosingEnv,
                                      JCVariableDecl variable,
                                      Type type) {
        final JavaFileObject prevSource = log.useSource(env.toplevel.sourcefile);
        try {
            doQueueScanTreeAndTypeAnnotateForVarInit(variable, enclosingEnv);
            Type itype = attribExpr(variable.init, env, type);
            if (variable.isImplicitlyTyped()) {
                //fixup local variable type
                type = variable.type = variable.sym.type = chk.checkLocalVarType(variable, itype, variable.name);
            }
            if (itype.constValue() != null) {
                return coerce(itype, type).constValue();
            } else {
                return null;
            }
        } finally {
            log.useSource(prevSource);
        }
    }

    /** Attribute type reference in an `extends', `implements', or 'permits' clause.
     *  Supertypes of anonymous inner classes are usually already attributed.
     *
     *  @param tree              The tree making up the type reference.
     *  @param env               The environment current at the reference.
     *  @param classExpected     true if only a class is expected here.
     *  @param interfaceExpected true if only an interface is expected here.
     */
    Type attribBase(JCTree tree,
                    Env<AttrContext> env,
                    boolean classExpected,
                    boolean interfaceExpected,
                    boolean checkExtensible) {
        Type t = tree.type != null ?
            tree.type :
            attribType(tree, env);
        try {
            return checkBase(t, tree, env, classExpected, interfaceExpected, checkExtensible);
        } catch (CompletionFailure ex) {
            chk.completionError(tree.pos(), ex);
            return t;
        }
    }
    Type checkBase(Type t,
                   JCTree tree,
                   Env<AttrContext> env,
                   boolean classExpected,
                   boolean interfaceExpected,
                   boolean checkExtensible) {
        final DiagnosticPosition pos = tree.hasTag(TYPEAPPLY) ?
                (((JCTypeApply) tree).clazz).pos() : tree.pos();
        if (t.tsym.isAnonymous()) {
            log.error(pos, Errors.CantInheritFromAnon);
            return types.createErrorType(t);
        }
        if (t.isErroneous())
            return t;
        if (t.hasTag(TYPEVAR) && !classExpected && !interfaceExpected) {
            // check that type variable is already visible
            if (t.getUpperBound() == null) {
                log.error(pos, Errors.IllegalForwardRef);
                return types.createErrorType(t);
            }
        } else {
            t = chk.checkClassType(pos, t, checkExtensible);
        }
        if (interfaceExpected && (t.tsym.flags() & INTERFACE) == 0) {
            log.error(pos, Errors.IntfExpectedHere);
            // return errType is necessary since otherwise there might
            // be undetected cycles which cause attribution to loop
            return types.createErrorType(t);
        } else if (checkExtensible &&
                   classExpected &&
                   (t.tsym.flags() & INTERFACE) != 0) {
            log.error(pos, Errors.NoIntfExpectedHere);
            return types.createErrorType(t);
        }
        if (checkExtensible &&
            ((t.tsym.flags() & FINAL) != 0)) {
            log.error(pos,
                      Errors.CantInheritFromFinal(t.tsym));
        }
        chk.checkNonCyclic(pos, t);
        return t;
    }

    Type attribIdentAsEnumType(Env<AttrContext> env, JCIdent id) {
        Assert.check((env.enclClass.sym.flags() & ENUM) != 0);
        id.type = env.info.scope.owner.enclClass().type;
        id.sym = env.info.scope.owner.enclClass();
        return id.type;
    }

    public void visitClassDef(JCClassDecl tree) {
        Optional<ArgumentAttr.LocalCacheContext> localCacheContext =
                Optional.ofNullable(env.info.attributionMode.isSpeculative ?
                        argumentAttr.withLocalCacheContext() : null);
        boolean ctorProloguePrev = env.info.ctorPrologue;
        try {
            // Local and anonymous classes have not been entered yet, so we need to
            // do it now.
            if (env.info.scope.owner.kind.matches(KindSelector.VAL_MTH)) {
                enter.classEnter(tree, env);
            } else {
                // If this class declaration is part of a class level annotation,
                // as in @MyAnno(new Object() {}) class MyClass {}, enter it in
                // order to simplify later steps and allow for sensible error
                // messages.
                if (env.tree.hasTag(NEWCLASS) && TreeInfo.isInAnnotation(env, tree))
                    enter.classEnter(tree, env);
            }

            ClassSymbol c = tree.sym;
            if (c == null) {
                // exit in case something drastic went wrong during enter.
                result = null;
            } else {
                // make sure class has been completed:
                c.complete();

                // If a class declaration appears in a constructor prologue,
                // that means it's either a local class or an anonymous class.
                // Either way, there is no immediately enclosing instance.
                if (ctorProloguePrev) {
                    c.flags_field |= NOOUTERTHIS;
                }
                attribClass(tree.pos(), c);
                result = tree.type = c.type;
            }
        } finally {
            localCacheContext.ifPresent(LocalCacheContext::leave);
            env.info.ctorPrologue = ctorProloguePrev;
        }
    }

    public void visitMethodDef(JCMethodDecl tree) {
        MethodSymbol m = tree.sym;
        boolean isDefaultMethod = (m.flags() & DEFAULT) != 0;

        Lint lint = env.info.lint.augment(m);
        Lint prevLint = chk.setLint(lint);
        boolean ctorProloguePrev = env.info.ctorPrologue;
        Assert.check(!env.info.ctorPrologue);
        MethodSymbol prevMethod = chk.setMethod(m);
        try {
            chk.checkDeprecatedAnnotation(tree.pos(), m);


            // Create a new environment with local scope
            // for attributing the method.
            Env<AttrContext> localEnv = memberEnter.methodEnv(tree, env);
            localEnv.info.lint = lint;

            attribStats(tree.typarams, localEnv);

            // If we override any other methods, check that we do so properly.
            // JLS ???
            if (m.isStatic()) {
                chk.checkHideClashes(tree.pos(), env.enclClass.type, m);
            } else {
                chk.checkOverrideClashes(tree.pos(), env.enclClass.type, m);
            }
            chk.checkOverride(env, tree, m);

            if (isDefaultMethod && types.overridesObjectMethod(m.enclClass(), m)) {
                log.error(tree, Errors.DefaultOverridesObjectMember(m.name, Kinds.kindName(m.location()), m.location()));
            }

            // Enter all type parameters into the local method scope.
            for (List<JCTypeParameter> l = tree.typarams; l.nonEmpty(); l = l.tail)
                localEnv.info.scope.enterIfAbsent(l.head.type.tsym);

            ClassSymbol owner = env.enclClass.sym;
            if ((owner.flags() & ANNOTATION) != 0 &&
                    (tree.params.nonEmpty() ||
                    tree.recvparam != null))
                log.error(tree.params.nonEmpty() ?
                        tree.params.head.pos() :
                        tree.recvparam.pos(),
                        Errors.IntfAnnotationMembersCantHaveParams);

            // Attribute all value parameters.
            for (List<JCVariableDecl> l = tree.params; l.nonEmpty(); l = l.tail) {
                attribStat(l.head, localEnv);
            }

            chk.checkVarargsMethodDecl(localEnv, tree);

            // Check that type parameters are well-formed.
            chk.validate(tree.typarams, localEnv);

            // Check that result type is well-formed.
            if (tree.restype != null && !tree.restype.type.hasTag(VOID)) {
                chk.validate(tree.restype, localEnv);
            }
            chk.checkRequiresIdentity(tree, env.info.lint);

            // Check that receiver type is well-formed.
            if (tree.recvparam != null) {
                // Use a new environment to check the receiver parameter.
                // Otherwise I get "might not have been initialized" errors.
                // Is there a better way?
                Env<AttrContext> newEnv = memberEnter.methodEnv(tree, env);
                attribType(tree.recvparam, newEnv);
                chk.validate(tree.recvparam, newEnv);
            }

            // Is this method a constructor?
            boolean isConstructor = TreeInfo.isConstructor(tree);

            if (env.enclClass.sym.isRecord() && tree.sym.owner.kind == TYP) {
                // lets find if this method is an accessor
                Optional<? extends RecordComponent> recordComponent = env.enclClass.sym.getRecordComponents().stream()
                        .filter(rc -> rc.accessor == tree.sym && (rc.accessor.flags_field & GENERATED_MEMBER) == 0).findFirst();
                if (recordComponent.isPresent()) {
                    // the method is a user defined accessor lets check that everything is fine
                    if (!tree.sym.isPublic()) {
                        log.error(tree, Errors.InvalidAccessorMethodInRecord(env.enclClass.sym, Fragments.MethodMustBePublic));
                    }
                    if (!types.isSameType(tree.sym.type.getReturnType(), recordComponent.get().type)) {
                        log.error(tree, Errors.InvalidAccessorMethodInRecord(env.enclClass.sym,
                                Fragments.AccessorReturnTypeDoesntMatch(tree.sym, recordComponent.get())));
                    }
                    if (tree.sym.type.asMethodType().thrown != null && !tree.sym.type.asMethodType().thrown.isEmpty()) {
                        log.error(tree,
                                Errors.InvalidAccessorMethodInRecord(env.enclClass.sym, Fragments.AccessorMethodCantThrowException));
                    }
                    if (!tree.typarams.isEmpty()) {
                        log.error(tree,
                                Errors.InvalidAccessorMethodInRecord(env.enclClass.sym, Fragments.AccessorMethodMustNotBeGeneric));
                    }
                    if (tree.sym.isStatic()) {
                        log.error(tree,
                                Errors.InvalidAccessorMethodInRecord(env.enclClass.sym, Fragments.AccessorMethodMustNotBeStatic));
                    }
                }

                if (isConstructor) {
                    // if this a constructor other than the canonical one
                    if ((tree.sym.flags_field & RECORD) == 0) {
                        if (!TreeInfo.hasConstructorCall(tree, names._this)) {
                            log.error(tree, Errors.NonCanonicalConstructorInvokeAnotherConstructor(env.enclClass.sym));
                        }
                    } else {
                        // but if it is the canonical:

                        /* if user generated, then it shouldn't:
                         *     - have an accessibility stricter than that of the record type
                         *     - explicitly invoke any other constructor
                         */
                        if ((tree.sym.flags_field & GENERATEDCONSTR) == 0) {
                            if (Check.protection(m.flags()) > Check.protection(env.enclClass.sym.flags())) {
                                log.error(tree,
                                        (env.enclClass.sym.flags() & AccessFlags) == 0 ?
                                            Errors.InvalidCanonicalConstructorInRecord(
                                                Fragments.Canonical,
                                                env.enclClass.sym.name,
                                                Fragments.CanonicalMustNotHaveStrongerAccess("package")
                                            ) :
                                            Errors.InvalidCanonicalConstructorInRecord(
                                                    Fragments.Canonical,
                                                    env.enclClass.sym.name,
                                                    Fragments.CanonicalMustNotHaveStrongerAccess(asFlagSet(env.enclClass.sym.flags() & AccessFlags))
                                            )
                                );
                            }

                            if (TreeInfo.hasAnyConstructorCall(tree)) {
                                log.error(tree, Errors.InvalidCanonicalConstructorInRecord(
                                        Fragments.Canonical, env.enclClass.sym.name,
                                        Fragments.CanonicalMustNotContainExplicitConstructorInvocation));
                            }
                        }

                        // also we want to check that no type variables have been defined
                        if (!tree.typarams.isEmpty()) {
                            log.error(tree, Errors.InvalidCanonicalConstructorInRecord(
                                    Fragments.Canonical, env.enclClass.sym.name, Fragments.CanonicalMustNotDeclareTypeVariables));
                        }

                        /* and now we need to check that the constructor's arguments are exactly the same as those of the
                         * record components
                         */
                        List<? extends RecordComponent> recordComponents = env.enclClass.sym.getRecordComponents();
                        List<Type> recordFieldTypes = TreeInfo.recordFields(env.enclClass).map(vd -> vd.sym.type);
                        for (JCVariableDecl param: tree.params) {
                            boolean paramIsVarArgs = (param.sym.flags_field & VARARGS) != 0;
                            if (!types.isSameType(param.type, recordFieldTypes.head) ||
                                    (recordComponents.head.isVarargs() != paramIsVarArgs)) {
                                log.error(param, Errors.InvalidCanonicalConstructorInRecord(
                                        Fragments.Canonical, env.enclClass.sym.name,
                                        Fragments.TypeMustBeIdenticalToCorrespondingRecordComponentType));
                            }
                            recordComponents = recordComponents.tail;
                            recordFieldTypes = recordFieldTypes.tail;
                        }
                    }
                }
            }

            // annotation method checks
            if ((owner.flags() & ANNOTATION) != 0) {
                // annotation method cannot have throws clause
                if (tree.thrown.nonEmpty()) {
                    log.error(tree.thrown.head.pos(),
                              Errors.ThrowsNotAllowedInIntfAnnotation);
                }
                // annotation method cannot declare type-parameters
                if (tree.typarams.nonEmpty()) {
                    log.error(tree.typarams.head.pos(),
                              Errors.IntfAnnotationMembersCantHaveTypeParams);
                }
                // validate annotation method's return type (could be an annotation type)
                chk.validateAnnotationType(tree.restype);
                // ensure that annotation method does not clash with members of Object/Annotation
                chk.validateAnnotationMethod(tree.pos(), m);
            }

            for (List<JCExpression> l = tree.thrown; l.nonEmpty(); l = l.tail)
                chk.checkType(l.head.pos(), l.head.type, syms.throwableType);

            if (tree.body == null) {
                // Empty bodies are only allowed for
                // abstract, native, or interface methods, or for methods
                // in a retrofit signature class.
                if (tree.defaultValue != null) {
                    if ((owner.flags() & ANNOTATION) == 0)
                        log.error(tree.pos(),
                                  Errors.DefaultAllowedInIntfAnnotationMember);
                }
                if (isDefaultMethod || (tree.sym.flags() & (ABSTRACT | NATIVE)) == 0)
                    log.error(tree.pos(), Errors.MissingMethBodyOrDeclAbstract);
            } else {
                if ((tree.sym.flags() & (ABSTRACT|DEFAULT|PRIVATE)) == ABSTRACT) {
                    if ((owner.flags() & INTERFACE) != 0) {
                        log.error(tree.body.pos(), Errors.IntfMethCantHaveBody);
                    } else {
                        log.error(tree.pos(), Errors.AbstractMethCantHaveBody);
                    }
                } else if ((tree.mods.flags & NATIVE) != 0) {
                    log.error(tree.pos(), Errors.NativeMethCantHaveBody);
                }
                // Add an implicit super() call unless an explicit call to
                // super(...) or this(...) is given
                // or we are compiling class java.lang.Object.
                if (isConstructor && owner.type != syms.objectType) {
                    if (!TreeInfo.hasAnyConstructorCall(tree)) {
                        JCStatement supCall = make.at(tree.body.pos).Exec(make.Apply(List.nil(),
                                make.Ident(names._super), make.Idents(List.nil())));
                        tree.body.stats = tree.body.stats.prepend(supCall);
                    } else if ((env.enclClass.sym.flags() & ENUM) != 0 &&
                            (tree.mods.flags & GENERATEDCONSTR) == 0 &&
                            TreeInfo.hasConstructorCall(tree, names._super)) {
                        // enum constructors are not allowed to call super
                        // directly, so make sure there aren't any super calls
                        // in enum constructors, except in the compiler
                        // generated one.
                        log.error(tree.body.stats.head.pos(),
                                  Errors.CallToSuperNotAllowedInEnumCtor(env.enclClass.sym));
                    }
                    if (env.enclClass.sym.isRecord() && (tree.sym.flags_field & RECORD) != 0) { // we are seeing the canonical constructor
                        List<Name> recordComponentNames = TreeInfo.recordFields(env.enclClass).map(vd -> vd.sym.name);
                        List<Name> initParamNames = tree.sym.params.map(p -> p.name);
                        if (!initParamNames.equals(recordComponentNames)) {
                            log.error(tree, Errors.InvalidCanonicalConstructorInRecord(
                                    Fragments.Canonical, env.enclClass.sym.name, Fragments.CanonicalWithNameMismatch));
                        }
                        if (tree.sym.type.asMethodType().thrown != null && !tree.sym.type.asMethodType().thrown.isEmpty()) {
                            log.error(tree,
                                    Errors.InvalidCanonicalConstructorInRecord(
                                            TreeInfo.isCompactConstructor(tree) ? Fragments.Compact : Fragments.Canonical,
                                            env.enclClass.sym.name,
                                            Fragments.ThrowsClauseNotAllowedForCanonicalConstructor(
                                                    TreeInfo.isCompactConstructor(tree) ? Fragments.Compact : Fragments.Canonical)));
                        }
                    }
                }

                // Attribute all type annotations in the body
                annotate.queueScanTreeAndTypeAnnotate(tree.body, localEnv, m);
                annotate.flush();

                // Start of constructor prologue
                localEnv.info.ctorPrologue = isConstructor;

                // Attribute method body.
                attribStat(tree.body, localEnv);
            }

            localEnv.info.scope.leave();
            result = tree.type = m.type;
        } finally {
            chk.setLint(prevLint);
            chk.setMethod(prevMethod);
            env.info.ctorPrologue = ctorProloguePrev;
        }
    }

    public void visitVarDef(JCVariableDecl tree) {
        // Local variables have not been entered yet, so we need to do it now:
        if (env.info.scope.owner.kind == MTH || env.info.scope.owner.kind == VAR) {
            if (tree.sym != null) {
                // parameters have already been entered
                env.info.scope.enter(tree.sym);
            } else {
                if (tree.isImplicitlyTyped() && (tree.getModifiers().flags & PARAMETER) == 0) {
                    if (tree.init == null) {
                        //cannot use 'var' without initializer
                        log.error(tree, Errors.CantInferLocalVarType(tree.name, Fragments.LocalMissingInit));
                        tree.vartype = make.Erroneous();
                    } else {
                        Fragment msg = canInferLocalVarType(tree);
                        if (msg != null) {
                            //cannot use 'var' with initializer which require an explicit target
                            //(e.g. lambda, method reference, array initializer).
                            log.error(tree, Errors.CantInferLocalVarType(tree.name, msg));
                            tree.vartype = make.Erroneous();
                        }
                    }
                }
                try {
                    annotate.blockAnnotations();
                    memberEnter.memberEnter(tree, env);
                } finally {
                    annotate.unblockAnnotations();
                }
            }
        } else {
            doQueueScanTreeAndTypeAnnotateForVarInit(tree, env);
        }

        VarSymbol v = tree.sym;
        Lint lint = env.info.lint.augment(v);
        Lint prevLint = chk.setLint(lint);

        // Check that the variable's declared type is well-formed.
        boolean isImplicitLambdaParameter = env.tree.hasTag(LAMBDA) &&
                ((JCLambda)env.tree).paramKind == JCLambda.ParameterKind.IMPLICIT &&
                (tree.sym.flags() & PARAMETER) != 0;
        chk.validate(tree.vartype, env, !isImplicitLambdaParameter && !tree.isImplicitlyTyped());

        try {
            v.getConstValue(); // ensure compile-time constant initializer is evaluated
            chk.checkDeprecatedAnnotation(tree.pos(), v);

            if (tree.init != null) {
                if ((v.flags_field & FINAL) == 0 ||
                    !memberEnter.needsLazyConstValue(tree.init)) {
                    // Not a compile-time constant
                    // Attribute initializer in a new environment
                    // with the declared variable as owner.
                    // Check that initializer conforms to variable's declared type.
                    Env<AttrContext> initEnv = memberEnter.initEnv(tree, env);
                    initEnv.info.lint = lint;
                    // In order to catch self-references, we set the variable's
                    // declaration position to maximal possible value, effectively
                    // marking the variable as undefined.
                    initEnv.info.enclVar = v;
                    attribExpr(tree.init, initEnv, v.type);
                    if (tree.isImplicitlyTyped()) {
                        //fixup local variable type
                        v.type = chk.checkLocalVarType(tree, tree.init.type, tree.name);
                    }
                }
                if (tree.isImplicitlyTyped()) {
                    setSyntheticVariableType(tree, v.type);
                }
            }
            result = tree.type = v.type;
            if (env.enclClass.sym.isRecord() && tree.sym.owner.kind == TYP && !v.isStatic()) {
                if (isNonArgsMethodInObject(v.name)) {
                    log.error(tree, Errors.IllegalRecordComponentName(v));
                }
            }
            chk.checkRequiresIdentity(tree, env.info.lint);
        }
        finally {
            chk.setLint(prevLint);
        }
    }

    private void doQueueScanTreeAndTypeAnnotateForVarInit(JCVariableDecl tree, Env<AttrContext> env) {
        if (tree.init != null &&
            (tree.mods.flags & Flags.FIELD_INIT_TYPE_ANNOTATIONS_QUEUED) == 0 &&
            env.info.scope.owner.kind != MTH && env.info.scope.owner.kind != VAR) {
            tree.mods.flags |= Flags.FIELD_INIT_TYPE_ANNOTATIONS_QUEUED;
            // Field initializer expression need to be entered.
            annotate.queueScanTreeAndTypeAnnotate(tree.init, env, tree.sym);
            annotate.flush();
        }
    }

    private boolean isNonArgsMethodInObject(Name name) {
        for (Symbol s : syms.objectType.tsym.members().getSymbolsByName(name, s -> s.kind == MTH)) {
            if (s.type.getParameterTypes().isEmpty()) {
                return true;
            }
        }
        return false;
    }

    Fragment canInferLocalVarType(JCVariableDecl tree) {
        LocalInitScanner lis = new LocalInitScanner();
        lis.scan(tree.init);
        return lis.badInferenceMsg;
    }

    static class LocalInitScanner extends TreeScanner {
        Fragment badInferenceMsg = null;
        boolean needsTarget = true;

        @Override
        public void visitNewArray(JCNewArray tree) {
            if (tree.elemtype == null && needsTarget) {
                badInferenceMsg = Fragments.LocalArrayMissingTarget;
            }
        }

        @Override
        public void visitLambda(JCLambda tree) {
            if (needsTarget) {
                badInferenceMsg = Fragments.LocalLambdaMissingTarget;
            }
        }

        @Override
        public void visitTypeCast(JCTypeCast tree) {
            boolean prevNeedsTarget = needsTarget;
            try {
                needsTarget = false;
                super.visitTypeCast(tree);
            } finally {
                needsTarget = prevNeedsTarget;
            }
        }

        @Override
        public void visitReference(JCMemberReference tree) {
            if (needsTarget) {
                badInferenceMsg = Fragments.LocalMrefMissingTarget;
            }
        }

        @Override
        public void visitNewClass(JCNewClass tree) {
            boolean prevNeedsTarget = needsTarget;
            try {
                needsTarget = false;
                super.visitNewClass(tree);
            } finally {
                needsTarget = prevNeedsTarget;
            }
        }

        @Override
        public void visitApply(JCMethodInvocation tree) {
            boolean prevNeedsTarget = needsTarget;
            try {
                needsTarget = false;
                super.visitApply(tree);
            } finally {
                needsTarget = prevNeedsTarget;
            }
        }
    }

    public void visitSkip(JCSkip tree) {
        result = null;
    }

    public void visitBlock(JCBlock tree) {
        if (env.info.scope.owner.kind == TYP || env.info.scope.owner.kind == ERR) {
            // Block is a static or instance initializer;
            // let the owner of the environment be a freshly
            // created BLOCK-method.
            Symbol fakeOwner =
                new MethodSymbol(tree.flags | BLOCK |
                    env.info.scope.owner.flags() & STRICTFP, names.empty, initBlockType,
                    env.info.scope.owner);
            final Env<AttrContext> localEnv =
                env.dup(tree, env.info.dup(env.info.scope.dupUnshared(fakeOwner)));

            if ((tree.flags & STATIC) != 0) localEnv.info.staticLevel++;
            // Attribute all type annotations in the block
            annotate.queueScanTreeAndTypeAnnotate(tree, localEnv, localEnv.info.scope.owner);
            annotate.flush();
            attribStats(tree.stats, localEnv);

            {
                // Store init and clinit type annotations with the ClassSymbol
                // to allow output in Gen.normalizeDefs.
                ClassSymbol cs = (ClassSymbol)env.info.scope.owner;
                List<Attribute.TypeCompound> tas = localEnv.info.scope.owner.getRawTypeAttributes();
                if ((tree.flags & STATIC) != 0) {
                    cs.appendClassInitTypeAttributes(tas);
                } else {
                    cs.appendInitTypeAttributes(tas);
                }
            }
        } else {
            // Create a new local environment with a local scope.
            Env<AttrContext> localEnv =
                env.dup(tree, env.info.dup(env.info.scope.dup()));
            try {
                attribStats(tree.stats, localEnv);
            } finally {
                localEnv.info.scope.leave();
            }
        }
        result = null;
    }

    public void visitDoLoop(JCDoWhileLoop tree) {
        attribStat(tree.body, env.dup(tree));
        attribExpr(tree.cond, env, syms.booleanType);
        handleLoopConditionBindings(matchBindings, tree, tree.body);
        result = null;
    }

    public void visitWhileLoop(JCWhileLoop tree) {
        attribExpr(tree.cond, env, syms.booleanType);
        MatchBindings condBindings = matchBindings;
        // include condition's bindings when true in the body:
        Env<AttrContext> whileEnv = bindingEnv(env, condBindings.bindingsWhenTrue);
        try {
            attribStat(tree.body, whileEnv.dup(tree));
        } finally {
            whileEnv.info.scope.leave();
        }
        handleLoopConditionBindings(condBindings, tree, tree.body);
        result = null;
    }

    public void visitForLoop(JCForLoop tree) {
        Env<AttrContext> loopEnv =
            env.dup(env.tree, env.info.dup(env.info.scope.dup()));
        MatchBindings condBindings = MatchBindingsComputer.EMPTY;
        try {
            attribStats(tree.init, loopEnv);
            if (tree.cond != null) {
                attribExpr(tree.cond, loopEnv, syms.booleanType);
                // include condition's bindings when true in the body and step:
                condBindings = matchBindings;
            }
            Env<AttrContext> bodyEnv = bindingEnv(loopEnv, condBindings.bindingsWhenTrue);
            try {
                bodyEnv.tree = tree; // before, we were not in loop!
                attribStats(tree.step, bodyEnv);
                attribStat(tree.body, bodyEnv);
            } finally {
                bodyEnv.info.scope.leave();
            }
            result = null;
        }
        finally {
            loopEnv.info.scope.leave();
        }
        handleLoopConditionBindings(condBindings, tree, tree.body);
    }

    /**
     * Include condition's bindings when false after the loop, if cannot get out of the loop
     */
    private void handleLoopConditionBindings(MatchBindings condBindings,
                                             JCStatement loop,
                                             JCStatement loopBody) {
        if (condBindings.bindingsWhenFalse.nonEmpty() &&
            !breaksTo(env, loop, loopBody)) {
            addBindings2Scope(loop, condBindings.bindingsWhenFalse);
        }
    }

    private boolean breaksTo(Env<AttrContext> env, JCTree loop, JCTree body) {
        preFlow(body);
        return flow.breaksToTree(env, loop, body, make);
    }

    /**
     * Add given bindings to the current scope, unless there's a break to
     * an immediately enclosing labeled statement.
     */
    private void addBindings2Scope(JCStatement introducingStatement,
                                   List<BindingSymbol> bindings) {
        if (bindings.isEmpty()) {
            return ;
        }

        var searchEnv = env;
        while (searchEnv.tree instanceof JCLabeledStatement labeled &&
               labeled.body == introducingStatement) {
            if (breaksTo(env, labeled, labeled.body)) {
                //breaking to an immediately enclosing labeled statement
                return ;
            }
            searchEnv = searchEnv.next;
            introducingStatement = labeled;
        }

        //include condition's body when false after the while, if cannot get out of the loop
        bindings.forEach(env.info.scope::enter);
        bindings.forEach(BindingSymbol::preserveBinding);
    }

    public void visitForeachLoop(JCEnhancedForLoop tree) {
        Env<AttrContext> loopEnv =
            env.dup(env.tree, env.info.dup(env.info.scope.dup()));
        try {
            //the Formal Parameter of a for-each loop is not in the scope when
            //attributing the for-each expression; we mimic this by attributing
            //the for-each expression first (against original scope).
            Type exprType = types.cvarUpperBound(attribExpr(tree.expr, loopEnv));
            chk.checkNonVoid(tree.pos(), exprType);
            Type elemtype = types.elemtype(exprType); // perhaps expr is an array?
            if (elemtype == null) {
                // or perhaps expr implements Iterable<T>?
                Type base = types.asSuper(exprType, syms.iterableType.tsym);
                if (base == null) {
                    log.error(tree.expr.pos(),
                              Errors.ForeachNotApplicableToType(exprType,
                                                                Fragments.TypeReqArrayOrIterable));
                    elemtype = types.createErrorType(exprType);
                } else {
                    List<Type> iterableParams = base.allparams();
                    elemtype = iterableParams.isEmpty()
                        ? syms.objectType
                        : types.wildUpperBound(iterableParams.head);

                    // Check the return type of the method iterator().
                    // This is the bare minimum we need to verify to make sure code generation doesn't crash.
                    Symbol iterSymbol = rs.resolveInternalMethod(tree.pos(),
                            loopEnv, types.skipTypeVars(exprType, false), names.iterator, List.nil(), List.nil());
                    if (types.asSuper(iterSymbol.type.getReturnType(), syms.iteratorType.tsym) == null) {
                        log.error(tree.pos(),
                                Errors.ForeachNotApplicableToType(exprType, Fragments.TypeReqArrayOrIterable));
                    }
                }
            }
            if (tree.var.isImplicitlyTyped()) {
                Type inferredType = chk.checkLocalVarType(tree.var, elemtype, tree.var.name);
                setSyntheticVariableType(tree.var, inferredType);
            }
            attribStat(tree.var, loopEnv);
            chk.checkType(tree.expr.pos(), elemtype, tree.var.sym.type);
            loopEnv.tree = tree; // before, we were not in loop!
            attribStat(tree.body, loopEnv);
            result = null;
        }
        finally {
            loopEnv.info.scope.leave();
        }
    }

    public void visitLabelled(JCLabeledStatement tree) {
        // Check that label is not used in an enclosing statement
        Env<AttrContext> env1 = env;
        while (env1 != null && !env1.tree.hasTag(CLASSDEF)) {
            if (env1.tree.hasTag(LABELLED) &&
                ((JCLabeledStatement) env1.tree).label == tree.label) {
                log.error(tree.pos(),
                          Errors.LabelAlreadyInUse(tree.label));
                break;
            }
            env1 = env1.next;
        }

        attribStat(tree.body, env.dup(tree));
        result = null;
    }

    public void visitSwitch(JCSwitch tree) {
        handleSwitch(tree, tree.selector, tree.cases, (c, caseEnv) -> {
            attribStats(c.stats, caseEnv);
        });
        result = null;
    }

    public void visitSwitchExpression(JCSwitchExpression tree) {
        boolean wrongContext = false;

        tree.polyKind = (pt().hasTag(NONE) && pt() != Type.recoveryType && pt() != Infer.anyPoly) ?
                PolyKind.STANDALONE : PolyKind.POLY;

        if (tree.polyKind == PolyKind.POLY && resultInfo.pt.hasTag(VOID)) {
            //this means we are returning a poly conditional from void-compatible lambda expression
            resultInfo.checkContext.report(tree, diags.fragment(Fragments.SwitchExpressionTargetCantBeVoid));
            resultInfo = recoveryInfo;
            wrongContext = true;
        }

        ResultInfo condInfo = tree.polyKind == PolyKind.STANDALONE ?
                unknownExprInfo :
                resultInfo.dup(switchExpressionContext(resultInfo.checkContext));

        ListBuffer<DiagnosticPosition> caseTypePositions = new ListBuffer<>();
        ListBuffer<Type> caseTypes = new ListBuffer<>();

        handleSwitch(tree, tree.selector, tree.cases, (c, caseEnv) -> {
            caseEnv.info.yieldResult = condInfo;
            attribStats(c.stats, caseEnv);
            new TreeScanner() {
                @Override
                public void visitYield(JCYield brk) {
                    if (brk.target == tree) {
                        caseTypePositions.append(brk.value != null ? brk.value.pos() : brk.pos());
                        caseTypes.append(brk.value != null ? brk.value.type : syms.errType);
                    }
                    super.visitYield(brk);
                }

                @Override public void visitClassDef(JCClassDecl tree) {}
                @Override public void visitLambda(JCLambda tree) {}
            }.scan(c.stats);
        });

        if (tree.cases.isEmpty()) {
            log.error(tree.pos(),
                      Errors.SwitchExpressionEmpty);
        } else if (caseTypes.isEmpty()) {
            log.error(tree.pos(),
                      Errors.SwitchExpressionNoResultExpressions);
        }

        Type owntype = (tree.polyKind == PolyKind.STANDALONE) ? condType(caseTypePositions.toList(), caseTypes.toList()) : pt();

        result = tree.type = wrongContext? types.createErrorType(pt()) : check(tree, owntype, KindSelector.VAL, resultInfo);
    }
    //where:
        CheckContext switchExpressionContext(CheckContext checkContext) {
            return new Check.NestedCheckContext(checkContext) {
                //this will use enclosing check context to check compatibility of
                //subexpression against target type; if we are in a method check context,
                //depending on whether boxing is allowed, we could have incompatibilities
                @Override
                public void report(DiagnosticPosition pos, JCDiagnostic details) {
                    enclosingContext.report(pos, diags.fragment(Fragments.IncompatibleTypeInSwitchExpression(details)));
                }
            };
        }

    private void handleSwitch(JCTree switchTree,
                              JCExpression selector,
                              List<JCCase> cases,
                              BiConsumer<JCCase, Env<AttrContext>> attribCase) {
        Type seltype = attribExpr(selector, env);
        Type seltypeUnboxed = types.unboxedTypeOrType(seltype);

        Env<AttrContext> switchEnv =
            env.dup(switchTree, env.info.dup(env.info.scope.dup()));

        try {
            boolean enumSwitch = (seltype.tsym.flags() & Flags.ENUM) != 0;
            boolean stringSwitch = types.isSameType(seltype, syms.stringType);
            boolean booleanSwitch = types.isSameType(seltypeUnboxed, syms.booleanType);
            boolean errorEnumSwitch = TreeInfo.isErrorEnumSwitch(selector, cases);
            boolean intSwitch = types.isAssignable(seltype, syms.intType);
            boolean patternSwitch;
            if (seltype.isPrimitive() && !intSwitch) {
                preview.checkSourceLevel(selector.pos(), Feature.PRIMITIVE_PATTERNS);
                patternSwitch = true;
            }
            if (!enumSwitch && !stringSwitch && !errorEnumSwitch &&
                !intSwitch) {
                preview.checkSourceLevel(selector.pos(), Feature.PATTERN_SWITCH);
                patternSwitch = true;
            } else {
                patternSwitch = cases.stream()
                                     .flatMap(c -> c.labels.stream())
                                     .anyMatch(l -> l.hasTag(PATTERNCASELABEL) ||
                                                    TreeInfo.isNullCaseLabel(l));
            }

            // Attribute all cases and
            // check that there are no duplicate case labels or default clauses.
            Set<Object> constants = new HashSet<>(); // The set of case constants.
            boolean hasDefault = false;           // Is there a default label?
            boolean hasUnconditionalPattern = false; // Is there a unconditional pattern?
            boolean lastPatternErroneous = false; // Has the last pattern erroneous type?
            boolean hasNullPattern = false;       // Is there a null pattern?
            CaseTree.CaseKind caseKind = null;
            boolean wasError = false;
            JCCaseLabel unconditionalCaseLabel = null;
            for (List<JCCase> l = cases; l.nonEmpty(); l = l.tail) {
                JCCase c = l.head;
                if (caseKind == null) {
                    caseKind = c.caseKind;
                } else if (caseKind != c.caseKind && !wasError) {
                    log.error(c.pos(),
                              Errors.SwitchMixingCaseTypes);
                    wasError = true;
                }
                MatchBindings currentBindings = null;
                MatchBindings guardBindings = null;
                for (List<JCCaseLabel> labels = c.labels; labels.nonEmpty(); labels = labels.tail) {
                    JCCaseLabel label = labels.head;
                    if (label instanceof JCConstantCaseLabel constLabel) {
                        JCExpression expr = constLabel.expr;
                        if (TreeInfo.isNull(expr)) {
                            preview.checkSourceLevel(expr.pos(), Feature.CASE_NULL);
                            if (hasNullPattern) {
                                log.error(label.pos(), Errors.DuplicateCaseLabel);
                            }
                            hasNullPattern = true;
                            attribExpr(expr, switchEnv, seltype);
                            matchBindings = new MatchBindings(matchBindings.bindingsWhenTrue, matchBindings.bindingsWhenFalse, true);
                        } else if (enumSwitch) {
                            Symbol sym = enumConstant(expr, seltype);
                            if (sym == null) {
                                if (allowPatternSwitch) {
                                    attribTree(expr, switchEnv, caseLabelResultInfo(seltype));
                                    Symbol enumSym = TreeInfo.symbol(expr);
                                    if (enumSym == null || !enumSym.isEnum() || enumSym.kind != VAR) {
                                        log.error(expr.pos(), Errors.EnumLabelMustBeEnumConstant);
                                    } else if (!constants.add(enumSym)) {
                                        log.error(label.pos(), Errors.DuplicateCaseLabel);
                                    }
                                } else {
                                    log.error(expr.pos(), Errors.EnumLabelMustBeUnqualifiedEnum);
                                }
                            } else if (!constants.add(sym)) {
                                log.error(label.pos(), Errors.DuplicateCaseLabel);
                            }
                        } else if (errorEnumSwitch) {
                            //error recovery: the selector is erroneous, and all the case labels
                            //are identifiers. This could be an enum switch - don't report resolve
                            //error for the case label:
                            var prevResolveHelper = rs.basicLogResolveHelper;
                            try {
                                rs.basicLogResolveHelper = rs.silentLogResolveHelper;
                                attribExpr(expr, switchEnv, seltype);
                            } finally {
                                rs.basicLogResolveHelper = prevResolveHelper;
                            }
                        } else {
                            Type pattype = attribTree(expr, switchEnv, caseLabelResultInfo(seltype));
                            if (!pattype.hasTag(ERROR)) {
                                if (pattype.constValue() == null) {
                                    Symbol s = TreeInfo.symbol(expr);
                                    if (s != null && s.kind == TYP) {
                                        log.error(expr.pos(),
                                                  Errors.PatternExpected);
                                    } else if (s == null || !s.isEnum()) {
                                        log.error(expr.pos(),
                                                  (stringSwitch ? Errors.StringConstReq
                                                                : intSwitch ? Errors.ConstExprReq
                                                                            : Errors.PatternOrEnumReq));
                                    } else if (!constants.add(s)) {
                                        log.error(label.pos(), Errors.DuplicateCaseLabel);
                                    }
                                }
                                else {
                                    boolean isLongFloatDoubleOrBooleanConstant =
                                            pattype.getTag().isInSuperClassesOf(LONG) || pattype.getTag().equals(BOOLEAN);
                                    if (isLongFloatDoubleOrBooleanConstant) {
                                        preview.checkSourceLevel(label.pos(), Feature.PRIMITIVE_PATTERNS);
                                    }
                                    if (!stringSwitch && !intSwitch && !(isLongFloatDoubleOrBooleanConstant && types.isSameType(seltypeUnboxed, pattype))) {
                                        log.error(label.pos(), Errors.ConstantLabelNotCompatible(pattype, seltype));
                                    } else if (!constants.add(pattype.constValue())) {
                                        log.error(c.pos(), Errors.DuplicateCaseLabel);
                                    }
                                }
                            }
                        }
                    } else if (label instanceof JCDefaultCaseLabel def) {
                        if (hasDefault) {
                            log.error(label.pos(), Errors.DuplicateDefaultLabel);
                        } else if (hasUnconditionalPattern) {
                            log.error(label.pos(), Errors.UnconditionalPatternAndDefault);
                        }  else if (booleanSwitch && constants.containsAll(Set.of(0, 1))) {
                            log.error(label.pos(), Errors.DefaultAndBothBooleanValues);
                        }
                        hasDefault = true;
                        matchBindings = MatchBindingsComputer.EMPTY;
                    } else if (label instanceof JCPatternCaseLabel patternlabel) {
                        //pattern
                        JCPattern pat = patternlabel.pat;
                        attribExpr(pat, switchEnv, seltype);
                        Type primaryType = TreeInfo.primaryPatternType(pat);

                        if (primaryType.isPrimitive()) {
                            preview.checkSourceLevel(pat.pos(), Feature.PRIMITIVE_PATTERNS);
                        } else if (!primaryType.hasTag(TYPEVAR)) {
                            primaryType = chk.checkClassOrArrayType(pat.pos(), primaryType);
                        }
                        checkCastablePattern(pat.pos(), seltype, primaryType);
                        Type patternType = types.erasure(primaryType);
                        JCExpression guard = c.guard;
                        if (guardBindings == null && guard != null) {
                            MatchBindings afterPattern = matchBindings;
                            Env<AttrContext> bodyEnv = bindingEnv(switchEnv, matchBindings.bindingsWhenTrue);
                            try {
                                attribExpr(guard, bodyEnv, syms.booleanType);
                            } finally {
                                bodyEnv.info.scope.leave();
                            }

                            guardBindings = matchBindings;
                            matchBindings = afterPattern;

                            if (TreeInfo.isBooleanWithValue(guard, 0)) {
                                log.error(guard.pos(), Errors.GuardHasConstantExpressionFalse);
                            }
                        }
                        boolean unguarded = TreeInfo.unguardedCase(c) && !pat.hasTag(RECORDPATTERN);
                        boolean unconditional =
                                unguarded &&
                                !patternType.isErroneous() &&
                                types.isUnconditionallyExact(seltype, patternType);
                        if (unconditional) {
                            if (hasUnconditionalPattern) {
                                log.error(pat.pos(), Errors.DuplicateUnconditionalPattern);
                            } else if (hasDefault) {
                                log.error(pat.pos(), Errors.UnconditionalPatternAndDefault);
                            } else if (booleanSwitch && constants.containsAll(Set.of(0, 1))) {
                                log.error(pat.pos(), Errors.UnconditionalPatternAndBothBooleanValues);
                            }
                            hasUnconditionalPattern = true;
                            unconditionalCaseLabel = label;
                        }
                        lastPatternErroneous = patternType.isErroneous();
                    } else {
                        Assert.error();
                    }
                    currentBindings = matchBindingsComputer.switchCase(label, currentBindings, matchBindings);
                }

                if (guardBindings != null) {
                    currentBindings = matchBindingsComputer.caseGuard(c, currentBindings, guardBindings);
                }

                Env<AttrContext> caseEnv =
                        bindingEnv(switchEnv, c, currentBindings.bindingsWhenTrue);
                try {
                    attribCase.accept(c, caseEnv);
                } finally {
                    caseEnv.info.scope.leave();
                }
                addVars(c.stats, switchEnv.info.scope);

                preFlow(c);
                c.completesNormally = flow.aliveAfter(caseEnv, c, make);
            }
            if (patternSwitch) {
                chk.checkSwitchCaseStructure(cases);
                chk.checkSwitchCaseLabelDominated(unconditionalCaseLabel, cases);
            }
            if (switchTree.hasTag(SWITCH)) {
                ((JCSwitch) switchTree).hasUnconditionalPattern =
                        hasDefault || hasUnconditionalPattern || lastPatternErroneous;
                ((JCSwitch) switchTree).patternSwitch = patternSwitch;
            } else if (switchTree.hasTag(SWITCH_EXPRESSION)) {
                ((JCSwitchExpression) switchTree).hasUnconditionalPattern =
                        hasDefault || hasUnconditionalPattern || lastPatternErroneous;
                ((JCSwitchExpression) switchTree).patternSwitch = patternSwitch;
            } else {
                Assert.error(switchTree.getTag().name());
            }
        } finally {
            switchEnv.info.scope.leave();
        }
    }
    // where
        private ResultInfo caseLabelResultInfo(Type seltype) {
            return new ResultInfo(KindSelector.VAL_TYP,
                                  !seltype.hasTag(ERROR) ? seltype
                                                         : Type.noType);
        }
        /** Add any variables defined in stats to the switch scope. */
        private static void addVars(List<JCStatement> stats, WriteableScope switchScope) {
            for (;stats.nonEmpty(); stats = stats.tail) {
                JCTree stat = stats.head;
                if (stat.hasTag(VARDEF))
                    switchScope.enter(((JCVariableDecl) stat).sym);
            }
        }
    // where
    /** Return the selected enumeration constant symbol, or null. */
    private Symbol enumConstant(JCTree tree, Type enumType) {
        if (tree.hasTag(IDENT)) {
            JCIdent ident = (JCIdent)tree;
            Name name = ident.name;
            for (Symbol sym : enumType.tsym.members().getSymbolsByName(name)) {
                if (sym.kind == VAR) {
                    Symbol s = ident.sym = sym;
                    ((VarSymbol)s).getConstValue(); // ensure initializer is evaluated
                    ident.type = s.type;
                    return ((s.flags_field & Flags.ENUM) == 0)
                        ? null : s;
                }
            }
        }
        return null;
    }

    public void visitSynchronized(JCSynchronized tree) {
        chk.checkRefType(tree.pos(), attribExpr(tree.lock, env));
<<<<<<< HEAD
        if (isValueBased(tree.lock.type)) {
            log.warning(tree.pos(), LintWarnings.AttemptToSynchronizeOnInstanceOfValueBasedClass);
=======
        if (tree.lock.type != null && tree.lock.type.isValueBased()) {
            env.info.lint.logIfEnabled(tree.pos(), LintWarnings.AttemptToSynchronizeOnInstanceOfValueBasedClass);
>>>>>>> 277bb208
        }
        attribStat(tree.body, env);
        result = null;
    }

    public void visitTry(JCTry tree) {
        // Create a new local environment with a local
        Env<AttrContext> localEnv = env.dup(tree, env.info.dup(env.info.scope.dup()));
        try {
            boolean isTryWithResource = tree.resources.nonEmpty();
            // Create a nested environment for attributing the try block if needed
            Env<AttrContext> tryEnv = isTryWithResource ?
                env.dup(tree, localEnv.info.dup(localEnv.info.scope.dup())) :
                localEnv;
            try {
                // Attribute resource declarations
                for (JCTree resource : tree.resources) {
                    CheckContext twrContext = new Check.NestedCheckContext(resultInfo.checkContext) {
                        @Override
                        public void report(DiagnosticPosition pos, JCDiagnostic details) {
                            chk.basicHandler.report(pos, diags.fragment(Fragments.TryNotApplicableToType(details)));
                        }
                    };
                    ResultInfo twrResult =
                        new ResultInfo(KindSelector.VAR,
                                       syms.autoCloseableType,
                                       twrContext);
                    if (resource.hasTag(VARDEF)) {
                        attribStat(resource, tryEnv);
                        twrResult.check(resource, resource.type);

                        //check that resource type cannot throw InterruptedException
                        checkAutoCloseable(resource.pos(), localEnv, resource.type);

                        VarSymbol var = ((JCVariableDecl) resource).sym;

                        var.flags_field |= Flags.FINAL;
                        var.setData(ElementKind.RESOURCE_VARIABLE);
                    } else {
                        attribTree(resource, tryEnv, twrResult);
                    }
                }
                // Attribute body
                attribStat(tree.body, tryEnv);
            } finally {
                if (isTryWithResource)
                    tryEnv.info.scope.leave();
            }

            // Attribute catch clauses
            for (List<JCCatch> l = tree.catchers; l.nonEmpty(); l = l.tail) {
                JCCatch c = l.head;
                Env<AttrContext> catchEnv =
                    localEnv.dup(c, localEnv.info.dup(localEnv.info.scope.dup()));
                try {
                    Type ctype = attribStat(c.param, catchEnv);
                    if (TreeInfo.isMultiCatch(c)) {
                        //multi-catch parameter is implicitly marked as final
                        c.param.sym.flags_field |= FINAL | UNION;
                    }
                    if (c.param.sym.kind == VAR) {
                        c.param.sym.setData(ElementKind.EXCEPTION_PARAMETER);
                    }
                    chk.checkType(c.param.vartype.pos(),
                                  chk.checkClassType(c.param.vartype.pos(), ctype),
                                  syms.throwableType);
                    attribStat(c.body, catchEnv);
                } finally {
                    catchEnv.info.scope.leave();
                }
            }

            // Attribute finalizer
            if (tree.finalizer != null) attribStat(tree.finalizer, localEnv);
            result = null;
        }
        finally {
            localEnv.info.scope.leave();
        }
    }

    void checkAutoCloseable(DiagnosticPosition pos, Env<AttrContext> env, Type resource) {
        if (!resource.isErroneous() &&
            types.asSuper(resource, syms.autoCloseableType.tsym) != null &&
            !types.isSameType(resource, syms.autoCloseableType)) { // Don't emit warning for AutoCloseable itself
            Symbol close = syms.noSymbol;
            Log.DiagnosticHandler discardHandler = log.new DiscardDiagnosticHandler();
            try {
                close = rs.resolveQualifiedMethod(pos,
                        env,
                        types.skipTypeVars(resource, false),
                        names.close,
                        List.nil(),
                        List.nil());
            }
            finally {
                log.popDiagnosticHandler(discardHandler);
            }
            if (close.kind == MTH &&
                    close.overrides(syms.autoCloseableClose, resource.tsym, types, true) &&
                    chk.isHandled(syms.interruptedExceptionType, types.memberType(resource, close).getThrownTypes())) {
                log.warning(pos, LintWarnings.TryResourceThrowsInterruptedExc(resource));
            }
        }
    }

    public void visitConditional(JCConditional tree) {
        Type condtype = attribExpr(tree.cond, env, syms.booleanType);
        MatchBindings condBindings = matchBindings;

        tree.polyKind = (pt().hasTag(NONE) && pt() != Type.recoveryType && pt() != Infer.anyPoly ||
                isBooleanOrNumeric(env, tree)) ?
                PolyKind.STANDALONE : PolyKind.POLY;

        if (tree.polyKind == PolyKind.POLY && resultInfo.pt.hasTag(VOID)) {
            //this means we are returning a poly conditional from void-compatible lambda expression
            resultInfo.checkContext.report(tree, diags.fragment(Fragments.ConditionalTargetCantBeVoid));
            result = tree.type = types.createErrorType(resultInfo.pt);
            return;
        }

        ResultInfo condInfo = tree.polyKind == PolyKind.STANDALONE ?
                unknownExprInfo :
                resultInfo.dup(conditionalContext(resultInfo.checkContext));


        // x ? y : z
        // include x's bindings when true in y
        // include x's bindings when false in z

        Type truetype;
        Env<AttrContext> trueEnv = bindingEnv(env, condBindings.bindingsWhenTrue);
        try {
            truetype = attribTree(tree.truepart, trueEnv, condInfo);
        } finally {
            trueEnv.info.scope.leave();
        }

        MatchBindings trueBindings = matchBindings;

        Type falsetype;
        Env<AttrContext> falseEnv = bindingEnv(env, condBindings.bindingsWhenFalse);
        try {
            falsetype = attribTree(tree.falsepart, falseEnv, condInfo);
        } finally {
            falseEnv.info.scope.leave();
        }

        MatchBindings falseBindings = matchBindings;

        Type owntype = (tree.polyKind == PolyKind.STANDALONE) ?
                condType(List.of(tree.truepart.pos(), tree.falsepart.pos()),
                         List.of(truetype, falsetype)) : pt();
        if (condtype.constValue() != null &&
                truetype.constValue() != null &&
                falsetype.constValue() != null &&
                !owntype.hasTag(NONE)) {
            //constant folding
            owntype = cfolder.coerce(condtype.isTrue() ? truetype : falsetype, owntype);
        }
        result = check(tree, owntype, KindSelector.VAL, resultInfo);
        matchBindings = matchBindingsComputer.conditional(tree, condBindings, trueBindings, falseBindings);
    }
    //where
        private boolean isBooleanOrNumeric(Env<AttrContext> env, JCExpression tree) {
            switch (tree.getTag()) {
                case LITERAL: return ((JCLiteral)tree).typetag.isSubRangeOf(DOUBLE) ||
                              ((JCLiteral)tree).typetag == BOOLEAN ||
                              ((JCLiteral)tree).typetag == BOT;
                case LAMBDA: case REFERENCE: return false;
                case PARENS: return isBooleanOrNumeric(env, ((JCParens)tree).expr);
                case CONDEXPR:
                    JCConditional condTree = (JCConditional)tree;
                    return isBooleanOrNumeric(env, condTree.truepart) &&
                            isBooleanOrNumeric(env, condTree.falsepart);
                case APPLY:
                    JCMethodInvocation speculativeMethodTree =
                            (JCMethodInvocation)deferredAttr.attribSpeculative(
                                    tree, env, unknownExprInfo,
                                    argumentAttr.withLocalCacheContext());
                    Symbol msym = TreeInfo.symbol(speculativeMethodTree.meth);
                    Type receiverType = speculativeMethodTree.meth.hasTag(IDENT) ?
                            env.enclClass.type :
                            ((JCFieldAccess)speculativeMethodTree.meth).selected.type;
                    Type owntype = types.memberType(receiverType, msym).getReturnType();
                    return primitiveOrBoxed(owntype);
                case NEWCLASS:
                    JCExpression className =
                            removeClassParams.translate(((JCNewClass)tree).clazz);
                    JCExpression speculativeNewClassTree =
                            (JCExpression)deferredAttr.attribSpeculative(
                                    className, env, unknownTypeInfo,
                                    argumentAttr.withLocalCacheContext());
                    return primitiveOrBoxed(speculativeNewClassTree.type);
                default:
                    Type speculativeType = deferredAttr.attribSpeculative(tree, env, unknownExprInfo,
                            argumentAttr.withLocalCacheContext()).type;
                    return primitiveOrBoxed(speculativeType);
            }
        }
        //where
            boolean primitiveOrBoxed(Type t) {
                return (!t.hasTag(TYPEVAR) && !t.isErroneous() && types.unboxedTypeOrType(t).isPrimitive());
            }

            TreeTranslator removeClassParams = new TreeTranslator() {
                @Override
                public void visitTypeApply(JCTypeApply tree) {
                    result = translate(tree.clazz);
                }
            };

        CheckContext conditionalContext(CheckContext checkContext) {
            return new Check.NestedCheckContext(checkContext) {
                //this will use enclosing check context to check compatibility of
                //subexpression against target type; if we are in a method check context,
                //depending on whether boxing is allowed, we could have incompatibilities
                @Override
                public void report(DiagnosticPosition pos, JCDiagnostic details) {
                    enclosingContext.report(pos, diags.fragment(Fragments.IncompatibleTypeInConditional(details)));
                }
            };
        }

        /** Compute the type of a conditional expression, after
         *  checking that it exists.  See JLS 15.25. Does not take into
         *  account the special case where condition and both arms
         *  are constants.
         *
         *  @param pos      The source position to be used for error
         *                  diagnostics.
         *  @param thentype The type of the expression's then-part.
         *  @param elsetype The type of the expression's else-part.
         */
        Type condType(List<DiagnosticPosition> positions, List<Type> condTypes) {
            if (condTypes.isEmpty()) {
                return syms.objectType; //TODO: how to handle?
            }
            Type first = condTypes.head;
            // If same type, that is the result
            if (condTypes.tail.stream().allMatch(t -> types.isSameType(first, t)))
                return first.baseType();

            List<Type> unboxedTypes = condTypes.stream()
                                               .map(t -> t.isPrimitive() ? t : types.unboxedType(t))
                                               .collect(List.collector());

            // Otherwise, if both arms can be converted to a numeric
            // type, return the least numeric type that fits both arms
            // (i.e. return larger of the two, or return int if one
            // arm is short, the other is char).
            if (unboxedTypes.stream().allMatch(t -> t.isPrimitive())) {
                // If one arm has an integer subrange type (i.e., byte,
                // short, or char), and the other is an integer constant
                // that fits into the subrange, return the subrange type.
                for (Type type : unboxedTypes) {
                    if (!type.getTag().isStrictSubRangeOf(INT)) {
                        continue;
                    }
                    if (unboxedTypes.stream().filter(t -> t != type).allMatch(t -> t.hasTag(INT) && types.isAssignable(t, type)))
                        return type.baseType();
                }

                for (TypeTag tag : primitiveTags) {
                    Type candidate = syms.typeOfTag[tag.ordinal()];
                    if (unboxedTypes.stream().allMatch(t -> types.isSubtype(t, candidate))) {
                        return candidate;
                    }
                }
            }

            // Those were all the cases that could result in a primitive
            condTypes = condTypes.stream()
                                 .map(t -> t.isPrimitive() ? types.boxedClass(t).type : t)
                                 .collect(List.collector());

            for (Type type : condTypes) {
                if (condTypes.stream().filter(t -> t != type).allMatch(t -> types.isAssignable(t, type)))
                    return type.baseType();
            }

            Iterator<DiagnosticPosition> posIt = positions.iterator();

            condTypes = condTypes.stream()
                                 .map(t -> chk.checkNonVoid(posIt.next(), t))
                                 .collect(List.collector());

            // both are known to be reference types.  The result is
            // lub(thentype,elsetype). This cannot fail, as it will
            // always be possible to infer "Object" if nothing better.
            return types.lub(condTypes.stream()
                        .map(t -> t.baseType())
                        .filter(t -> !t.hasTag(BOT))
                        .collect(List.collector()));
        }

    static final TypeTag[] primitiveTags = new TypeTag[]{
        BYTE,
        CHAR,
        SHORT,
        INT,
        LONG,
        FLOAT,
        DOUBLE,
        BOOLEAN,
    };

    Env<AttrContext> bindingEnv(Env<AttrContext> env, List<BindingSymbol> bindings) {
        return bindingEnv(env, env.tree, bindings);
    }

    Env<AttrContext> bindingEnv(Env<AttrContext> env, JCTree newTree, List<BindingSymbol> bindings) {
        Env<AttrContext> env1 = env.dup(newTree, env.info.dup(env.info.scope.dup()));
        bindings.forEach(env1.info.scope::enter);
        return env1;
    }

    public void visitIf(JCIf tree) {
        attribExpr(tree.cond, env, syms.booleanType);

        // if (x) { y } [ else z ]
        // include x's bindings when true in y
        // include x's bindings when false in z

        MatchBindings condBindings = matchBindings;
        Env<AttrContext> thenEnv = bindingEnv(env, condBindings.bindingsWhenTrue);

        try {
            attribStat(tree.thenpart, thenEnv);
        } finally {
            thenEnv.info.scope.leave();
        }

        preFlow(tree.thenpart);
        boolean aliveAfterThen = flow.aliveAfter(env, tree.thenpart, make);
        boolean aliveAfterElse;

        if (tree.elsepart != null) {
            Env<AttrContext> elseEnv = bindingEnv(env, condBindings.bindingsWhenFalse);
            try {
                attribStat(tree.elsepart, elseEnv);
            } finally {
                elseEnv.info.scope.leave();
            }
            preFlow(tree.elsepart);
            aliveAfterElse = flow.aliveAfter(env, tree.elsepart, make);
        } else {
            aliveAfterElse = true;
        }

        chk.checkEmptyIf(tree);

        List<BindingSymbol> afterIfBindings = List.nil();

        if (aliveAfterThen && !aliveAfterElse) {
            afterIfBindings = condBindings.bindingsWhenTrue;
        } else if (aliveAfterElse && !aliveAfterThen) {
            afterIfBindings = condBindings.bindingsWhenFalse;
        }

        addBindings2Scope(tree, afterIfBindings);

        result = null;
    }

        void preFlow(JCTree tree) {
            attrRecover.doRecovery();
            new PostAttrAnalyzer() {
                @Override
                public void scan(JCTree tree) {
                    if (tree == null ||
                            (tree.type != null &&
                            tree.type == Type.stuckType)) {
                        //don't touch stuck expressions!
                        return;
                    }
                    super.scan(tree);
                }

                @Override
                public void visitClassDef(JCClassDecl that) {
                    if (that.sym != null) {
                        // Method preFlow shouldn't visit class definitions
                        // that have not been entered and attributed.
                        // See JDK-8254557 and JDK-8203277 for more details.
                        super.visitClassDef(that);
                    }
                }

                @Override
                public void visitLambda(JCLambda that) {
                    if (that.type != null) {
                        // Method preFlow shouldn't visit lambda expressions
                        // that have not been entered and attributed.
                        // See JDK-8254557 and JDK-8203277 for more details.
                        super.visitLambda(that);
                    }
                }
            }.scan(tree);
        }

    public void visitExec(JCExpressionStatement tree) {
        //a fresh environment is required for 292 inference to work properly ---
        //see Infer.instantiatePolymorphicSignatureInstance()
        Env<AttrContext> localEnv = env.dup(tree);
        attribExpr(tree.expr, localEnv);
        result = null;
    }

    public void visitBreak(JCBreak tree) {
        tree.target = findJumpTarget(tree.pos(), tree.getTag(), tree.label, env);
        result = null;
    }

    public void visitYield(JCYield tree) {
        if (env.info.yieldResult != null) {
            attribTree(tree.value, env, env.info.yieldResult);
            tree.target = findJumpTarget(tree.pos(), tree.getTag(), names.empty, env);
        } else {
            log.error(tree.pos(), tree.value.hasTag(PARENS)
                    ? Errors.NoSwitchExpressionQualify
                    : Errors.NoSwitchExpression);
            attribTree(tree.value, env, unknownExprInfo);
        }
        result = null;
    }

    public void visitContinue(JCContinue tree) {
        tree.target = findJumpTarget(tree.pos(), tree.getTag(), tree.label, env);
        result = null;
    }
    //where
        /** Return the target of a break, continue or yield statement,
         *  if it exists, report an error if not.
         *  Note: The target of a labelled break or continue is the
         *  (non-labelled) statement tree referred to by the label,
         *  not the tree representing the labelled statement itself.
         *
         *  @param pos     The position to be used for error diagnostics
         *  @param tag     The tag of the jump statement. This is either
         *                 Tree.BREAK or Tree.CONTINUE.
         *  @param label   The label of the jump statement, or null if no
         *                 label is given.
         *  @param env     The environment current at the jump statement.
         */
        private JCTree findJumpTarget(DiagnosticPosition pos,
                                                   JCTree.Tag tag,
                                                   Name label,
                                                   Env<AttrContext> env) {
            Pair<JCTree, Error> jumpTarget = findJumpTargetNoError(tag, label, env);

            if (jumpTarget.snd != null) {
                log.error(pos, jumpTarget.snd);
            }

            return jumpTarget.fst;
        }
        /** Return the target of a break or continue statement, if it exists,
         *  report an error if not.
         *  Note: The target of a labelled break or continue is the
         *  (non-labelled) statement tree referred to by the label,
         *  not the tree representing the labelled statement itself.
         *
         *  @param tag     The tag of the jump statement. This is either
         *                 Tree.BREAK or Tree.CONTINUE.
         *  @param label   The label of the jump statement, or null if no
         *                 label is given.
         *  @param env     The environment current at the jump statement.
         */
        private Pair<JCTree, JCDiagnostic.Error> findJumpTargetNoError(JCTree.Tag tag,
                                                                       Name label,
                                                                       Env<AttrContext> env) {
            // Search environments outwards from the point of jump.
            Env<AttrContext> env1 = env;
            JCDiagnostic.Error pendingError = null;
            LOOP:
            while (env1 != null) {
                switch (env1.tree.getTag()) {
                    case LABELLED:
                        JCLabeledStatement labelled = (JCLabeledStatement)env1.tree;
                        if (label == labelled.label) {
                            // If jump is a continue, check that target is a loop.
                            if (tag == CONTINUE) {
                                if (!labelled.body.hasTag(DOLOOP) &&
                                        !labelled.body.hasTag(WHILELOOP) &&
                                        !labelled.body.hasTag(FORLOOP) &&
                                        !labelled.body.hasTag(FOREACHLOOP)) {
                                    pendingError = Errors.NotLoopLabel(label);
                                }
                                // Found labelled statement target, now go inwards
                                // to next non-labelled tree.
                                return Pair.of(TreeInfo.referencedStatement(labelled), pendingError);
                            } else {
                                return Pair.of(labelled, pendingError);
                            }
                        }
                        break;
                    case DOLOOP:
                    case WHILELOOP:
                    case FORLOOP:
                    case FOREACHLOOP:
                        if (label == null) return Pair.of(env1.tree, pendingError);
                        break;
                    case SWITCH:
                        if (label == null && tag == BREAK) return Pair.of(env1.tree, null);
                        break;
                    case SWITCH_EXPRESSION:
                        if (tag == YIELD) {
                            return Pair.of(env1.tree, null);
                        } else if (tag == BREAK) {
                            pendingError = Errors.BreakOutsideSwitchExpression;
                        } else {
                            pendingError = Errors.ContinueOutsideSwitchExpression;
                        }
                        break;
                    case LAMBDA:
                    case METHODDEF:
                    case CLASSDEF:
                        break LOOP;
                    default:
                }
                env1 = env1.next;
            }
            if (label != null)
                return Pair.of(null, Errors.UndefLabel(label));
            else if (pendingError != null)
                return Pair.of(null, pendingError);
            else if (tag == CONTINUE)
                return Pair.of(null, Errors.ContOutsideLoop);
            else
                return Pair.of(null, Errors.BreakOutsideSwitchLoop);
        }

    public void visitReturn(JCReturn tree) {
        // Check that there is an enclosing method which is
        // nested within than the enclosing class.
        if (env.info.returnResult == null) {
            log.error(tree.pos(), Errors.RetOutsideMeth);
        } else if (env.info.yieldResult != null) {
            log.error(tree.pos(), Errors.ReturnOutsideSwitchExpression);
            if (tree.expr != null) {
                attribExpr(tree.expr, env, env.info.yieldResult.pt);
            }
        } else if (!env.info.isLambda &&
                env.enclMethod != null &&
                TreeInfo.isCompactConstructor(env.enclMethod)) {
            log.error(env.enclMethod,
                    Errors.InvalidCanonicalConstructorInRecord(Fragments.Compact, env.enclMethod.sym.name, Fragments.CanonicalCantHaveReturnStatement));
        } else {
            // Attribute return expression, if it exists, and check that
            // it conforms to result type of enclosing method.
            if (tree.expr != null) {
                if (env.info.returnResult.pt.hasTag(VOID)) {
                    env.info.returnResult.checkContext.report(tree.expr.pos(),
                              diags.fragment(Fragments.UnexpectedRetVal));
                }
                attribTree(tree.expr, env, env.info.returnResult);
            } else if (!env.info.returnResult.pt.hasTag(VOID) &&
                    !env.info.returnResult.pt.hasTag(NONE)) {
                env.info.returnResult.checkContext.report(tree.pos(),
                              diags.fragment(Fragments.MissingRetVal(env.info.returnResult.pt)));
            }
        }
        result = null;
    }

    public void visitThrow(JCThrow tree) {
        Type owntype = attribExpr(tree.expr, env, Type.noType);
        chk.checkType(tree, owntype, syms.throwableType);
        result = null;
    }

    public void visitAssert(JCAssert tree) {
        attribExpr(tree.cond, env, syms.booleanType);
        if (tree.detail != null) {
            chk.checkNonVoid(tree.detail.pos(), attribExpr(tree.detail, env));
        }
        result = null;
    }

     /** Visitor method for method invocations.
     *  NOTE: The method part of an application will have in its type field
     *        the return type of the method, not the method's type itself!
     */
    public void visitApply(JCMethodInvocation tree) {
        // The local environment of a method application is
        // a new environment nested in the current one.
        Env<AttrContext> localEnv = env.dup(tree, env.info.dup());

        // The types of the actual method arguments.
        List<Type> argtypes;

        // The types of the actual method type arguments.
        List<Type> typeargtypes = null;

        Name methName = TreeInfo.name(tree.meth);

        boolean isConstructorCall =
            methName == names._this || methName == names._super;

        ListBuffer<Type> argtypesBuf = new ListBuffer<>();
        if (isConstructorCall) {

            // Attribute arguments, yielding list of argument types.
            KindSelector kind = attribArgs(KindSelector.MTH, tree.args, localEnv, argtypesBuf);
            argtypes = argtypesBuf.toList();
            typeargtypes = attribTypes(tree.typeargs, localEnv);

            // Done with this()/super() parameters. End of constructor prologue.
            env.info.ctorPrologue = false;

            // Variable `site' points to the class in which the called
            // constructor is defined.
            Type site = env.enclClass.sym.type;
            if (methName == names._super) {
                if (site == syms.objectType) {
                    log.error(tree.meth.pos(), Errors.NoSuperclass(site));
                    site = types.createErrorType(syms.objectType);
                } else {
                    site = types.supertype(site);
                }
            }

            if (site.hasTag(CLASS)) {
                Type encl = site.getEnclosingType();
                while (encl != null && encl.hasTag(TYPEVAR))
                    encl = encl.getUpperBound();
                if (encl.hasTag(CLASS)) {
                    // we are calling a nested class

                    if (tree.meth.hasTag(SELECT)) {
                        JCTree qualifier = ((JCFieldAccess) tree.meth).selected;

                        // We are seeing a prefixed call, of the form
                        //     <expr>.super(...).
                        // Check that the prefix expression conforms
                        // to the outer instance type of the class.
                        chk.checkRefType(qualifier.pos(),
                                         attribExpr(qualifier, localEnv,
                                                    encl));
                    }
                } else if (tree.meth.hasTag(SELECT)) {
                    log.error(tree.meth.pos(),
                              Errors.IllegalQualNotIcls(site.tsym));
                    attribExpr(((JCFieldAccess) tree.meth).selected, localEnv, site);
                }

                if (tree.meth.hasTag(IDENT)) {
                    // non-qualified super(...) call; check whether explicit constructor
                    // invocation is well-formed. If the super class is an inner class,
                    // make sure that an appropriate implicit qualifier exists. If the super
                    // class is a local class, make sure that the current class is defined
                    // in the same context as the local class.
                    checkNewInnerClass(tree.meth.pos(), localEnv, site, true);
                }

                // if we're calling a java.lang.Enum constructor,
                // prefix the implicit String and int parameters
                if (site.tsym == syms.enumSym)
                    argtypes = argtypes.prepend(syms.intType).prepend(syms.stringType);

                // Resolve the called constructor under the assumption
                // that we are referring to a superclass instance of the
                // current instance (JLS ???).
                boolean selectSuperPrev = localEnv.info.selectSuper;
                localEnv.info.selectSuper = true;
                localEnv.info.pendingResolutionPhase = null;
                Symbol sym = rs.resolveConstructor(
                    tree.meth.pos(), localEnv, site, argtypes, typeargtypes);
                localEnv.info.selectSuper = selectSuperPrev;

                // Set method symbol to resolved constructor...
                TreeInfo.setSymbol(tree.meth, sym);

                // ...and check that it is legal in the current context.
                // (this will also set the tree's type)
                Type mpt = newMethodTemplate(resultInfo.pt, argtypes, typeargtypes);
                checkId(tree.meth, site, sym, localEnv,
                        new ResultInfo(kind, mpt));
            } else if (site.hasTag(ERROR) && tree.meth.hasTag(SELECT)) {
                attribExpr(((JCFieldAccess) tree.meth).selected, localEnv, site);
            }
            // Otherwise, `site' is an error type and we do nothing
            result = tree.type = syms.voidType;
        } else {
            // Otherwise, we are seeing a regular method call.
            // Attribute the arguments, yielding list of argument types, ...
            KindSelector kind = attribArgs(KindSelector.VAL, tree.args, localEnv, argtypesBuf);
            argtypes = argtypesBuf.toList();
            typeargtypes = attribAnyTypes(tree.typeargs, localEnv);

            // ... and attribute the method using as a prototype a methodtype
            // whose formal argument types is exactly the list of actual
            // arguments (this will also set the method symbol).
            Type mpt = newMethodTemplate(resultInfo.pt, argtypes, typeargtypes);
            localEnv.info.pendingResolutionPhase = null;
            Type mtype = attribTree(tree.meth, localEnv, new ResultInfo(kind, mpt, resultInfo.checkContext));

            // Compute the result type.
            Type restype = mtype.getReturnType();
            if (restype.hasTag(WILDCARD))
                throw new AssertionError(mtype);

            Type qualifier = (tree.meth.hasTag(SELECT))
                    ? ((JCFieldAccess) tree.meth).selected.type
                    : env.enclClass.sym.type;
            Symbol msym = TreeInfo.symbol(tree.meth);
            restype = adjustMethodReturnType(msym, qualifier, methName, argtypes, restype);

            chk.checkRefTypes(tree.typeargs, typeargtypes);

            // Check that value of resulting type is admissible in the
            // current context.  Also, capture the return type
            Type capturedRes = resultInfo.checkContext.inferenceContext().cachedCapture(tree, restype, true);
            result = check(tree, capturedRes, KindSelector.VAL, resultInfo);
        }
        chk.checkRequiresIdentity(tree, env.info.lint);
        chk.validate(tree.typeargs, localEnv);
    }
    //where
        Type adjustMethodReturnType(Symbol msym, Type qualifierType, Name methodName, List<Type> argtypes, Type restype) {
            if (msym != null &&
                    (msym.owner == syms.objectType.tsym || msym.owner.isInterface()) &&
                    methodName == names.getClass &&
                    argtypes.isEmpty()) {
                // as a special case, x.getClass() has type Class<? extends |X|>
                return new ClassType(restype.getEnclosingType(),
                        List.of(new WildcardType(types.erasure(qualifierType.baseType()),
                                BoundKind.EXTENDS,
                                syms.boundClass)),
                        restype.tsym,
                        restype.getMetadata());
            } else if (msym != null &&
                    msym.owner == syms.arrayClass &&
                    methodName == names.clone &&
                    types.isArray(qualifierType)) {
                // as a special case, array.clone() has a result that is
                // the same as static type of the array being cloned
                return qualifierType;
            } else {
                return restype;
            }
        }

        /** Obtain a method type with given argument types.
         */
        Type newMethodTemplate(Type restype, List<Type> argtypes, List<Type> typeargtypes) {
            MethodType mt = new MethodType(argtypes, restype, List.nil(), syms.methodClass);
            return (typeargtypes == null) ? mt : (Type)new ForAll(typeargtypes, mt);
        }

    public void visitNewClass(final JCNewClass tree) {
        Type owntype = types.createErrorType(tree.type);

        // The local environment of a class creation is
        // a new environment nested in the current one.
        Env<AttrContext> localEnv = env.dup(tree, env.info.dup());

        // The anonymous inner class definition of the new expression,
        // if one is defined by it.
        JCClassDecl cdef = tree.def;

        // If enclosing class is given, attribute it, and
        // complete class name to be fully qualified
        JCExpression clazz = tree.clazz; // Class field following new
        JCExpression clazzid;            // Identifier in class field
        JCAnnotatedType annoclazzid;     // Annotated type enclosing clazzid
        annoclazzid = null;

        if (clazz.hasTag(TYPEAPPLY)) {
            clazzid = ((JCTypeApply) clazz).clazz;
            if (clazzid.hasTag(ANNOTATED_TYPE)) {
                annoclazzid = (JCAnnotatedType) clazzid;
                clazzid = annoclazzid.underlyingType;
            }
        } else {
            if (clazz.hasTag(ANNOTATED_TYPE)) {
                annoclazzid = (JCAnnotatedType) clazz;
                clazzid = annoclazzid.underlyingType;
            } else {
                clazzid = clazz;
            }
        }

        JCExpression clazzid1 = clazzid; // The same in fully qualified form

        if (tree.encl != null) {
            // We are seeing a qualified new, of the form
            //    <expr>.new C <...> (...) ...
            // In this case, we let clazz stand for the name of the
            // allocated class C prefixed with the type of the qualifier
            // expression, so that we can
            // resolve it with standard techniques later. I.e., if
            // <expr> has type T, then <expr>.new C <...> (...)
            // yields a clazz T.C.
            Type encltype = chk.checkRefType(tree.encl.pos(),
                                             attribExpr(tree.encl, env));
            // TODO 308: in <expr>.new C, do we also want to add the type annotations
            // from expr to the combined type, or not? Yes, do this.
            clazzid1 = make.at(clazz.pos).Select(make.Type(encltype),
                                                 ((JCIdent) clazzid).name);

            EndPosTable endPosTable = this.env.toplevel.endPositions;
            endPosTable.storeEnd(clazzid1, clazzid.getEndPosition(endPosTable));
            if (clazz.hasTag(ANNOTATED_TYPE)) {
                JCAnnotatedType annoType = (JCAnnotatedType) clazz;
                List<JCAnnotation> annos = annoType.annotations;

                if (annoType.underlyingType.hasTag(TYPEAPPLY)) {
                    clazzid1 = make.at(tree.pos).
                        TypeApply(clazzid1,
                                  ((JCTypeApply) clazz).arguments);
                }

                clazzid1 = make.at(tree.pos).
                    AnnotatedType(annos, clazzid1);
            } else if (clazz.hasTag(TYPEAPPLY)) {
                clazzid1 = make.at(tree.pos).
                    TypeApply(clazzid1,
                              ((JCTypeApply) clazz).arguments);
            }

            clazz = clazzid1;
        }

        // Attribute clazz expression and store
        // symbol + type back into the attributed tree.
        Type clazztype;

        try {
            env.info.isAnonymousNewClass = tree.def != null;
            clazztype = TreeInfo.isEnumInit(env.tree) ?
                attribIdentAsEnumType(env, (JCIdent)clazz) :
                attribType(clazz, env);
        } finally {
            env.info.isAnonymousNewClass = false;
        }

        clazztype = chk.checkDiamond(tree, clazztype);
        chk.validate(clazz, localEnv);
        if (tree.encl != null) {
            // We have to work in this case to store
            // symbol + type back into the attributed tree.
            tree.clazz.type = clazztype;
            TreeInfo.setSymbol(clazzid, TreeInfo.symbol(clazzid1));
            clazzid.type = ((JCIdent) clazzid).sym.type;
            if (annoclazzid != null) {
                annoclazzid.type = clazzid.type;
            }
            if (!clazztype.isErroneous()) {
                if (cdef != null && clazztype.tsym.isInterface()) {
                    log.error(tree.encl.pos(), Errors.AnonClassImplIntfNoQualForNew);
                } else if (clazztype.tsym.isStatic()) {
                    log.error(tree.encl.pos(), Errors.QualifiedNewOfStaticClass(clazztype.tsym));
                }
            }
        } else {
            // Check for the existence of an apropos outer instance
            checkNewInnerClass(tree.pos(), env, clazztype, false);
        }

        // Attribute constructor arguments.
        ListBuffer<Type> argtypesBuf = new ListBuffer<>();
        final KindSelector pkind =
            attribArgs(KindSelector.VAL, tree.args, localEnv, argtypesBuf);
        List<Type> argtypes = argtypesBuf.toList();
        List<Type> typeargtypes = attribTypes(tree.typeargs, localEnv);

        if (clazztype.hasTag(CLASS) || clazztype.hasTag(ERROR)) {
            // Enums may not be instantiated except implicitly
            if ((clazztype.tsym.flags_field & Flags.ENUM) != 0 &&
                (!env.tree.hasTag(VARDEF) ||
                 (((JCVariableDecl) env.tree).mods.flags & Flags.ENUM) == 0 ||
                 ((JCVariableDecl) env.tree).init != tree))
                log.error(tree.pos(), Errors.EnumCantBeInstantiated);

            boolean isSpeculativeDiamondInferenceRound = TreeInfo.isDiamond(tree) &&
                    resultInfo.checkContext.deferredAttrContext().mode == DeferredAttr.AttrMode.SPECULATIVE;
            boolean skipNonDiamondPath = false;
            // Check that class is not abstract
            if (cdef == null && !isSpeculativeDiamondInferenceRound && // class body may be nulled out in speculative tree copy
                (clazztype.tsym.flags() & (ABSTRACT | INTERFACE)) != 0) {
                log.error(tree.pos(),
                          Errors.AbstractCantBeInstantiated(clazztype.tsym));
                skipNonDiamondPath = true;
            } else if (cdef != null && clazztype.tsym.isInterface()) {
                // Check that no constructor arguments are given to
                // anonymous classes implementing an interface
                if (!argtypes.isEmpty())
                    log.error(tree.args.head.pos(), Errors.AnonClassImplIntfNoArgs);

                if (!typeargtypes.isEmpty())
                    log.error(tree.typeargs.head.pos(), Errors.AnonClassImplIntfNoTypeargs);

                // Error recovery: pretend no arguments were supplied.
                argtypes = List.nil();
                typeargtypes = List.nil();
                skipNonDiamondPath = true;
            }
            if (TreeInfo.isDiamond(tree)) {
                ClassType site = new ClassType(clazztype.getEnclosingType(),
                            clazztype.tsym.type.getTypeArguments(),
                                               clazztype.tsym,
                                               clazztype.getMetadata());

                Env<AttrContext> diamondEnv = localEnv.dup(tree);
                diamondEnv.info.selectSuper = cdef != null || tree.classDeclRemoved();
                diamondEnv.info.pendingResolutionPhase = null;

                //if the type of the instance creation expression is a class type
                //apply method resolution inference (JLS 15.12.2.7). The return type
                //of the resolved constructor will be a partially instantiated type
                Symbol constructor = rs.resolveDiamond(tree.pos(),
                            diamondEnv,
                            site,
                            argtypes,
                            typeargtypes);
                tree.constructor = constructor.baseSymbol();

                final TypeSymbol csym = clazztype.tsym;
                ResultInfo diamondResult = new ResultInfo(pkind, newMethodTemplate(resultInfo.pt, argtypes, typeargtypes),
                        diamondContext(tree, csym, resultInfo.checkContext), CheckMode.NO_TREE_UPDATE);
                Type constructorType = tree.constructorType = types.createErrorType(clazztype);
                constructorType = checkId(tree, site,
                        constructor,
                        diamondEnv,
                        diamondResult);

                tree.clazz.type = types.createErrorType(clazztype);
                if (!constructorType.isErroneous()) {
                    tree.clazz.type = clazz.type = constructorType.getReturnType();
                    tree.constructorType = types.createMethodTypeWithReturn(constructorType, syms.voidType);
                }
                clazztype = chk.checkClassType(tree.clazz, tree.clazz.type, true);
            }

            // Resolve the called constructor under the assumption
            // that we are referring to a superclass instance of the
            // current instance (JLS ???).
            else if (!skipNonDiamondPath) {
                //the following code alters some of the fields in the current
                //AttrContext - hence, the current context must be dup'ed in
                //order to avoid downstream failures
                Env<AttrContext> rsEnv = localEnv.dup(tree);
                rsEnv.info.selectSuper = cdef != null;
                rsEnv.info.pendingResolutionPhase = null;
                tree.constructor = rs.resolveConstructor(
                    tree.pos(), rsEnv, clazztype, argtypes, typeargtypes);
                if (cdef == null) { //do not check twice!
                    tree.constructorType = checkId(tree,
                            clazztype,
                            tree.constructor,
                            rsEnv,
                            new ResultInfo(pkind, newMethodTemplate(syms.voidType, argtypes, typeargtypes), CheckMode.NO_TREE_UPDATE));
                    if (rsEnv.info.lastResolveVarargs())
                        Assert.check(tree.constructorType.isErroneous() || tree.varargsElement != null);
                }
            }

            chk.checkRequiresIdentity(tree, env.info.lint);

            if (cdef != null) {
                visitAnonymousClassDefinition(tree, clazz, clazztype, cdef, localEnv, argtypes, typeargtypes, pkind);
                return;
            }

            if (tree.constructor != null && tree.constructor.kind == MTH)
                owntype = clazztype;
        }
        result = check(tree, owntype, KindSelector.VAL, resultInfo);
        InferenceContext inferenceContext = resultInfo.checkContext.inferenceContext();
        if (tree.constructorType != null && inferenceContext.free(tree.constructorType)) {
            //we need to wait for inference to finish and then replace inference vars in the constructor type
            inferenceContext.addFreeTypeListener(List.of(tree.constructorType),
                    instantiatedContext -> {
                        tree.constructorType = instantiatedContext.asInstType(tree.constructorType);
                    });
        }
        chk.validate(tree.typeargs, localEnv);
    }

        // where
        private void visitAnonymousClassDefinition(JCNewClass tree, JCExpression clazz, Type clazztype,
                                                   JCClassDecl cdef, Env<AttrContext> localEnv,
                                                   List<Type> argtypes, List<Type> typeargtypes,
                                                   KindSelector pkind) {
            // We are seeing an anonymous class instance creation.
            // In this case, the class instance creation
            // expression
            //
            //    E.new <typeargs1>C<typargs2>(args) { ... }
            //
            // is represented internally as
            //
            //    E . new <typeargs1>C<typargs2>(args) ( class <empty-name> { ... } )  .
            //
            // This expression is then *transformed* as follows:
            //
            // (1) add an extends or implements clause
            // (2) add a constructor.
            //
            // For instance, if C is a class, and ET is the type of E,
            // the expression
            //
            //    E.new <typeargs1>C<typargs2>(args) { ... }
            //
            // is translated to (where X is a fresh name and typarams is the
            // parameter list of the super constructor):
            //
            //   new <typeargs1>X(<*nullchk*>E, args) where
            //     X extends C<typargs2> {
            //       <typarams> X(ET e, args) {
            //         e.<typeargs1>super(args)
            //       }
            //       ...
            //     }
            InferenceContext inferenceContext = resultInfo.checkContext.inferenceContext();
            Type enclType = clazztype.getEnclosingType();
            if (enclType != null &&
                    enclType.hasTag(CLASS) &&
                    !chk.checkDenotable((ClassType)enclType)) {
                log.error(tree.encl, Errors.EnclosingClassTypeNonDenotable(enclType));
            }
            final boolean isDiamond = TreeInfo.isDiamond(tree);
            if (isDiamond
                    && ((tree.constructorType != null && inferenceContext.free(tree.constructorType))
                    || (tree.clazz.type != null && inferenceContext.free(tree.clazz.type)))) {
                final ResultInfo resultInfoForClassDefinition = this.resultInfo;
                Env<AttrContext> dupLocalEnv = copyEnv(localEnv);
                inferenceContext.addFreeTypeListener(List.of(tree.constructorType, tree.clazz.type),
                        instantiatedContext -> {
                            tree.constructorType = instantiatedContext.asInstType(tree.constructorType);
                            tree.clazz.type = clazz.type = instantiatedContext.asInstType(clazz.type);
                            ResultInfo prevResult = this.resultInfo;
                            try {
                                this.resultInfo = resultInfoForClassDefinition;
                                visitAnonymousClassDefinition(tree, clazz, clazz.type, cdef,
                                        dupLocalEnv, argtypes, typeargtypes, pkind);
                            } finally {
                                this.resultInfo = prevResult;
                            }
                        });
            } else {
                if (isDiamond && clazztype.hasTag(CLASS)) {
                    List<Type> invalidDiamondArgs = chk.checkDiamondDenotable((ClassType)clazztype);
                    if (!clazztype.isErroneous() && invalidDiamondArgs.nonEmpty()) {
                        // One or more types inferred in the previous steps is non-denotable.
                        Fragment fragment = Diamond(clazztype.tsym);
                        log.error(tree.clazz.pos(),
                                Errors.CantApplyDiamond1(
                                        fragment,
                                        invalidDiamondArgs.size() > 1 ?
                                                DiamondInvalidArgs(invalidDiamondArgs, fragment) :
                                                DiamondInvalidArg(invalidDiamondArgs, fragment)));
                    }
                    // For <>(){}, inferred types must also be accessible.
                    for (Type t : clazztype.getTypeArguments()) {
                        rs.checkAccessibleType(env, t);
                    }
                }

                // If we already errored, be careful to avoid a further avalanche. ErrorType answers
                // false for isInterface call even when the original type is an interface.
                boolean implementing = clazztype.tsym.isInterface() ||
                        clazztype.isErroneous() && !clazztype.getOriginalType().hasTag(NONE) &&
                        clazztype.getOriginalType().tsym.isInterface();

                if (implementing) {
                    cdef.implementing = List.of(clazz);
                } else {
                    cdef.extending = clazz;
                }

                if (resultInfo.checkContext.deferredAttrContext().mode == DeferredAttr.AttrMode.CHECK &&
                    rs.isSerializable(clazztype)) {
                    localEnv.info.isSerializable = true;
                }

                attribStat(cdef, localEnv);

                List<Type> finalargtypes;
                // If an outer instance is given,
                // prefix it to the constructor arguments
                // and delete it from the new expression
                if (tree.encl != null && !clazztype.tsym.isInterface()) {
                    finalargtypes = argtypes.prepend(tree.encl.type);
                } else {
                    finalargtypes = argtypes;
                }

                // Reassign clazztype and recompute constructor. As this necessarily involves
                // another attribution pass for deferred types in the case of <>, replicate
                // them. Original arguments have right decorations already.
                if (isDiamond && pkind.contains(KindSelector.POLY)) {
                    finalargtypes = finalargtypes.map(deferredAttr.deferredCopier);
                }

                clazztype = clazztype.hasTag(ERROR) ? types.createErrorType(cdef.sym.type)
                                                    : cdef.sym.type;
                Symbol sym = tree.constructor = rs.resolveConstructor(
                        tree.pos(), localEnv, clazztype, finalargtypes, typeargtypes);
                Assert.check(!sym.kind.isResolutionError());
                tree.constructor = sym;
                tree.constructorType = checkId(tree,
                        clazztype,
                        tree.constructor,
                        localEnv,
                        new ResultInfo(pkind, newMethodTemplate(syms.voidType, finalargtypes, typeargtypes), CheckMode.NO_TREE_UPDATE));
            }
            Type owntype = (tree.constructor != null && tree.constructor.kind == MTH) ?
                                clazztype : types.createErrorType(tree.type);
            result = check(tree, owntype, KindSelector.VAL, resultInfo.dup(CheckMode.NO_INFERENCE_HOOK));
            chk.validate(tree.typeargs, localEnv);
        }

        CheckContext diamondContext(JCNewClass clazz, TypeSymbol tsym, CheckContext checkContext) {
            return new Check.NestedCheckContext(checkContext) {
                @Override
                public void report(DiagnosticPosition _unused, JCDiagnostic details) {
                    enclosingContext.report(clazz.clazz,
                            diags.fragment(Fragments.CantApplyDiamond1(Fragments.Diamond(tsym), details)));
                }
            };
        }

        void checkNewInnerClass(DiagnosticPosition pos, Env<AttrContext> env, Type type, boolean isSuper) {
            boolean isLocal = type.tsym.owner.kind == VAR || type.tsym.owner.kind == MTH;
            if ((type.tsym.flags() & (INTERFACE | ENUM | RECORD)) != 0 ||
                    (!isLocal && !type.tsym.isInner()) ||
                    (isSuper && env.enclClass.sym.isAnonymous())) {
                // nothing to check
                return;
            }
            Symbol res = isLocal ?
                    rs.findLocalClassOwner(env, type.tsym) :
                    rs.findSelfContaining(pos, env, type.getEnclosingType().tsym, isSuper);
            if (res.exists()) {
                rs.accessBase(res, pos, env.enclClass.sym.type, names._this, true);
            } else {
                log.error(pos, Errors.EnclClassRequired(type.tsym));
            }
        }

    /** Make an attributed null check tree.
     */
    public JCExpression makeNullCheck(JCExpression arg) {
        // optimization: new Outer() can never be null; skip null check
        if (arg.getTag() == NEWCLASS)
            return arg;
        // optimization: X.this is never null; skip null check
        Name name = TreeInfo.name(arg);
        if (name == names._this || name == names._super) return arg;

        JCTree.Tag optag = NULLCHK;
        JCUnary tree = make.at(arg.pos).Unary(optag, arg);
        tree.operator = operators.resolveUnary(arg, optag, arg.type);
        tree.type = arg.type;
        return tree;
    }

    public void visitNewArray(JCNewArray tree) {
        Type owntype = types.createErrorType(tree.type);
        Env<AttrContext> localEnv = env.dup(tree);
        Type elemtype;
        if (tree.elemtype != null) {
            elemtype = attribType(tree.elemtype, localEnv);
            chk.validate(tree.elemtype, localEnv);
            owntype = elemtype;
            for (List<JCExpression> l = tree.dims; l.nonEmpty(); l = l.tail) {
                attribExpr(l.head, localEnv, syms.intType);
                owntype = new ArrayType(owntype, syms.arrayClass);
            }
        } else {
            // we are seeing an untyped aggregate { ... }
            // this is allowed only if the prototype is an array
            if (pt().hasTag(ARRAY)) {
                elemtype = types.elemtype(pt());
            } else {
                if (!pt().hasTag(ERROR) &&
                        (env.info.enclVar == null || !env.info.enclVar.type.isErroneous())) {
                    log.error(tree.pos(),
                              Errors.IllegalInitializerForType(pt()));
                }
                elemtype = types.createErrorType(pt());
            }
        }
        if (tree.elems != null) {
            attribExprs(tree.elems, localEnv, elemtype);
            owntype = new ArrayType(elemtype, syms.arrayClass);
        }
        if (!types.isReifiable(elemtype))
            log.error(tree.pos(), Errors.GenericArrayCreation);
        result = check(tree, owntype, KindSelector.VAL, resultInfo);
    }

    /*
     * A lambda expression can only be attributed when a target-type is available.
     * In addition, if the target-type is that of a functional interface whose
     * descriptor contains inference variables in argument position the lambda expression
     * is 'stuck' (see DeferredAttr).
     */
    @Override
    public void visitLambda(final JCLambda that) {
        boolean wrongContext = false;
        if (pt().isErroneous() || (pt().hasTag(NONE) && pt() != Type.recoveryType)) {
            if (pt().hasTag(NONE) && (env.info.enclVar == null || !env.info.enclVar.type.isErroneous())) {
                //lambda only allowed in assignment or method invocation/cast context
                log.error(that.pos(), Errors.UnexpectedLambda);
            }
            resultInfo = recoveryInfo;
            wrongContext = true;
        }
        //create an environment for attribution of the lambda expression
        final Env<AttrContext> localEnv = lambdaEnv(that, env);
        boolean needsRecovery =
                resultInfo.checkContext.deferredAttrContext().mode == DeferredAttr.AttrMode.CHECK;
        try {
            if (needsRecovery && rs.isSerializable(pt())) {
                localEnv.info.isSerializable = true;
                localEnv.info.isSerializableLambda = true;
            }
            List<Type> explicitParamTypes = null;
            if (that.paramKind == JCLambda.ParameterKind.EXPLICIT) {
                //attribute lambda parameters
                attribStats(that.params, localEnv);
                explicitParamTypes = TreeInfo.types(that.params);
            }

            TargetInfo targetInfo = getTargetInfo(that, resultInfo, explicitParamTypes);
            Type currentTarget = targetInfo.target;
            Type lambdaType = targetInfo.descriptor;

            if (currentTarget.isErroneous()) {
                result = that.type = currentTarget;
                return;
            }

            setFunctionalInfo(localEnv, that, pt(), lambdaType, currentTarget, resultInfo.checkContext);

            if (lambdaType.hasTag(FORALL)) {
                //lambda expression target desc cannot be a generic method
                Fragment msg = Fragments.InvalidGenericLambdaTarget(lambdaType,
                                                                    kindName(currentTarget.tsym),
                                                                    currentTarget.tsym);
                resultInfo.checkContext.report(that, diags.fragment(msg));
                result = that.type = types.createErrorType(pt());
                return;
            }

            if (that.paramKind == JCLambda.ParameterKind.IMPLICIT) {
                //add param type info in the AST
                List<Type> actuals = lambdaType.getParameterTypes();
                List<JCVariableDecl> params = that.params;

                boolean arityMismatch = false;

                while (params.nonEmpty()) {
                    if (actuals.isEmpty()) {
                        //not enough actuals to perform lambda parameter inference
                        arityMismatch = true;
                    }
                    //reset previously set info
                    Type argType = arityMismatch ?
                            syms.errType :
                            actuals.head;
                    if (params.head.isImplicitlyTyped()) {
                        setSyntheticVariableType(params.head, argType);
                    }
                    params.head.sym = null;
                    actuals = actuals.isEmpty() ?
                            actuals :
                            actuals.tail;
                    params = params.tail;
                }

                //attribute lambda parameters
                attribStats(that.params, localEnv);

                if (arityMismatch) {
                    resultInfo.checkContext.report(that, diags.fragment(Fragments.IncompatibleArgTypesInLambda));
                        result = that.type = types.createErrorType(currentTarget);
                        return;
                }
            }

            //from this point on, no recovery is needed; if we are in assignment context
            //we will be able to attribute the whole lambda body, regardless of errors;
            //if we are in a 'check' method context, and the lambda is not compatible
            //with the target-type, it will be recovered anyway in Attr.checkId
            needsRecovery = false;

            ResultInfo bodyResultInfo = localEnv.info.returnResult =
                    lambdaBodyResult(that, lambdaType, resultInfo);

            if (that.getBodyKind() == JCLambda.BodyKind.EXPRESSION) {
                attribTree(that.getBody(), localEnv, bodyResultInfo);
            } else {
                JCBlock body = (JCBlock)that.body;
                if (body == breakTree &&
                        resultInfo.checkContext.deferredAttrContext().mode == AttrMode.CHECK) {
                    breakTreeFound(copyEnv(localEnv));
                }
                attribStats(body.stats, localEnv);
            }

            result = check(that, currentTarget, KindSelector.VAL, resultInfo);

            boolean isSpeculativeRound =
                    resultInfo.checkContext.deferredAttrContext().mode == DeferredAttr.AttrMode.SPECULATIVE;

            preFlow(that);
            flow.analyzeLambda(env, that, make, isSpeculativeRound);

            that.type = currentTarget; //avoids recovery at this stage
            checkLambdaCompatible(that, lambdaType, resultInfo.checkContext);

            if (!isSpeculativeRound) {
                //add thrown types as bounds to the thrown types free variables if needed:
                if (resultInfo.checkContext.inferenceContext().free(lambdaType.getThrownTypes())) {
                    List<Type> inferredThrownTypes = flow.analyzeLambdaThrownTypes(env, that, make);
                    if(!checkExConstraints(inferredThrownTypes, lambdaType.getThrownTypes(), resultInfo.checkContext.inferenceContext())) {
                        log.error(that, Errors.IncompatibleThrownTypesInMref(lambdaType.getThrownTypes()));
                    }
                }

                checkAccessibleTypes(that, localEnv, resultInfo.checkContext.inferenceContext(), lambdaType, currentTarget);
            }
            result = wrongContext ? that.type = types.createErrorType(pt())
                                  : check(that, currentTarget, KindSelector.VAL, resultInfo);
        } catch (Types.FunctionDescriptorLookupError ex) {
            JCDiagnostic cause = ex.getDiagnostic();
            resultInfo.checkContext.report(that, cause);
            result = that.type = types.createErrorType(pt());
            return;
        } catch (CompletionFailure cf) {
            chk.completionError(that.pos(), cf);
        } catch (Throwable t) {
            //when an unexpected exception happens, avoid attempts to attribute the same tree again
            //as that would likely cause the same exception again.
            needsRecovery = false;
            throw t;
        } finally {
            localEnv.info.scope.leave();
            if (needsRecovery) {
                Type prevResult = result;
                try {
                    attribTree(that, env, recoveryInfo);
                } finally {
                    if (result == Type.recoveryType) {
                        result = prevResult;
                    }
                }
            }
        }
    }
    //where
        class TargetInfo {
            Type target;
            Type descriptor;

            public TargetInfo(Type target, Type descriptor) {
                this.target = target;
                this.descriptor = descriptor;
            }
        }

        TargetInfo getTargetInfo(JCPolyExpression that, ResultInfo resultInfo, List<Type> explicitParamTypes) {
            Type lambdaType;
            Type currentTarget = resultInfo.pt;
            if (resultInfo.pt != Type.recoveryType) {
                /* We need to adjust the target. If the target is an
                 * intersection type, for example: SAM & I1 & I2 ...
                 * the target will be updated to SAM
                 */
                currentTarget = targetChecker.visit(currentTarget, that);
                if (!currentTarget.isIntersection()) {
                    if (explicitParamTypes != null) {
                        currentTarget = infer.instantiateFunctionalInterface(that,
                                currentTarget, explicitParamTypes, resultInfo.checkContext);
                    }
                    currentTarget = types.removeWildcards(currentTarget);
                    lambdaType = types.findDescriptorType(currentTarget);
                } else {
                    IntersectionClassType ict = (IntersectionClassType)currentTarget;
                    ListBuffer<Type> components = new ListBuffer<>();
                    for (Type bound : ict.getExplicitComponents()) {
                        if (explicitParamTypes != null) {
                            try {
                                bound = infer.instantiateFunctionalInterface(that,
                                        bound, explicitParamTypes, resultInfo.checkContext);
                            } catch (FunctionDescriptorLookupError t) {
                                // do nothing
                            }
                        }
                        if (bound.tsym != syms.objectType.tsym && (!bound.isInterface() || (bound.tsym.flags() & ANNOTATION) != 0)) {
                            // bound must be j.l.Object or an interface, but not an annotation
                            reportIntersectionError(that, "not.an.intf.component", bound);
                        }
                        bound = types.removeWildcards(bound);
                        components.add(bound);
                    }
                    currentTarget = types.makeIntersectionType(components.toList());
                    currentTarget.tsym.flags_field |= INTERFACE;
                    lambdaType = types.findDescriptorType(currentTarget);
                }

            } else {
                currentTarget = Type.recoveryType;
                lambdaType = fallbackDescriptorType(that);
            }
            if (that.hasTag(LAMBDA) && lambdaType.hasTag(FORALL)) {
                //lambda expression target desc cannot be a generic method
                Fragment msg = Fragments.InvalidGenericLambdaTarget(lambdaType,
                                                                    kindName(currentTarget.tsym),
                                                                    currentTarget.tsym);
                resultInfo.checkContext.report(that, diags.fragment(msg));
                currentTarget = types.createErrorType(pt());
            }
            return new TargetInfo(currentTarget, lambdaType);
        }

        private void reportIntersectionError(DiagnosticPosition pos, String key, Object... args) {
             resultInfo.checkContext.report(pos,
                 diags.fragment(Fragments.BadIntersectionTargetForFunctionalExpr(diags.fragment(key, args))));
        }

        void preFlow(JCLambda tree) {
            attrRecover.doRecovery();
            new PostAttrAnalyzer() {
                @Override
                public void scan(JCTree tree) {
                    if (tree == null ||
                            (tree.type != null &&
                            tree.type == Type.stuckType)) {
                        //don't touch stuck expressions!
                        return;
                    }
                    super.scan(tree);
                }

                @Override
                public void visitClassDef(JCClassDecl that) {
                    // or class declaration trees!
                }

                public void visitLambda(JCLambda that) {
                    // or lambda expressions!
                }
            }.scan(tree.body);
        }

        Types.MapVisitor<DiagnosticPosition> targetChecker = new Types.MapVisitor<DiagnosticPosition>() {

            @Override
            public Type visitClassType(ClassType t, DiagnosticPosition pos) {
                return t.isIntersection() ?
                        visitIntersectionClassType((IntersectionClassType)t, pos) : t;
            }

            public Type visitIntersectionClassType(IntersectionClassType ict, DiagnosticPosition pos) {
                types.findDescriptorSymbol(makeNotionalInterface(ict, pos));
                return ict;
            }

            private TypeSymbol makeNotionalInterface(IntersectionClassType ict, DiagnosticPosition pos) {
                ListBuffer<Type> targs = new ListBuffer<>();
                ListBuffer<Type> supertypes = new ListBuffer<>();
                for (Type i : ict.interfaces_field) {
                    if (i.isParameterized()) {
                        targs.appendList(i.tsym.type.allparams());
                    }
                    supertypes.append(i.tsym.type);
                }
                IntersectionClassType notionalIntf = types.makeIntersectionType(supertypes.toList());
                notionalIntf.allparams_field = targs.toList();
                notionalIntf.tsym.flags_field |= INTERFACE;
                return notionalIntf.tsym;
            }
        };

        private Type fallbackDescriptorType(JCExpression tree) {
            switch (tree.getTag()) {
                case LAMBDA:
                    JCLambda lambda = (JCLambda)tree;
                    List<Type> argtypes = List.nil();
                    for (JCVariableDecl param : lambda.params) {
                        argtypes = param.vartype != null && param.vartype.type != null ?
                                argtypes.append(param.vartype.type) :
                                argtypes.append(syms.errType);
                    }
                    return new MethodType(argtypes, Type.recoveryType,
                            List.of(syms.throwableType), syms.methodClass);
                case REFERENCE:
                    return new MethodType(List.nil(), Type.recoveryType,
                            List.of(syms.throwableType), syms.methodClass);
                default:
                    Assert.error("Cannot get here!");
            }
            return null;
        }

        private void checkAccessibleTypes(final DiagnosticPosition pos, final Env<AttrContext> env,
                final InferenceContext inferenceContext, final Type... ts) {
            checkAccessibleTypes(pos, env, inferenceContext, List.from(ts));
        }

        private void checkAccessibleTypes(final DiagnosticPosition pos, final Env<AttrContext> env,
                final InferenceContext inferenceContext, final List<Type> ts) {
            if (inferenceContext.free(ts)) {
                inferenceContext.addFreeTypeListener(ts,
                        solvedContext -> checkAccessibleTypes(pos, env, solvedContext, solvedContext.asInstTypes(ts)));
            } else {
                for (Type t : ts) {
                    rs.checkAccessibleType(env, t);
                }
            }
        }

        /**
         * Lambda/method reference have a special check context that ensures
         * that i.e. a lambda return type is compatible with the expected
         * type according to both the inherited context and the assignment
         * context.
         */
        class FunctionalReturnContext extends Check.NestedCheckContext {

            FunctionalReturnContext(CheckContext enclosingContext) {
                super(enclosingContext);
            }

            @Override
            public boolean compatible(Type found, Type req, Warner warn) {
                //return type must be compatible in both current context and assignment context
                return chk.basicHandler.compatible(inferenceContext().asUndetVar(found), inferenceContext().asUndetVar(req), warn);
            }

            @Override
            public void report(DiagnosticPosition pos, JCDiagnostic details) {
                enclosingContext.report(pos, diags.fragment(Fragments.IncompatibleRetTypeInLambda(details)));
            }
        }

        class ExpressionLambdaReturnContext extends FunctionalReturnContext {

            JCExpression expr;
            boolean expStmtExpected;

            ExpressionLambdaReturnContext(JCExpression expr, CheckContext enclosingContext) {
                super(enclosingContext);
                this.expr = expr;
            }

            @Override
            public void report(DiagnosticPosition pos, JCDiagnostic details) {
                if (expStmtExpected) {
                    enclosingContext.report(pos, diags.fragment(Fragments.StatExprExpected));
                } else {
                    super.report(pos, details);
                }
            }

            @Override
            public boolean compatible(Type found, Type req, Warner warn) {
                //a void return is compatible with an expression statement lambda
                if (req.hasTag(VOID)) {
                    expStmtExpected = true;
                    return TreeInfo.isExpressionStatement(expr);
                } else {
                    return super.compatible(found, req, warn);
                }
            }
        }

        ResultInfo lambdaBodyResult(JCLambda that, Type descriptor, ResultInfo resultInfo) {
            FunctionalReturnContext funcContext = that.getBodyKind() == JCLambda.BodyKind.EXPRESSION ?
                    new ExpressionLambdaReturnContext((JCExpression)that.getBody(), resultInfo.checkContext) :
                    new FunctionalReturnContext(resultInfo.checkContext);

            return descriptor.getReturnType() == Type.recoveryType ?
                    recoveryInfo :
                    new ResultInfo(KindSelector.VAL,
                            descriptor.getReturnType(), funcContext);
        }

        /**
        * Lambda compatibility. Check that given return types, thrown types, parameter types
        * are compatible with the expected functional interface descriptor. This means that:
        * (i) parameter types must be identical to those of the target descriptor; (ii) return
        * types must be compatible with the return type of the expected descriptor.
        */
        void checkLambdaCompatible(JCLambda tree, Type descriptor, CheckContext checkContext) {
            Type returnType = checkContext.inferenceContext().asUndetVar(descriptor.getReturnType());

            //return values have already been checked - but if lambda has no return
            //values, we must ensure that void/value compatibility is correct;
            //this amounts at checking that, if a lambda body can complete normally,
            //the descriptor's return type must be void
            if (tree.getBodyKind() == JCLambda.BodyKind.STATEMENT && tree.canCompleteNormally &&
                    !returnType.hasTag(VOID) && returnType != Type.recoveryType) {
                Fragment msg =
                        Fragments.IncompatibleRetTypeInLambda(Fragments.MissingRetVal(returnType));
                checkContext.report(tree,
                                    diags.fragment(msg));
            }

            List<Type> argTypes = checkContext.inferenceContext().asUndetVars(descriptor.getParameterTypes());
            if (!types.isSameTypes(argTypes, TreeInfo.types(tree.params))) {
                checkContext.report(tree, diags.fragment(Fragments.IncompatibleArgTypesInLambda));
            }
        }

        /* This method returns an environment to be used to attribute a lambda
         * expression.
         *
         * The owner of this environment is a method symbol. If the current owner
         * is not a method (e.g. if the lambda occurs in a field initializer), then
         * a synthetic method symbol owner is created.
         */
        public Env<AttrContext> lambdaEnv(JCLambda that, Env<AttrContext> env) {
            Env<AttrContext> lambdaEnv;
            Symbol owner = env.info.scope.owner;
            if (owner.kind == VAR && owner.owner.kind == TYP) {
                // If the lambda is nested in a field initializer, we need to create a fake init method.
                // Uniqueness of this symbol is not important (as e.g. annotations will be added on the
                // init symbol's owner).
                ClassSymbol enclClass = owner.enclClass();
                Name initName = owner.isStatic() ? names.clinit : names.init;
                MethodSymbol initSym = new MethodSymbol(BLOCK | (owner.isStatic() ? STATIC : 0) | SYNTHETIC | PRIVATE,
                        initName, initBlockType, enclClass);
                initSym.params = List.nil();
                lambdaEnv = env.dup(that, env.info.dup(env.info.scope.dupUnshared(initSym)));
            } else {
                lambdaEnv = env.dup(that, env.info.dup(env.info.scope.dup()));
            }
            lambdaEnv.info.yieldResult = null;
            lambdaEnv.info.isLambda = true;
            return lambdaEnv;
        }

    @Override
    public void visitReference(final JCMemberReference that) {
        if (pt().isErroneous() || (pt().hasTag(NONE) && pt() != Type.recoveryType)) {
            if (pt().hasTag(NONE) && (env.info.enclVar == null || !env.info.enclVar.type.isErroneous())) {
                //method reference only allowed in assignment or method invocation/cast context
                log.error(that.pos(), Errors.UnexpectedMref);
            }
            result = that.type = types.createErrorType(pt());
            return;
        }
        final Env<AttrContext> localEnv = env.dup(that);
        try {
            //attribute member reference qualifier - if this is a constructor
            //reference, the expected kind must be a type
            Type exprType = attribTree(that.expr, env, memberReferenceQualifierResult(that));

            if (that.getMode() == JCMemberReference.ReferenceMode.NEW) {
                exprType = chk.checkConstructorRefType(that.expr, exprType);
                if (!exprType.isErroneous() &&
                    exprType.isRaw() &&
                    that.typeargs != null) {
                    log.error(that.expr.pos(),
                              Errors.InvalidMref(Kinds.kindName(that.getMode()),
                                                 Fragments.MrefInferAndExplicitParams));
                    exprType = types.createErrorType(exprType);
                }
            }

            if (exprType.isErroneous()) {
                //if the qualifier expression contains problems,
                //give up attribution of method reference
                result = that.type = exprType;
                return;
            }

            if (TreeInfo.isStaticSelector(that.expr, names)) {
                //if the qualifier is a type, validate it; raw warning check is
                //omitted as we don't know at this stage as to whether this is a
                //raw selector (because of inference)
                chk.validate(that.expr, env, false);
            } else {
                Symbol lhsSym = TreeInfo.symbol(that.expr);
                localEnv.info.selectSuper = lhsSym != null && lhsSym.name == names._super;
            }
            //attrib type-arguments
            List<Type> typeargtypes = List.nil();
            if (that.typeargs != null) {
                typeargtypes = attribTypes(that.typeargs, localEnv);
            }

            boolean isTargetSerializable =
                    resultInfo.checkContext.deferredAttrContext().mode == DeferredAttr.AttrMode.CHECK &&
                    rs.isSerializable(pt());
            TargetInfo targetInfo = getTargetInfo(that, resultInfo, null);
            Type currentTarget = targetInfo.target;
            Type desc = targetInfo.descriptor;

            setFunctionalInfo(localEnv, that, pt(), desc, currentTarget, resultInfo.checkContext);
            List<Type> argtypes = desc.getParameterTypes();
            Resolve.MethodCheck referenceCheck = rs.resolveMethodCheck;

            if (resultInfo.checkContext.inferenceContext().free(argtypes)) {
                referenceCheck = rs.new MethodReferenceCheck(resultInfo.checkContext.inferenceContext());
            }

            Pair<Symbol, Resolve.ReferenceLookupHelper> refResult = null;
            List<Type> saved_undet = resultInfo.checkContext.inferenceContext().save();
            try {
                refResult = rs.resolveMemberReference(localEnv, that, that.expr.type,
                        that.name, argtypes, typeargtypes, targetInfo.descriptor, referenceCheck,
                        resultInfo.checkContext.inferenceContext(), rs.basicReferenceChooser);
            } finally {
                resultInfo.checkContext.inferenceContext().rollback(saved_undet);
            }

            Symbol refSym = refResult.fst;
            Resolve.ReferenceLookupHelper lookupHelper = refResult.snd;

            /** this switch will need to go away and be replaced by the new RESOLUTION_TARGET testing
             *  JDK-8075541
             */
            if (refSym.kind != MTH) {
                boolean targetError;
                switch (refSym.kind) {
                    case ABSENT_MTH:
                        targetError = false;
                        break;
                    case WRONG_MTH:
                    case WRONG_MTHS:
                    case AMBIGUOUS:
                    case HIDDEN:
                    case STATICERR:
                        targetError = true;
                        break;
                    default:
                        Assert.error("unexpected result kind " + refSym.kind);
                        targetError = false;
                }

                JCDiagnostic detailsDiag = ((Resolve.ResolveError)refSym.baseSymbol())
                        .getDiagnostic(JCDiagnostic.DiagnosticType.FRAGMENT,
                                that, exprType.tsym, exprType, that.name, argtypes, typeargtypes);

                JCDiagnostic diag = diags.create(log.currentSource(), that,
                        targetError ?
                            Fragments.InvalidMref(Kinds.kindName(that.getMode()), detailsDiag) :
                            Errors.InvalidMref(Kinds.kindName(that.getMode()), detailsDiag));

                if (targetError && currentTarget == Type.recoveryType) {
                    //a target error doesn't make sense during recovery stage
                    //as we don't know what actual parameter types are
                    result = that.type = currentTarget;
                    return;
                } else {
                    if (targetError) {
                        resultInfo.checkContext.report(that, diag);
                    } else {
                        log.report(diag);
                    }
                    result = that.type = types.createErrorType(currentTarget);
                    return;
                }
            }

            that.sym = refSym.isConstructor() ? refSym.baseSymbol() : refSym;
            that.kind = lookupHelper.referenceKind(that.sym);
            that.ownerAccessible = rs.isAccessible(localEnv, that.sym.enclClass());

            if (desc.getReturnType() == Type.recoveryType) {
                // stop here
                result = that.type = currentTarget;
                return;
            }

            if (!env.info.attributionMode.isSpeculative && that.getMode() == JCMemberReference.ReferenceMode.NEW) {
                checkNewInnerClass(that.pos(), env, exprType, false);
            }

            if (resultInfo.checkContext.deferredAttrContext().mode == AttrMode.CHECK) {

                if (that.getMode() == ReferenceMode.INVOKE &&
                        TreeInfo.isStaticSelector(that.expr, names) &&
                        that.kind.isUnbound() &&
                        lookupHelper.site.isRaw()) {
                    chk.checkRaw(that.expr, localEnv);
                }

                if (that.sym.isStatic() && TreeInfo.isStaticSelector(that.expr, names) &&
                        exprType.getTypeArguments().nonEmpty()) {
                    //static ref with class type-args
                    log.error(that.expr.pos(),
                              Errors.InvalidMref(Kinds.kindName(that.getMode()),
                                                 Fragments.StaticMrefWithTargs));
                    result = that.type = types.createErrorType(currentTarget);
                    return;
                }

                if (!refSym.isStatic() && that.kind == JCMemberReference.ReferenceKind.SUPER) {
                    // Check that super-qualified symbols are not abstract (JLS)
                    rs.checkNonAbstract(that.pos(), that.sym);
                }

                if (isTargetSerializable) {
                    chk.checkAccessFromSerializableElement(that, true);
                }
            }

            ResultInfo checkInfo =
                    resultInfo.dup(newMethodTemplate(
                        desc.getReturnType().hasTag(VOID) ? Type.noType : desc.getReturnType(),
                        that.kind.isUnbound() ? argtypes.tail : argtypes, typeargtypes),
                        new FunctionalReturnContext(resultInfo.checkContext), CheckMode.NO_TREE_UPDATE);

            Type refType = checkId(that, lookupHelper.site, refSym, localEnv, checkInfo);

            if (that.kind.isUnbound() &&
                    resultInfo.checkContext.inferenceContext().free(argtypes.head)) {
                //re-generate inference constraints for unbound receiver
                if (!types.isSubtype(resultInfo.checkContext.inferenceContext().asUndetVar(argtypes.head), exprType)) {
                    //cannot happen as this has already been checked - we just need
                    //to regenerate the inference constraints, as that has been lost
                    //as a result of the call to inferenceContext.save()
                    Assert.error("Can't get here");
                }
            }

            if (!refType.isErroneous()) {
                refType = types.createMethodTypeWithReturn(refType,
                        adjustMethodReturnType(refSym, lookupHelper.site, that.name, checkInfo.pt.getParameterTypes(), refType.getReturnType()));
            }

            //go ahead with standard method reference compatibility check - note that param check
            //is a no-op (as this has been taken care during method applicability)
            boolean isSpeculativeRound =
                    resultInfo.checkContext.deferredAttrContext().mode == DeferredAttr.AttrMode.SPECULATIVE;

            that.type = currentTarget; //avoids recovery at this stage
            checkReferenceCompatible(that, desc, refType, resultInfo.checkContext, isSpeculativeRound);
            if (!isSpeculativeRound) {
                checkAccessibleTypes(that, localEnv, resultInfo.checkContext.inferenceContext(), desc, currentTarget);
            }
            chk.checkRequiresIdentity(that, localEnv.info.lint);
            result = check(that, currentTarget, KindSelector.VAL, resultInfo);
        } catch (Types.FunctionDescriptorLookupError ex) {
            JCDiagnostic cause = ex.getDiagnostic();
            resultInfo.checkContext.report(that, cause);
            result = that.type = types.createErrorType(pt());
            return;
        }
    }
    //where
        ResultInfo memberReferenceQualifierResult(JCMemberReference tree) {
            //if this is a constructor reference, the expected kind must be a type
            return new ResultInfo(tree.getMode() == ReferenceMode.INVOKE ?
                                  KindSelector.VAL_TYP : KindSelector.TYP,
                                  Type.noType);
        }


    @SuppressWarnings("fallthrough")
    void checkReferenceCompatible(JCMemberReference tree, Type descriptor, Type refType, CheckContext checkContext, boolean speculativeAttr) {
        InferenceContext inferenceContext = checkContext.inferenceContext();
        Type returnType = inferenceContext.asUndetVar(descriptor.getReturnType());

        Type resType;
        switch (tree.getMode()) {
            case NEW:
                if (!tree.expr.type.isRaw()) {
                    resType = tree.expr.type;
                    break;
                }
            default:
                resType = refType.getReturnType();
        }

        Type incompatibleReturnType = resType;

        if (returnType.hasTag(VOID)) {
            incompatibleReturnType = null;
        }

        if (!returnType.hasTag(VOID) && !resType.hasTag(VOID)) {
            if (resType.isErroneous() ||
                    new FunctionalReturnContext(checkContext).compatible(resType, returnType,
                            checkContext.checkWarner(tree, resType, returnType))) {
                incompatibleReturnType = null;
            }
        }

        if (incompatibleReturnType != null) {
            Fragment msg =
                    Fragments.IncompatibleRetTypeInMref(Fragments.InconvertibleTypes(resType, descriptor.getReturnType()));
            checkContext.report(tree, diags.fragment(msg));
        } else {
            if (inferenceContext.free(refType)) {
                // we need to wait for inference to finish and then replace inference vars in the referent type
                inferenceContext.addFreeTypeListener(List.of(refType),
                        instantiatedContext -> {
                            tree.referentType = instantiatedContext.asInstType(refType);
                        });
            } else {
                tree.referentType = refType;
            }
        }

        if (!speculativeAttr) {
            if (!checkExConstraints(refType.getThrownTypes(), descriptor.getThrownTypes(), inferenceContext)) {
                log.error(tree, Errors.IncompatibleThrownTypesInMref(refType.getThrownTypes()));
            }
        }
    }

    boolean checkExConstraints(
            List<Type> thrownByFuncExpr,
            List<Type> thrownAtFuncType,
            InferenceContext inferenceContext) {
        /** 18.2.5: Otherwise, let E1, ..., En be the types in the function type's throws clause that
         *  are not proper types
         */
        List<Type> nonProperList = thrownAtFuncType.stream()
                .filter(e -> inferenceContext.free(e)).collect(List.collector());
        List<Type> properList = thrownAtFuncType.diff(nonProperList);

        /** Let X1,...,Xm be the checked exception types that the lambda body can throw or
         *  in the throws clause of the invocation type of the method reference's compile-time
         *  declaration
         */
        List<Type> checkedList = thrownByFuncExpr.stream()
                .filter(e -> chk.isChecked(e)).collect(List.collector());

        /** If n = 0 (the function type's throws clause consists only of proper types), then
         *  if there exists some i (1 <= i <= m) such that Xi is not a subtype of any proper type
         *  in the throws clause, the constraint reduces to false; otherwise, the constraint
         *  reduces to true
         */
        ListBuffer<Type> uncaughtByProperTypes = new ListBuffer<>();
        for (Type checked : checkedList) {
            boolean isSubtype = false;
            for (Type proper : properList) {
                if (types.isSubtype(checked, proper)) {
                    isSubtype = true;
                    break;
                }
            }
            if (!isSubtype) {
                uncaughtByProperTypes.add(checked);
            }
        }

        if (nonProperList.isEmpty() && !uncaughtByProperTypes.isEmpty()) {
            return false;
        }

        /** If n > 0, the constraint reduces to a set of subtyping constraints:
         *  for all i (1 <= i <= m), if Xi is not a subtype of any proper type in the
         *  throws clause, then the constraints include, for all j (1 <= j <= n), <Xi <: Ej>
         */
        List<Type> nonProperAsUndet = inferenceContext.asUndetVars(nonProperList);
        uncaughtByProperTypes.forEach(checkedEx -> {
            nonProperAsUndet.forEach(nonProper -> {
                types.isSubtype(checkedEx, nonProper);
            });
        });

        /** In addition, for all j (1 <= j <= n), the constraint reduces to the bound throws Ej
         */
        nonProperAsUndet.stream()
                .filter(t -> t.hasTag(UNDETVAR))
                .forEach(t -> ((UndetVar)t).setThrow());
        return true;
    }

    /**
     * Set functional type info on the underlying AST. Note: as the target descriptor
     * might contain inference variables, we might need to register an hook in the
     * current inference context.
     */
    private void setFunctionalInfo(final Env<AttrContext> env, final JCFunctionalExpression fExpr,
            final Type pt, final Type descriptorType, final Type primaryTarget, final CheckContext checkContext) {
        if (checkContext.inferenceContext().free(descriptorType)) {
            checkContext.inferenceContext().addFreeTypeListener(List.of(pt, descriptorType),
                    inferenceContext -> setFunctionalInfo(env, fExpr, pt, inferenceContext.asInstType(descriptorType),
                    inferenceContext.asInstType(primaryTarget), checkContext));
        } else {
            fExpr.owner = env.info.scope.owner;
            if (pt.hasTag(CLASS)) {
                fExpr.target = primaryTarget;
            }
            if (checkContext.deferredAttrContext().mode == DeferredAttr.AttrMode.CHECK &&
                    pt != Type.recoveryType) {
                //check that functional interface class is well-formed
                try {
                    /* Types.makeFunctionalInterfaceClass() may throw an exception
                     * when it's executed post-inference. See the listener code
                     * above.
                     */
                    ClassSymbol csym = types.makeFunctionalInterfaceClass(env,
                            names.empty, fExpr.target, ABSTRACT);
                    if (csym != null) {
                        chk.checkImplementations(env.tree, csym, csym);
                        try {
                            //perform an additional functional interface check on the synthetic class,
                            //as there may be spurious errors for raw targets - because of existing issues
                            //with membership and inheritance (see JDK-8074570).
                            csym.flags_field |= INTERFACE;
                            types.findDescriptorType(csym.type);
                        } catch (FunctionDescriptorLookupError err) {
                            resultInfo.checkContext.report(fExpr,
                                    diags.fragment(Fragments.NoSuitableFunctionalIntfInst(fExpr.target)));
                        }
                    }
                } catch (Types.FunctionDescriptorLookupError ex) {
                    JCDiagnostic cause = ex.getDiagnostic();
                    resultInfo.checkContext.report(env.tree, cause);
                }
            }
        }
    }

    public void visitParens(JCParens tree) {
        Type owntype = attribTree(tree.expr, env, resultInfo);
        result = check(tree, owntype, pkind(), resultInfo);
        Symbol sym = TreeInfo.symbol(tree);
        if (sym != null && sym.kind.matches(KindSelector.TYP_PCK) && sym.kind != Kind.ERR)
            log.error(tree.pos(), Errors.IllegalParenthesizedExpression);
    }

    public void visitAssign(JCAssign tree) {
        Type owntype = attribTree(tree.lhs, env.dup(tree), varAssignmentInfo);
        Type capturedType = capture(owntype);
        attribExpr(tree.rhs, env, owntype);
        result = check(tree, capturedType, KindSelector.VAL, resultInfo);
    }

    public void visitAssignop(JCAssignOp tree) {
        // Attribute arguments.
        Type owntype = attribTree(tree.lhs, env, varAssignmentInfo);
        Type operand = attribExpr(tree.rhs, env);
        // Find operator.
        Symbol operator = tree.operator = operators.resolveBinary(tree, tree.getTag().noAssignOp(), owntype, operand);
        if (operator != operators.noOpSymbol &&
                !owntype.isErroneous() &&
                !operand.isErroneous()) {
            chk.checkDivZero(tree.rhs.pos(), operator, operand);
            chk.checkCastable(tree.rhs.pos(),
                              operator.type.getReturnType(),
                              owntype);
            chk.checkLossOfPrecision(tree.rhs.pos(), operand, owntype);
        }
        result = check(tree, owntype, KindSelector.VAL, resultInfo);
    }

    public void visitUnary(JCUnary tree) {
        // Attribute arguments.
        Type argtype = (tree.getTag().isIncOrDecUnaryOp())
            ? attribTree(tree.arg, env, varAssignmentInfo)
            : chk.checkNonVoid(tree.arg.pos(), attribExpr(tree.arg, env));

        // Find operator.
        OperatorSymbol operator = tree.operator = operators.resolveUnary(tree, tree.getTag(), argtype);
        Type owntype = types.createErrorType(tree.type);
        if (operator != operators.noOpSymbol &&
                !argtype.isErroneous()) {
            owntype = (tree.getTag().isIncOrDecUnaryOp())
                ? tree.arg.type
                : operator.type.getReturnType();
            int opc = operator.opcode;

            // If the argument is constant, fold it.
            if (argtype.constValue() != null) {
                Type ctype = cfolder.fold1(opc, argtype);
                if (ctype != null) {
                    owntype = cfolder.coerce(ctype, owntype);
                }
            }
        }
        result = check(tree, owntype, KindSelector.VAL, resultInfo);
        matchBindings = matchBindingsComputer.unary(tree, matchBindings);
    }

    public void visitBinary(JCBinary tree) {
        // Attribute arguments.
        Type left = chk.checkNonVoid(tree.lhs.pos(), attribExpr(tree.lhs, env));
        // x && y
        // include x's bindings when true in y

        // x || y
        // include x's bindings when false in y

        MatchBindings lhsBindings = matchBindings;
        List<BindingSymbol> propagatedBindings;
        switch (tree.getTag()) {
            case AND:
                propagatedBindings = lhsBindings.bindingsWhenTrue;
                break;
            case OR:
                propagatedBindings = lhsBindings.bindingsWhenFalse;
                break;
            default:
                propagatedBindings = List.nil();
                break;
        }
        Env<AttrContext> rhsEnv = bindingEnv(env, propagatedBindings);
        Type right;
        try {
            right = chk.checkNonVoid(tree.rhs.pos(), attribExpr(tree.rhs, rhsEnv));
        } finally {
            rhsEnv.info.scope.leave();
        }

        matchBindings = matchBindingsComputer.binary(tree, lhsBindings, matchBindings);

        // Find operator.
        OperatorSymbol operator = tree.operator = operators.resolveBinary(tree, tree.getTag(), left, right);
        Type owntype = types.createErrorType(tree.type);
        if (operator != operators.noOpSymbol &&
                !left.isErroneous() &&
                !right.isErroneous()) {
            owntype = operator.type.getReturnType();
            int opc = operator.opcode;
            // If both arguments are constants, fold them.
            if (left.constValue() != null && right.constValue() != null) {
                Type ctype = cfolder.fold2(opc, left, right);
                if (ctype != null) {
                    owntype = cfolder.coerce(ctype, owntype);
                }
            }

            // Check that argument types of a reference ==, != are
            // castable to each other, (JLS 15.21).  Note: unboxing
            // comparisons will not have an acmp* opc at this point.
            if ((opc == ByteCodes.if_acmpeq || opc == ByteCodes.if_acmpne)) {
                if (!types.isCastable(left, right, new Warner(tree.pos()))) {
                    log.error(tree.pos(), Errors.IncomparableTypes(left, right));
                }
            }

            chk.checkDivZero(tree.rhs.pos(), operator, right);
        }
        result = check(tree, owntype, KindSelector.VAL, resultInfo);
    }

    public void visitTypeCast(final JCTypeCast tree) {
        Type clazztype = attribType(tree.clazz, env);
        chk.validate(tree.clazz, env, false);
        chk.checkRequiresIdentity(tree, env.info.lint);
        //a fresh environment is required for 292 inference to work properly ---
        //see Infer.instantiatePolymorphicSignatureInstance()
        Env<AttrContext> localEnv = env.dup(tree);
        //should we propagate the target type?
        final ResultInfo castInfo;
        JCExpression expr = TreeInfo.skipParens(tree.expr);
        boolean isPoly = (expr.hasTag(LAMBDA) || expr.hasTag(REFERENCE));
        if (isPoly) {
            //expression is a poly - we need to propagate target type info
            castInfo = new ResultInfo(KindSelector.VAL, clazztype,
                                      new Check.NestedCheckContext(resultInfo.checkContext) {
                @Override
                public boolean compatible(Type found, Type req, Warner warn) {
                    return types.isCastable(found, req, warn);
                }
            });
        } else {
            //standalone cast - target-type info is not propagated
            castInfo = unknownExprInfo;
        }
        Type exprtype = attribTree(tree.expr, localEnv, castInfo);
        Type owntype = isPoly ? clazztype : chk.checkCastable(tree.expr.pos(), exprtype, clazztype);
        if (exprtype.constValue() != null)
            owntype = cfolder.coerce(exprtype, owntype);
        result = check(tree, capture(owntype), KindSelector.VAL, resultInfo);
        if (!isPoly)
            chk.checkRedundantCast(localEnv, tree);
    }

    public void visitTypeTest(JCInstanceOf tree) {
        Type exprtype = attribExpr(tree.expr, env);
        if (exprtype.isPrimitive()) {
            preview.checkSourceLevel(tree.expr.pos(), Feature.PRIMITIVE_PATTERNS);
        } else {
            exprtype = chk.checkNullOrRefType(
                    tree.expr.pos(), exprtype);
        }
        Type clazztype;
        JCTree typeTree;
        if (tree.pattern.getTag() == BINDINGPATTERN ||
            tree.pattern.getTag() == RECORDPATTERN) {
            attribExpr(tree.pattern, env, exprtype);
            clazztype = tree.pattern.type;
            if (types.isSubtype(exprtype, clazztype) &&
                !exprtype.isErroneous() && !clazztype.isErroneous() &&
                tree.pattern.getTag() != RECORDPATTERN) {
                if (!allowUnconditionalPatternsInstanceOf) {
                    log.error(DiagnosticFlag.SOURCE_LEVEL, tree.pos(),
                              Feature.UNCONDITIONAL_PATTERN_IN_INSTANCEOF.error(this.sourceName));
                }
            }
            typeTree = TreeInfo.primaryPatternTypeTree((JCPattern) tree.pattern);
        } else {
            clazztype = attribType(tree.pattern, env);
            typeTree = tree.pattern;
            chk.validate(typeTree, env, false);
        }
        if (clazztype.isPrimitive()) {
            preview.checkSourceLevel(tree.pattern.pos(), Feature.PRIMITIVE_PATTERNS);
        } else {
            if (!clazztype.hasTag(TYPEVAR)) {
                clazztype = chk.checkClassOrArrayType(typeTree.pos(), clazztype);
            }
            if (!clazztype.isErroneous() && !types.isReifiable(clazztype)) {
                boolean valid = false;
                if (allowReifiableTypesInInstanceof) {
                    valid = checkCastablePattern(tree.expr.pos(), exprtype, clazztype);
                } else {
                    log.error(DiagnosticFlag.SOURCE_LEVEL, tree.pos(),
                            Feature.REIFIABLE_TYPES_INSTANCEOF.error(this.sourceName));
                    allowReifiableTypesInInstanceof = true;
                }
                if (!valid) {
                    clazztype = types.createErrorType(clazztype);
                }
            }
        }
        chk.checkCastable(tree.expr.pos(), exprtype, clazztype);
        result = check(tree, syms.booleanType, KindSelector.VAL, resultInfo);
    }

    private boolean checkCastablePattern(DiagnosticPosition pos,
                                         Type exprType,
                                         Type pattType) {
        Warner warner = new Warner();
        // if any type is erroneous, the problem is reported elsewhere
        if (exprType.isErroneous() || pattType.isErroneous()) {
            return false;
        }
        if (!types.isCastable(exprType, pattType, warner)) {
            chk.basicHandler.report(pos,
                    diags.fragment(Fragments.InconvertibleTypes(exprType, pattType)));
            return false;
        } else if ((exprType.isPrimitive() || pattType.isPrimitive()) &&
                (!exprType.isPrimitive() || !pattType.isPrimitive() || !types.isSameType(exprType, pattType))) {
            preview.checkSourceLevel(pos, Feature.PRIMITIVE_PATTERNS);
            return true;
        } else if (warner.hasLint(LintCategory.UNCHECKED)) {
            log.error(pos,
                    Errors.InstanceofReifiableNotSafe(exprType, pattType));
            return false;
        } else {
            return true;
        }
    }

    @Override
    public void visitAnyPattern(JCAnyPattern tree) {
        result = tree.type = resultInfo.pt;
    }

    public void visitBindingPattern(JCBindingPattern tree) {
        Type type;
        if (tree.var.vartype != null) {
            type = attribType(tree.var.vartype, env);
        } else {
            type = resultInfo.pt;
        }
        tree.type = tree.var.type = type;
        BindingSymbol v = new BindingSymbol(tree.var.mods.flags, tree.var.name, type, env.info.scope.owner);
        v.pos = tree.pos;
        tree.var.sym = v;
        if (chk.checkUnique(tree.var.pos(), v, env.info.scope)) {
            chk.checkTransparentVar(tree.var.pos(), v, env.info.scope);
        }
        chk.validate(tree.var.vartype, env, true);
        if (tree.var.isImplicitlyTyped()) {
            setSyntheticVariableType(tree.var, type == Type.noType ? syms.errType
                                                                   : type);
        }
        annotate.annotateLater(tree.var.mods.annotations, env, v);
        if (!tree.var.isImplicitlyTyped()) {
            annotate.queueScanTreeAndTypeAnnotate(tree.var.vartype, env, v);
        }
        annotate.flush();
        result = tree.type;
        if (v.isUnnamedVariable()) {
            matchBindings = MatchBindingsComputer.EMPTY;
        } else {
            matchBindings = new MatchBindings(List.of(v), List.nil());
        }
        chk.checkRequiresIdentity(tree, env.info.lint);
    }

    @Override
    public void visitRecordPattern(JCRecordPattern tree) {
        Type site;

        if (tree.deconstructor == null) {
            log.error(tree.pos(), Errors.DeconstructionPatternVarNotAllowed);
            tree.record = syms.errSymbol;
            site = tree.type = types.createErrorType(tree.record.type);
        } else {
            Type type = attribType(tree.deconstructor, env);
            if (type.isRaw() && type.tsym.getTypeParameters().nonEmpty()) {
                Type inferred = infer.instantiatePatternType(resultInfo.pt, type.tsym);
                if (inferred == null) {
                    log.error(tree.pos(), Errors.PatternTypeCannotInfer);
                } else {
                    type = inferred;
                }
            }
            tree.type = tree.deconstructor.type = type;
            site = types.capture(tree.type);
        }

        List<Type> expectedRecordTypes;
        if (site.tsym.kind == Kind.TYP && ((ClassSymbol) site.tsym).isRecord()) {
            ClassSymbol record = (ClassSymbol) site.tsym;
            expectedRecordTypes = record.getRecordComponents()
                                        .stream()
                                        .map(rc -> types.memberType(site, rc))
                                        .map(t -> types.upward(t, types.captures(t)).baseType())
                                        .collect(List.collector());
            tree.record = record;
        } else {
            log.error(tree.pos(), Errors.DeconstructionPatternOnlyRecords(site.tsym));
            expectedRecordTypes = Stream.generate(() -> types.createErrorType(tree.type))
                                .limit(tree.nested.size())
                                .collect(List.collector());
            tree.record = syms.errSymbol;
        }
        ListBuffer<BindingSymbol> outBindings = new ListBuffer<>();
        List<Type> recordTypes = expectedRecordTypes;
        List<JCPattern> nestedPatterns = tree.nested;
        Env<AttrContext> localEnv = env.dup(tree, env.info.dup(env.info.scope.dup()));
        try {
            while (recordTypes.nonEmpty() && nestedPatterns.nonEmpty()) {
                attribExpr(nestedPatterns.head, localEnv, recordTypes.head);
                checkCastablePattern(nestedPatterns.head.pos(), recordTypes.head, nestedPatterns.head.type);
                outBindings.addAll(matchBindings.bindingsWhenTrue);
                matchBindings.bindingsWhenTrue.forEach(localEnv.info.scope::enter);
                nestedPatterns = nestedPatterns.tail;
                recordTypes = recordTypes.tail;
            }
            if (recordTypes.nonEmpty() || nestedPatterns.nonEmpty()) {
                while (nestedPatterns.nonEmpty()) {
                    attribExpr(nestedPatterns.head, localEnv, Type.noType);
                    nestedPatterns = nestedPatterns.tail;
                }
                List<Type> nestedTypes =
                        tree.nested.stream().map(p -> p.type).collect(List.collector());
                log.error(tree.pos(),
                          Errors.IncorrectNumberOfNestedPatterns(expectedRecordTypes,
                                                                 nestedTypes));
            }
        } finally {
            localEnv.info.scope.leave();
        }
        chk.validate(tree.deconstructor, env, true);
        result = tree.type;
        matchBindings = new MatchBindings(outBindings.toList(), List.nil());
    }

    public void visitIndexed(JCArrayAccess tree) {
        Type owntype = types.createErrorType(tree.type);
        Type atype = attribExpr(tree.indexed, env);
        attribExpr(tree.index, env, syms.intType);
        if (types.isArray(atype))
            owntype = types.elemtype(atype);
        else if (!atype.hasTag(ERROR))
            log.error(tree.pos(), Errors.ArrayReqButFound(atype));
        if (!pkind().contains(KindSelector.VAL))
            owntype = capture(owntype);
        result = check(tree, owntype, KindSelector.VAR, resultInfo);
    }

    public void visitIdent(JCIdent tree) {
        Symbol sym;

        // Find symbol
        if (pt().hasTag(METHOD) || pt().hasTag(FORALL)) {
            // If we are looking for a method, the prototype `pt' will be a
            // method type with the type of the call's arguments as parameters.
            env.info.pendingResolutionPhase = null;
            sym = rs.resolveMethod(tree.pos(), env, tree.name, pt().getParameterTypes(), pt().getTypeArguments());
        } else if (tree.sym != null && tree.sym.kind != VAR) {
            sym = tree.sym;
        } else {
            sym = rs.resolveIdent(tree.pos(), env, tree.name, pkind());
        }
        tree.sym = sym;

        // Also find the environment current for the class where
        // sym is defined (`symEnv').
        Env<AttrContext> symEnv = env;
        if (env.enclClass.sym.owner.kind != PCK && // we are in an inner class
            sym.kind.matches(KindSelector.VAL_MTH) &&
            sym.owner.kind == TYP &&
            tree.name != names._this && tree.name != names._super) {

            // Find environment in which identifier is defined.
            while (symEnv.outer != null &&
                   !sym.isMemberOf(symEnv.enclClass.sym, types)) {
                symEnv = symEnv.outer;
            }
        }

        // If symbol is a variable, ...
        if (sym.kind == VAR) {
            VarSymbol v = (VarSymbol)sym;

            // ..., evaluate its initializer, if it has one, and check for
            // illegal forward reference.
            checkInit(tree, env, v, false);

            // If we are expecting a variable (as opposed to a value), check
            // that the variable is assignable in the current environment.
            if (KindSelector.ASG.subset(pkind()))
                checkAssignable(tree.pos(), v, null, env);
        }

        Env<AttrContext> env1 = env;
        if (sym.kind != ERR && sym.kind != TYP &&
            sym.owner != null && sym.owner != env1.enclClass.sym) {
            // If the found symbol is inaccessible, then it is
            // accessed through an enclosing instance.  Locate this
            // enclosing instance:
            while (env1.outer != null && !rs.isAccessible(env, env1.enclClass.sym.type, sym))
                env1 = env1.outer;
        }

        if (env.info.isSerializable) {
            chk.checkAccessFromSerializableElement(tree, env.info.isSerializableLambda);
        }

        result = checkId(tree, env1.enclClass.sym.type, sym, env, resultInfo);
    }

    public void visitSelect(JCFieldAccess tree) {
        // Determine the expected kind of the qualifier expression.
        KindSelector skind = KindSelector.NIL;
        if (tree.name == names._this || tree.name == names._super ||
                tree.name == names._class)
        {
            skind = KindSelector.TYP;
        } else {
            if (pkind().contains(KindSelector.PCK))
                skind = KindSelector.of(skind, KindSelector.PCK);
            if (pkind().contains(KindSelector.TYP))
                skind = KindSelector.of(skind, KindSelector.TYP, KindSelector.PCK);
            if (pkind().contains(KindSelector.VAL_MTH))
                skind = KindSelector.of(skind, KindSelector.VAL, KindSelector.TYP);
        }

        // Attribute the qualifier expression, and determine its symbol (if any).
        Type site = attribTree(tree.selected, env, new ResultInfo(skind, Type.noType));
        if (!pkind().contains(KindSelector.TYP_PCK))
            site = capture(site); // Capture field access

        // don't allow T.class T[].class, etc
        if (skind == KindSelector.TYP) {
            Type elt = site;
            while (elt.hasTag(ARRAY))
                elt = ((ArrayType)elt).elemtype;
            if (elt.hasTag(TYPEVAR)) {
                log.error(tree.pos(), Errors.TypeVarCantBeDeref);
                result = tree.type = types.createErrorType(tree.name, site.tsym, site);
                tree.sym = tree.type.tsym;
                return ;
            }
        }

        // If qualifier symbol is a type or `super', assert `selectSuper'
        // for the selection. This is relevant for determining whether
        // protected symbols are accessible.
        Symbol sitesym = TreeInfo.symbol(tree.selected);
        boolean selectSuperPrev = env.info.selectSuper;
        env.info.selectSuper =
            sitesym != null &&
            sitesym.name == names._super;

        // Determine the symbol represented by the selection.
        env.info.pendingResolutionPhase = null;
        Symbol sym = selectSym(tree, sitesym, site, env, resultInfo);
        if (sym.kind == VAR && sym.name != names._super && env.info.defaultSuperCallSite != null) {
            log.error(tree.selected.pos(), Errors.NotEnclClass(site.tsym));
            sym = syms.errSymbol;
        }
        if (sym.exists() && !isType(sym) && pkind().contains(KindSelector.TYP_PCK)) {
            site = capture(site);
            sym = selectSym(tree, sitesym, site, env, resultInfo);
        }
        boolean varArgs = env.info.lastResolveVarargs();
        tree.sym = sym;

        if (site.hasTag(TYPEVAR) && !isType(sym) && sym.kind != ERR) {
            site = types.skipTypeVars(site, true);
        }

        // If that symbol is a variable, ...
        if (sym.kind == VAR) {
            VarSymbol v = (VarSymbol)sym;

            // ..., evaluate its initializer, if it has one, and check for
            // illegal forward reference.
            checkInit(tree, env, v, true);

            // If we are expecting a variable (as opposed to a value), check
            // that the variable is assignable in the current environment.
            if (KindSelector.ASG.subset(pkind()))
                checkAssignable(tree.pos(), v, tree.selected, env);
        }

        if (sitesym != null &&
                sitesym.kind == VAR &&
                ((VarSymbol)sitesym).isResourceVariable() &&
                sym.kind == MTH &&
                sym.name.equals(names.close) &&
                sym.overrides(syms.autoCloseableClose, sitesym.type.tsym, types, true)) {
            log.warning(tree, LintWarnings.TryExplicitCloseCall);
        }

        // Disallow selecting a type from an expression
        if (isType(sym) && (sitesym == null || !sitesym.kind.matches(KindSelector.TYP_PCK))) {
            tree.type = check(tree.selected, pt(),
                              sitesym == null ?
                                      KindSelector.VAL : sitesym.kind.toSelector(),
                              new ResultInfo(KindSelector.TYP_PCK, pt()));
        }

        if (isType(sitesym)) {
            if (sym.name != names._this && sym.name != names._super) {
                // Check if type-qualified fields or methods are static (JLS)
                if ((sym.flags() & STATIC) == 0 &&
                    sym.name != names._super &&
                    (sym.kind == VAR || sym.kind == MTH)) {
                    rs.accessBase(rs.new StaticError(sym),
                              tree.pos(), site, sym.name, true);
                }
            }
        } else if (sym.kind != ERR &&
                   (sym.flags() & STATIC) != 0 &&
                   sym.name != names._class) {
            // If the qualified item is not a type and the selected item is static, report
            // a warning. Make allowance for the class of an array type e.g. Object[].class)
            if (!sym.owner.isAnonymous()) {
                log.warning(tree, LintWarnings.StaticNotQualifiedByType(sym.kind.kindName(), sym.owner));
            } else {
                log.warning(tree, LintWarnings.StaticNotQualifiedByType2(sym.kind.kindName()));
            }
        }

        // If we are selecting an instance member via a `super', ...
        if (env.info.selectSuper && (sym.flags() & STATIC) == 0) {

            // Check that super-qualified symbols are not abstract (JLS)
            rs.checkNonAbstract(tree.pos(), sym);

            if (site.isRaw()) {
                // Determine argument types for site.
                Type site1 = types.asSuper(env.enclClass.sym.type, site.tsym);
                if (site1 != null) site = site1;
            }
        }

        if (env.info.isSerializable) {
            chk.checkAccessFromSerializableElement(tree, env.info.isSerializableLambda);
        }

        env.info.selectSuper = selectSuperPrev;
        result = checkId(tree, site, sym, env, resultInfo);
    }
    //where
        /** Determine symbol referenced by a Select expression,
         *
         *  @param tree   The select tree.
         *  @param site   The type of the selected expression,
         *  @param env    The current environment.
         *  @param resultInfo The current result.
         */
        private Symbol selectSym(JCFieldAccess tree,
                                 Symbol location,
                                 Type site,
                                 Env<AttrContext> env,
                                 ResultInfo resultInfo) {
            DiagnosticPosition pos = tree.pos();
            Name name = tree.name;
            switch (site.getTag()) {
            case PACKAGE:
                return rs.accessBase(
                    rs.findIdentInPackage(pos, env, site.tsym, name, resultInfo.pkind),
                    pos, location, site, name, true);
            case ARRAY:
            case CLASS:
                if (resultInfo.pt.hasTag(METHOD) || resultInfo.pt.hasTag(FORALL)) {
                    return rs.resolveQualifiedMethod(
                        pos, env, location, site, name, resultInfo.pt.getParameterTypes(), resultInfo.pt.getTypeArguments());
                } else if (name == names._this || name == names._super) {
                    return rs.resolveSelf(pos, env, site.tsym, tree);
                } else if (name == names._class) {
                    // In this case, we have already made sure in
                    // visitSelect that qualifier expression is a type.
                    return syms.getClassField(site, types);
                } else {
                    // We are seeing a plain identifier as selector.
                    Symbol sym = rs.findIdentInType(pos, env, site, name, resultInfo.pkind);
                        sym = rs.accessBase(sym, pos, location, site, name, true);
                    return sym;
                }
            case WILDCARD:
                throw new AssertionError(tree);
            case TYPEVAR:
                // Normally, site.getUpperBound() shouldn't be null.
                // It should only happen during memberEnter/attribBase
                // when determining the supertype which *must* be
                // done before attributing the type variables.  In
                // other words, we are seeing this illegal program:
                // class B<T> extends A<T.foo> {}
                Symbol sym = (site.getUpperBound() != null)
                    ? selectSym(tree, location, capture(site.getUpperBound()), env, resultInfo)
                    : null;
                if (sym == null) {
                    log.error(pos, Errors.TypeVarCantBeDeref);
                    return syms.errSymbol;
                } else {
                    Symbol sym2 = (sym.flags() & Flags.PRIVATE) != 0 ?
                        rs.new AccessError(env, site, sym) :
                                sym;
                    rs.accessBase(sym2, pos, location, site, name, true);
                    return sym;
                }
            case ERROR:
                // preserve identifier names through errors
                return types.createErrorType(name, site.tsym, site).tsym;
            default:
                // The qualifier expression is of a primitive type -- only
                // .class is allowed for these.
                if (name == names._class) {
                    // In this case, we have already made sure in Select that
                    // qualifier expression is a type.
                    return syms.getClassField(site, types);
                } else {
                    log.error(pos, Errors.CantDeref(site));
                    return syms.errSymbol;
                }
            }
        }

        /** Determine type of identifier or select expression and check that
         *  (1) the referenced symbol is not deprecated
         *  (2) the symbol's type is safe (@see checkSafe)
         *  (3) if symbol is a variable, check that its type and kind are
         *      compatible with the prototype and protokind.
         *  (4) if symbol is an instance field of a raw type,
         *      which is being assigned to, issue an unchecked warning if its
         *      type changes under erasure.
         *  (5) if symbol is an instance method of a raw type, issue an
         *      unchecked warning if its argument types change under erasure.
         *  If checks succeed:
         *    If symbol is a constant, return its constant type
         *    else if symbol is a method, return its result type
         *    otherwise return its type.
         *  Otherwise return errType.
         *
         *  @param tree       The syntax tree representing the identifier
         *  @param site       If this is a select, the type of the selected
         *                    expression, otherwise the type of the current class.
         *  @param sym        The symbol representing the identifier.
         *  @param env        The current environment.
         *  @param resultInfo    The expected result
         */
        Type checkId(JCTree tree,
                     Type site,
                     Symbol sym,
                     Env<AttrContext> env,
                     ResultInfo resultInfo) {
            return (resultInfo.pt.hasTag(FORALL) || resultInfo.pt.hasTag(METHOD)) ?
                    checkMethodIdInternal(tree, site, sym, env, resultInfo) :
                    checkIdInternal(tree, site, sym, resultInfo.pt, env, resultInfo);
        }

        Type checkMethodIdInternal(JCTree tree,
                     Type site,
                     Symbol sym,
                     Env<AttrContext> env,
                     ResultInfo resultInfo) {
            if (resultInfo.pkind.contains(KindSelector.POLY)) {
                return attrRecover.recoverMethodInvocation(tree, site, sym, env, resultInfo);
            } else {
                return checkIdInternal(tree, site, sym, resultInfo.pt, env, resultInfo);
            }
        }

        Type checkIdInternal(JCTree tree,
                     Type site,
                     Symbol sym,
                     Type pt,
                     Env<AttrContext> env,
                     ResultInfo resultInfo) {
            Type owntype; // The computed type of this identifier occurrence.
            switch (sym.kind) {
            case TYP:
                // For types, the computed type equals the symbol's type,
                // except for two situations:
                owntype = sym.type;
                if (owntype.hasTag(CLASS)) {
                    chk.checkForBadAuxiliaryClassAccess(tree.pos(), env, (ClassSymbol)sym);
                    Type ownOuter = owntype.getEnclosingType();

                    // (a) If the symbol's type is parameterized, erase it
                    // because no type parameters were given.
                    // We recover generic outer type later in visitTypeApply.
                    if (owntype.tsym.type.getTypeArguments().nonEmpty()) {
                        owntype = types.erasure(owntype);
                    }

                    // (b) If the symbol's type is an inner class, then
                    // we have to interpret its outer type as a superclass
                    // of the site type. Example:
                    //
                    // class Tree<A> { class Visitor { ... } }
                    // class PointTree extends Tree<Point> { ... }
                    // ...PointTree.Visitor...
                    //
                    // Then the type of the last expression above is
                    // Tree<Point>.Visitor.
                    else if (ownOuter.hasTag(CLASS) && site != ownOuter) {
                        Type normOuter = site;
                        if (normOuter.hasTag(CLASS)) {
                            normOuter = types.asEnclosingSuper(site, ownOuter.tsym);
                        }
                        if (normOuter == null) // perhaps from an import
                            normOuter = types.erasure(ownOuter);
                        if (normOuter != ownOuter)
                            owntype = new ClassType(
                                normOuter, List.nil(), owntype.tsym,
                                owntype.getMetadata());
                    }
                }
                break;
            case VAR:
                VarSymbol v = (VarSymbol)sym;

                if (env.info.enclVar != null
                        && v.type.hasTag(NONE)) {
                    //self reference to implicitly typed variable declaration
                    log.error(TreeInfo.positionFor(v, env.enclClass), Errors.CantInferLocalVarType(v.name, Fragments.LocalSelfRef));
                    return tree.type = v.type = types.createErrorType(v.type);
                }

                // Test (4): if symbol is an instance field of a raw type,
                // which is being assigned to, issue an unchecked warning if
                // its type changes under erasure.
                if (KindSelector.ASG.subset(pkind()) &&
                    v.owner.kind == TYP &&
                    (v.flags() & STATIC) == 0 &&
                    (site.hasTag(CLASS) || site.hasTag(TYPEVAR))) {
                    Type s = types.asOuterSuper(site, v.owner);
                    if (s != null &&
                        s.isRaw() &&
                        !types.isSameType(v.type, v.erasure(types))) {
                        chk.warnUnchecked(tree.pos(), LintWarnings.UncheckedAssignToVar(v, s));
                    }
                }
                // The computed type of a variable is the type of the
                // variable symbol, taken as a member of the site type.
                owntype = (sym.owner.kind == TYP &&
                           sym.name != names._this && sym.name != names._super)
                    ? types.memberType(site, sym)
                    : sym.type;

                // If the variable is a constant, record constant value in
                // computed type.
                if (v.getConstValue() != null && isStaticReference(tree))
                    owntype = owntype.constType(v.getConstValue());

                if (resultInfo.pkind == KindSelector.VAL) {
                    owntype = capture(owntype); // capture "names as expressions"
                }
                break;
            case MTH: {
                owntype = checkMethod(site, sym,
                        new ResultInfo(resultInfo.pkind, resultInfo.pt.getReturnType(), resultInfo.checkContext, resultInfo.checkMode),
                        env, TreeInfo.args(env.tree), resultInfo.pt.getParameterTypes(),
                        resultInfo.pt.getTypeArguments());
                chk.checkRestricted(tree.pos(), sym);
                break;
            }
            case PCK: case ERR:
                owntype = sym.type;
                break;
            default:
                throw new AssertionError("unexpected kind: " + sym.kind +
                                         " in tree " + tree);
            }

            // Emit a `deprecation' warning if symbol is deprecated.
            // (for constructors (but not for constructor references), the error
            // was given when the constructor was resolved)

            if (sym.name != names.init || tree.hasTag(REFERENCE)) {
                chk.checkDeprecated(tree.pos(), env.info.scope.owner, sym);
                chk.checkSunAPI(tree.pos(), sym);
                chk.checkProfile(tree.pos(), sym);
                chk.checkPreview(tree.pos(), env.info.scope.owner, site, sym);
            }

            if (pt.isErroneous()) {
                owntype = types.createErrorType(owntype);
            }

            // If symbol is a variable, check that its type and
            // kind are compatible with the prototype and protokind.
            return check(tree, owntype, sym.kind.toSelector(), resultInfo);
        }

        /** Check that variable is initialized and evaluate the variable's
         *  initializer, if not yet done. Also check that variable is not
         *  referenced before it is defined.
         *  @param tree    The tree making up the variable reference.
         *  @param env     The current environment.
         *  @param v       The variable's symbol.
         */
        private void checkInit(JCTree tree,
                               Env<AttrContext> env,
                               VarSymbol v,
                               boolean onlyWarning) {
            // A forward reference is diagnosed if the declaration position
            // of the variable is greater than the current tree position
            // and the tree and variable definition occur in the same class
            // definition.  Note that writes don't count as references.
            // This check applies only to class and instance
            // variables.  Local variables follow different scope rules,
            // and are subject to definite assignment checking.
            Env<AttrContext> initEnv = enclosingInitEnv(env);
            if (initEnv != null &&
                (initEnv.info.enclVar == v || v.pos > tree.pos) &&
                v.owner.kind == TYP &&
                v.owner == env.info.scope.owner.enclClass() &&
                ((v.flags() & STATIC) != 0) == Resolve.isStatic(env) &&
                (!env.tree.hasTag(ASSIGN) ||
                 TreeInfo.skipParens(((JCAssign) env.tree).lhs) != tree)) {
                if (!onlyWarning || isStaticEnumField(v)) {
                    Error errkey = (initEnv.info.enclVar == v) ?
                                Errors.IllegalSelfRef : Errors.IllegalForwardRef;
                    log.error(tree.pos(), errkey);
                } else if (useBeforeDeclarationWarning) {
                    Warning warnkey = (initEnv.info.enclVar == v) ?
                                Warnings.SelfRef(v) : Warnings.ForwardRef(v);
                    log.warning(tree.pos(), warnkey);
                }
            }

            v.getConstValue(); // ensure initializer is evaluated

            checkEnumInitializer(tree, env, v);
        }

        /**
         * Returns the enclosing init environment associated with this env (if any). An init env
         * can be either a field declaration env or a static/instance initializer env.
         */
        Env<AttrContext> enclosingInitEnv(Env<AttrContext> env) {
            while (true) {
                switch (env.tree.getTag()) {
                    case VARDEF:
                        JCVariableDecl vdecl = (JCVariableDecl)env.tree;
                        if (vdecl.sym.owner.kind == TYP) {
                            //field
                            return env;
                        }
                        break;
                    case BLOCK:
                        if (env.next.tree.hasTag(CLASSDEF)) {
                            //instance/static initializer
                            return env;
                        }
                        break;
                    case METHODDEF:
                    case CLASSDEF:
                    case TOPLEVEL:
                        return null;
                }
                Assert.checkNonNull(env.next);
                env = env.next;
            }
        }

        /**
         * Check for illegal references to static members of enum.  In
         * an enum type, constructors and initializers may not
         * reference its static members unless they are constant.
         *
         * @param tree    The tree making up the variable reference.
         * @param env     The current environment.
         * @param v       The variable's symbol.
         * @jls 8.9 Enum Types
         */
        private void checkEnumInitializer(JCTree tree, Env<AttrContext> env, VarSymbol v) {
            // JLS:
            //
            // "It is a compile-time error to reference a static field
            // of an enum type that is not a compile-time constant
            // (15.28) from constructors, instance initializer blocks,
            // or instance variable initializer expressions of that
            // type. It is a compile-time error for the constructors,
            // instance initializer blocks, or instance variable
            // initializer expressions of an enum constant e to refer
            // to itself or to an enum constant of the same type that
            // is declared to the right of e."
            if (isStaticEnumField(v)) {
                ClassSymbol enclClass = env.info.scope.owner.enclClass();

                if (enclClass == null || enclClass.owner == null)
                    return;

                // See if the enclosing class is the enum (or a
                // subclass thereof) declaring v.  If not, this
                // reference is OK.
                if (v.owner != enclClass && !types.isSubtype(enclClass.type, v.owner.type))
                    return;

                // If the reference isn't from an initializer, then
                // the reference is OK.
                if (!Resolve.isInitializer(env))
                    return;

                log.error(tree.pos(), Errors.IllegalEnumStaticRef);
            }
        }

        /** Is the given symbol a static, non-constant field of an Enum?
         *  Note: enum literals should not be regarded as such
         */
        private boolean isStaticEnumField(VarSymbol v) {
            return Flags.isEnum(v.owner) &&
                   Flags.isStatic(v) &&
                   !Flags.isConstant(v) &&
                   v.name != names._class;
        }

    /**
     * Check that method arguments conform to its instantiation.
     **/
    public Type checkMethod(Type site,
                            final Symbol sym,
                            ResultInfo resultInfo,
                            Env<AttrContext> env,
                            final List<JCExpression> argtrees,
                            List<Type> argtypes,
                            List<Type> typeargtypes) {
        // Test (5): if symbol is an instance method of a raw type, issue
        // an unchecked warning if its argument types change under erasure.
        if ((sym.flags() & STATIC) == 0 &&
            (site.hasTag(CLASS) || site.hasTag(TYPEVAR))) {
            Type s = types.asOuterSuper(site, sym.owner);
            if (s != null && s.isRaw() &&
                !types.isSameTypes(sym.type.getParameterTypes(),
                                   sym.erasure(types).getParameterTypes())) {
                chk.warnUnchecked(env.tree.pos(), LintWarnings.UncheckedCallMbrOfRawType(sym, s));
            }
        }

        if (env.info.defaultSuperCallSite != null) {
            for (Type sup : types.interfaces(env.enclClass.type).prepend(types.supertype((env.enclClass.type)))) {
                if (!sup.tsym.isSubClass(sym.enclClass(), types) ||
                        types.isSameType(sup, env.info.defaultSuperCallSite)) continue;
                List<MethodSymbol> icand_sup =
                        types.interfaceCandidates(sup, (MethodSymbol)sym);
                if (icand_sup.nonEmpty() &&
                        icand_sup.head != sym &&
                        icand_sup.head.overrides(sym, icand_sup.head.enclClass(), types, true)) {
                    log.error(env.tree.pos(),
                              Errors.IllegalDefaultSuperCall(env.info.defaultSuperCallSite, Fragments.OverriddenDefault(sym, sup)));
                    break;
                }
            }
            env.info.defaultSuperCallSite = null;
        }

        if (sym.isStatic() && site.isInterface() && env.tree.hasTag(APPLY)) {
            JCMethodInvocation app = (JCMethodInvocation)env.tree;
            if (app.meth.hasTag(SELECT) &&
                    !TreeInfo.isStaticSelector(((JCFieldAccess)app.meth).selected, names)) {
                log.error(env.tree.pos(), Errors.IllegalStaticIntfMethCall(site));
            }
        }

        // Compute the identifier's instantiated type.
        // For methods, we need to compute the instance type by
        // Resolve.instantiate from the symbol's type as well as
        // any type arguments and value arguments.
        Warner noteWarner = new Warner();
        try {
            Type owntype = rs.checkMethod(
                    env,
                    site,
                    sym,
                    resultInfo,
                    argtypes,
                    typeargtypes,
                    noteWarner);

            DeferredAttr.DeferredTypeMap<Void> checkDeferredMap =
                deferredAttr.new DeferredTypeMap<>(DeferredAttr.AttrMode.CHECK, sym, env.info.pendingResolutionPhase);

            argtypes = argtypes.map(checkDeferredMap);

            if (noteWarner.hasNonSilentLint(LintCategory.UNCHECKED)) {
                chk.warnUnchecked(env.tree.pos(), LintWarnings.UncheckedMethInvocationApplied(kindName(sym),
                        sym.name,
                        rs.methodArguments(sym.type.getParameterTypes()),
                        rs.methodArguments(argtypes.map(checkDeferredMap)),
                        kindName(sym.location()),
                        sym.location()));
                if (resultInfo.pt != Infer.anyPoly ||
                        !owntype.hasTag(METHOD) ||
                        !owntype.isPartial()) {
                    //if this is not a partially inferred method type, erase return type. Otherwise,
                    //erasure is carried out in PartiallyInferredMethodType.check().
                    owntype = new MethodType(owntype.getParameterTypes(),
                            types.erasure(owntype.getReturnType()),
                            types.erasure(owntype.getThrownTypes()),
                            syms.methodClass);
                }
            }

            PolyKind pkind = (sym.type.hasTag(FORALL) &&
                 sym.type.getReturnType().containsAny(((ForAll)sym.type).tvars)) ?
                 PolyKind.POLY : PolyKind.STANDALONE;
            TreeInfo.setPolyKind(env.tree, pkind);

            return (resultInfo.pt == Infer.anyPoly) ?
                    owntype :
                    chk.checkMethod(owntype, sym, env, argtrees, argtypes, env.info.lastResolveVarargs(),
                            resultInfo.checkContext.inferenceContext());
        } catch (Infer.InferenceException ex) {
            //invalid target type - propagate exception outwards or report error
            //depending on the current check context
            resultInfo.checkContext.report(env.tree.pos(), ex.getDiagnostic());
            return types.createErrorType(site);
        } catch (Resolve.InapplicableMethodException ex) {
            final JCDiagnostic diag = ex.getDiagnostic();
            Resolve.InapplicableSymbolError errSym = rs.new InapplicableSymbolError(null) {
                @Override
                protected Pair<Symbol, JCDiagnostic> errCandidate() {
                    return new Pair<>(sym, diag);
                }
            };
            List<Type> argtypes2 = argtypes.map(
                    rs.new ResolveDeferredRecoveryMap(AttrMode.CHECK, sym, env.info.pendingResolutionPhase));
            JCDiagnostic errDiag = errSym.getDiagnostic(JCDiagnostic.DiagnosticType.ERROR,
                    env.tree, sym, site, sym.name, argtypes2, typeargtypes);
            log.report(errDiag);
            return types.createErrorType(site);
        }
    }

    public void visitLiteral(JCLiteral tree) {
        result = check(tree, litType(tree.typetag).constType(tree.value),
                KindSelector.VAL, resultInfo);
    }
    //where
    /** Return the type of a literal with given type tag.
     */
    Type litType(TypeTag tag) {
        return (tag == CLASS) ? syms.stringType : syms.typeOfTag[tag.ordinal()];
    }

    public void visitTypeIdent(JCPrimitiveTypeTree tree) {
        result = check(tree, syms.typeOfTag[tree.typetag.ordinal()], KindSelector.TYP, resultInfo);
    }

    public void visitTypeArray(JCArrayTypeTree tree) {
        Type etype = attribType(tree.elemtype, env);
        Type type = new ArrayType(etype, syms.arrayClass);
        result = check(tree, type, KindSelector.TYP, resultInfo);
    }

    /** Visitor method for parameterized types.
     *  Bound checking is left until later, since types are attributed
     *  before supertype structure is completely known
     */
    public void visitTypeApply(JCTypeApply tree) {
        Type owntype = types.createErrorType(tree.type);

        // Attribute functor part of application and make sure it's a class.
        Type clazztype = chk.checkClassType(tree.clazz.pos(), attribType(tree.clazz, env));

        // Attribute type parameters
        List<Type> actuals = attribTypes(tree.arguments, env);

        if (clazztype.hasTag(CLASS)) {
            List<Type> formals = clazztype.tsym.type.getTypeArguments();
            if (actuals.isEmpty()) //diamond
                actuals = formals;

            if (actuals.length() == formals.length()) {
                List<Type> a = actuals;
                List<Type> f = formals;
                while (a.nonEmpty()) {
                    a.head = a.head.withTypeVar(f.head);
                    a = a.tail;
                    f = f.tail;
                }
                // Compute the proper generic outer
                Type clazzOuter = clazztype.getEnclosingType();
                if (clazzOuter.hasTag(CLASS)) {
                    Type site;
                    JCExpression clazz = TreeInfo.typeIn(tree.clazz);
                    if (clazz.hasTag(IDENT)) {
                        site = env.enclClass.sym.type;
                    } else if (clazz.hasTag(SELECT)) {
                        site = ((JCFieldAccess) clazz).selected.type;
                    } else throw new AssertionError(""+tree);
                    if (clazzOuter.hasTag(CLASS) && site != clazzOuter) {
                        if (site.hasTag(CLASS))
                            site = types.asOuterSuper(site, clazzOuter.tsym);
                        if (site == null)
                            site = types.erasure(clazzOuter);
                        clazzOuter = site;
                    }
                }
                owntype = new ClassType(clazzOuter, actuals, clazztype.tsym,
                                        clazztype.getMetadata());
            } else {
                if (formals.length() != 0) {
                    log.error(tree.pos(),
                              Errors.WrongNumberTypeArgs(Integer.toString(formals.length())));
                } else {
                    log.error(tree.pos(), Errors.TypeDoesntTakeParams(clazztype.tsym));
                }
                owntype = types.createErrorType(tree.type);
            }
        } else if (clazztype.hasTag(ERROR)) {
            ErrorType parameterizedErroneous =
                    new ErrorType(clazztype.getOriginalType(),
                                  clazztype.tsym,
                                  clazztype.getMetadata());

            parameterizedErroneous.typarams_field = actuals;
            owntype = parameterizedErroneous;
        }
        result = check(tree, owntype, KindSelector.TYP, resultInfo);
    }

    public void visitTypeUnion(JCTypeUnion tree) {
        ListBuffer<Type> multicatchTypes = new ListBuffer<>();
        ListBuffer<Type> all_multicatchTypes = null; // lazy, only if needed
        for (JCExpression typeTree : tree.alternatives) {
            Type ctype = attribType(typeTree, env);
            ctype = chk.checkType(typeTree.pos(),
                          chk.checkClassType(typeTree.pos(), ctype),
                          syms.throwableType);
            if (!ctype.isErroneous()) {
                //check that alternatives of a union type are pairwise
                //unrelated w.r.t. subtyping
                if (chk.intersects(ctype,  multicatchTypes.toList())) {
                    for (Type t : multicatchTypes) {
                        boolean sub = types.isSubtype(ctype, t);
                        boolean sup = types.isSubtype(t, ctype);
                        if (sub || sup) {
                            //assume 'a' <: 'b'
                            Type a = sub ? ctype : t;
                            Type b = sub ? t : ctype;
                            log.error(typeTree.pos(), Errors.MulticatchTypesMustBeDisjoint(a, b));
                        }
                    }
                }
                multicatchTypes.append(ctype);
                if (all_multicatchTypes != null)
                    all_multicatchTypes.append(ctype);
            } else {
                if (all_multicatchTypes == null) {
                    all_multicatchTypes = new ListBuffer<>();
                    all_multicatchTypes.appendList(multicatchTypes);
                }
                all_multicatchTypes.append(ctype);
            }
        }
        Type t = check(tree, types.lub(multicatchTypes.toList()),
                KindSelector.TYP, resultInfo.dup(CheckMode.NO_TREE_UPDATE));
        if (t.hasTag(CLASS)) {
            List<Type> alternatives =
                ((all_multicatchTypes == null) ? multicatchTypes : all_multicatchTypes).toList();
            t = new UnionClassType((ClassType) t, alternatives);
        }
        tree.type = result = t;
    }

    public void visitTypeIntersection(JCTypeIntersection tree) {
        attribTypes(tree.bounds, env);
        tree.type = result = checkIntersection(tree, tree.bounds);
    }

    public void visitTypeParameter(JCTypeParameter tree) {
        TypeVar typeVar = (TypeVar) tree.type;

        if (tree.annotations != null && tree.annotations.nonEmpty()) {
            annotate.annotateTypeParameterSecondStage(tree, tree.annotations);
        }

        if (!typeVar.getUpperBound().isErroneous()) {
            //fixup type-parameter bound computed in 'attribTypeVariables'
            typeVar.setUpperBound(checkIntersection(tree, tree.bounds));
        }
    }

    Type checkIntersection(JCTree tree, List<JCExpression> bounds) {
        Set<Symbol> boundSet = new HashSet<>();
        if (bounds.nonEmpty()) {
            // accept class or interface or typevar as first bound.
            bounds.head.type = checkBase(bounds.head.type, bounds.head, env, false, false, false);
            boundSet.add(types.erasure(bounds.head.type).tsym);
            if (bounds.head.type.isErroneous()) {
                return bounds.head.type;
            }
            else if (bounds.head.type.hasTag(TYPEVAR)) {
                // if first bound was a typevar, do not accept further bounds.
                if (bounds.tail.nonEmpty()) {
                    log.error(bounds.tail.head.pos(),
                              Errors.TypeVarMayNotBeFollowedByOtherBounds);
                    return bounds.head.type;
                }
            } else {
                // if first bound was a class or interface, accept only interfaces
                // as further bounds.
                for (JCExpression bound : bounds.tail) {
                    bound.type = checkBase(bound.type, bound, env, false, true, false);
                    if (bound.type.isErroneous()) {
                        bounds = List.of(bound);
                    }
                    else if (bound.type.hasTag(CLASS)) {
                        chk.checkNotRepeated(bound.pos(), types.erasure(bound.type), boundSet);
                    }
                }
            }
        }

        if (bounds.length() == 0) {
            return syms.objectType;
        } else if (bounds.length() == 1) {
            return bounds.head.type;
        } else {
            Type owntype = types.makeIntersectionType(TreeInfo.types(bounds));
            // ... the variable's bound is a class type flagged COMPOUND
            // (see comment for TypeVar.bound).
            // In this case, generate a class tree that represents the
            // bound class, ...
            JCExpression extending;
            List<JCExpression> implementing;
            if (!bounds.head.type.isInterface()) {
                extending = bounds.head;
                implementing = bounds.tail;
            } else {
                extending = null;
                implementing = bounds;
            }
            JCClassDecl cd = make.at(tree).ClassDef(
                make.Modifiers(PUBLIC | ABSTRACT),
                names.empty, List.nil(),
                extending, implementing, List.nil());

            ClassSymbol c = (ClassSymbol)owntype.tsym;
            Assert.check((c.flags() & COMPOUND) != 0);
            cd.sym = c;
            c.sourcefile = env.toplevel.sourcefile;

            // ... and attribute the bound class
            c.flags_field |= UNATTRIBUTED;
            Env<AttrContext> cenv = enter.classEnv(cd, env);
            typeEnvs.put(c, cenv);
            attribClass(c);
            return owntype;
        }
    }

    public void visitWildcard(JCWildcard tree) {
        //- System.err.println("visitWildcard("+tree+");");//DEBUG
        Type type = (tree.kind.kind == BoundKind.UNBOUND)
            ? syms.objectType
            : attribType(tree.inner, env);
        result = check(tree, new WildcardType(chk.checkRefType(tree.pos(), type),
                                              tree.kind.kind,
                                              syms.boundClass),
                KindSelector.TYP, resultInfo);
    }

    public void visitAnnotation(JCAnnotation tree) {
        Assert.error("should be handled in annotate");
    }

    @Override
    public void visitModifiers(JCModifiers tree) {
        //error recovery only:
        Assert.check(resultInfo.pkind == KindSelector.ERR);

        attribAnnotationTypes(tree.annotations, env);
    }

    public void visitAnnotatedType(JCAnnotatedType tree) {
        attribAnnotationTypes(tree.annotations, env);
        Type underlyingType = attribType(tree.underlyingType, env);
        Type annotatedType = underlyingType.preannotatedType();

        if (!env.info.isAnonymousNewClass)
            annotate.annotateTypeSecondStage(tree, tree.annotations, annotatedType);
        result = tree.type = annotatedType;
    }

    public void visitErroneous(JCErroneous tree) {
        if (tree.errs != null) {
            WriteableScope newScope = env.info.scope;

            if (env.tree instanceof JCClassDecl) {
                Symbol fakeOwner =
                    new MethodSymbol(BLOCK, names.empty, null,
                        env.info.scope.owner);
                newScope = newScope.dupUnshared(fakeOwner);
            }

            Env<AttrContext> errEnv =
                    env.dup(env.tree,
                            env.info.dup(newScope));
            errEnv.info.returnResult = unknownExprInfo;
            for (JCTree err : tree.errs)
                attribTree(err, errEnv, new ResultInfo(KindSelector.ERR, pt()));
        }
        result = tree.type = syms.errType;
    }

    /** Default visitor method for all other trees.
     */
    public void visitTree(JCTree tree) {
        throw new AssertionError();
    }

    /**
     * Attribute an env for either a top level tree or class or module declaration.
     */
    public void attrib(Env<AttrContext> env) {
        switch (env.tree.getTag()) {
            case MODULEDEF:
                attribModule(env.tree.pos(), ((JCModuleDecl)env.tree).sym);
                break;
            case PACKAGEDEF:
                attribPackage(env.tree.pos(), ((JCPackageDecl) env.tree).packge);
                break;
            default:
                attribClass(env.tree.pos(), env.enclClass.sym);
        }

        annotate.flush();

        lintMapper.calculateLints(env.toplevel.sourcefile, env.tree, env.toplevel.endPositions);
    }

    public void attribPackage(DiagnosticPosition pos, PackageSymbol p) {
        try {
            annotate.flush();
            attribPackage(p);
        } catch (CompletionFailure ex) {
            chk.completionError(pos, ex);
        }
    }

    void attribPackage(PackageSymbol p) {
        attribWithLint(p,
                       env -> chk.checkDeprecatedAnnotation(((JCPackageDecl) env.tree).pid.pos(), p));
    }

    public void attribModule(DiagnosticPosition pos, ModuleSymbol m) {
        try {
            annotate.flush();
            attribModule(m);
        } catch (CompletionFailure ex) {
            chk.completionError(pos, ex);
        }
    }

    void attribModule(ModuleSymbol m) {
        attribWithLint(m, env -> attribStat(env.tree, env));
    }

    private void attribWithLint(TypeSymbol sym, Consumer<Env<AttrContext>> attrib) {
        Env<AttrContext> env = typeEnvs.get(sym);

        Env<AttrContext> lintEnv = env;
        while (lintEnv.info.lint == null)
            lintEnv = lintEnv.next;

        Lint lint = lintEnv.info.lint.augment(sym);

        Lint prevLint = chk.setLint(lint);
        JavaFileObject prev = log.useSource(env.toplevel.sourcefile);

        try {
            attrib.accept(env);
        } finally {
            log.useSource(prev);
            chk.setLint(prevLint);
        }
    }

    /** Main method: attribute class definition associated with given class symbol.
     *  reporting completion failures at the given position.
     *  @param pos The source position at which completion errors are to be
     *             reported.
     *  @param c   The class symbol whose definition will be attributed.
     */
    public void attribClass(DiagnosticPosition pos, ClassSymbol c) {
        try {
            annotate.flush();
            attribClass(c);
        } catch (CompletionFailure ex) {
            chk.completionError(pos, ex);
        }
    }

    /** Attribute class definition associated with given class symbol.
     *  @param c   The class symbol whose definition will be attributed.
     */
    void attribClass(ClassSymbol c) throws CompletionFailure {
        if (c.type.hasTag(ERROR)) return;

        // Check for cycles in the inheritance graph, which can arise from
        // ill-formed class files.
        chk.checkNonCyclic(null, c.type);

        Type st = types.supertype(c.type);
        if ((c.flags_field & Flags.COMPOUND) == 0 &&
            (c.flags_field & Flags.SUPER_OWNER_ATTRIBUTED) == 0) {
            // First, attribute superclass.
            if (st.hasTag(CLASS))
                attribClass((ClassSymbol)st.tsym);

            // Next attribute owner, if it is a class.
            if (c.owner.kind == TYP && c.owner.type.hasTag(CLASS))
                attribClass((ClassSymbol)c.owner);

            c.flags_field |= Flags.SUPER_OWNER_ATTRIBUTED;
        }

        // The previous operations might have attributed the current class
        // if there was a cycle. So we test first whether the class is still
        // UNATTRIBUTED.
        if ((c.flags_field & UNATTRIBUTED) != 0) {
            c.flags_field &= ~UNATTRIBUTED;

            // Get environment current at the point of class definition.
            Env<AttrContext> env = typeEnvs.get(c);

            // The info.lint field in the envs stored in typeEnvs is deliberately uninitialized,
            // because the annotations were not available at the time the env was created. Therefore,
            // we look up the environment chain for the first enclosing environment for which the
            // lint value is set. Typically, this is the parent env, but might be further if there
            // are any envs created as a result of TypeParameter nodes.
            Env<AttrContext> lintEnv = env;
            while (lintEnv.info.lint == null)
                lintEnv = lintEnv.next;

            // Having found the enclosing lint value, we can initialize the lint value for this class
            env.info.lint = lintEnv.info.lint.augment(c);

            Lint prevLint = chk.setLint(env.info.lint);
            JavaFileObject prev = log.useSource(c.sourcefile);
            ResultInfo prevReturnRes = env.info.returnResult;

            try {
                if (c.isSealed() &&
                        !c.isEnum() &&
                        !c.isPermittedExplicit &&
                        c.getPermittedSubclasses().isEmpty()) {
                    log.error(TreeInfo.diagnosticPositionFor(c, env.tree), Errors.SealedClassMustHaveSubclasses);
                }

                if (c.isSealed()) {
                    Set<Symbol> permittedTypes = new HashSet<>();
                    boolean sealedInUnnamed = c.packge().modle == syms.unnamedModule || c.packge().modle == syms.noModule;
                    for (Type subType : c.getPermittedSubclasses()) {
                        if (subType.isErroneous()) {
                            // the type already caused errors, don't produce more potentially misleading errors
                            continue;
                        }
                        boolean isTypeVar = false;
                        if (subType.getTag() == TYPEVAR) {
                            isTypeVar = true; //error recovery
                            log.error(TreeInfo.diagnosticPositionFor(subType.tsym, env.tree),
                                    Errors.InvalidPermitsClause(Fragments.IsATypeVariable(subType)));
                        }
                        if (subType.tsym.isAnonymous() && !c.isEnum()) {
                            log.error(TreeInfo.diagnosticPositionFor(subType.tsym, env.tree),  Errors.LocalClassesCantExtendSealed(Fragments.Anonymous));
                        }
                        if (permittedTypes.contains(subType.tsym)) {
                            DiagnosticPosition pos =
                                    env.enclClass.permitting.stream()
                                            .filter(permittedExpr -> TreeInfo.diagnosticPositionFor(subType.tsym, permittedExpr, true) != null)
                                            .limit(2).collect(List.collector()).get(1);
                            log.error(pos, Errors.InvalidPermitsClause(Fragments.IsDuplicated(subType)));
                        } else {
                            permittedTypes.add(subType.tsym);
                        }
                        if (sealedInUnnamed) {
                            if (subType.tsym.packge() != c.packge()) {
                                log.error(TreeInfo.diagnosticPositionFor(subType.tsym, env.tree),
                                        Errors.ClassInUnnamedModuleCantExtendSealedInDiffPackage(c)
                                );
                            }
                        } else if (subType.tsym.packge().modle != c.packge().modle) {
                            log.error(TreeInfo.diagnosticPositionFor(subType.tsym, env.tree),
                                    Errors.ClassInModuleCantExtendSealedInDiffModule(c, c.packge().modle)
                            );
                        }
                        if (subType.tsym == c.type.tsym || types.isSuperType(subType, c.type)) {
                            log.error(TreeInfo.diagnosticPositionFor(subType.tsym, ((JCClassDecl)env.tree).permitting),
                                    Errors.InvalidPermitsClause(
                                            subType.tsym == c.type.tsym ?
                                                    Fragments.MustNotBeSameClass :
                                                    Fragments.MustNotBeSupertype(subType)
                                    )
                            );
                        } else if (!isTypeVar) {
                            boolean thisIsASuper = types.directSupertypes(subType)
                                                        .stream()
                                                        .anyMatch(d -> d.tsym == c);
                            if (!thisIsASuper) {
                                log.error(TreeInfo.diagnosticPositionFor(subType.tsym, env.tree),
                                        Errors.InvalidPermitsClause(Fragments.DoesntExtendSealed(subType)));
                            }
                        }
                    }
                }

                List<ClassSymbol> sealedSupers = types.directSupertypes(c.type)
                                                      .stream()
                                                      .filter(s -> s.tsym.isSealed())
                                                      .map(s -> (ClassSymbol) s.tsym)
                                                      .collect(List.collector());

                if (sealedSupers.isEmpty()) {
                    if ((c.flags_field & Flags.NON_SEALED) != 0) {
                        boolean hasErrorSuper = false;

                        hasErrorSuper |= types.directSupertypes(c.type)
                                              .stream()
                                              .anyMatch(s -> s.tsym.kind == Kind.ERR);

                        ClassType ct = (ClassType) c.type;

                        hasErrorSuper |= !ct.isCompound() && ct.interfaces_field != ct.all_interfaces_field;

                        if (!hasErrorSuper) {
                            log.error(TreeInfo.diagnosticPositionFor(c, env.tree), Errors.NonSealedWithNoSealedSupertype(c));
                        }
                    }
                } else {
                    if (c.isDirectlyOrIndirectlyLocal() && !c.isEnum()) {
                        log.error(TreeInfo.diagnosticPositionFor(c, env.tree), Errors.LocalClassesCantExtendSealed(c.isAnonymous() ? Fragments.Anonymous : Fragments.Local));
                    }

                    if (!c.type.isCompound()) {
                        for (ClassSymbol supertypeSym : sealedSupers) {
                            if (!supertypeSym.isPermittedSubclass(c.type.tsym)) {
                                log.error(TreeInfo.diagnosticPositionFor(c.type.tsym, env.tree), Errors.CantInheritFromSealed(supertypeSym));
                            }
                        }
                        if (!c.isNonSealed() && !c.isFinal() && !c.isSealed()) {
                            log.error(TreeInfo.diagnosticPositionFor(c, env.tree),
                                    c.isInterface() ?
                                            Errors.NonSealedOrSealedExpected :
                                            Errors.NonSealedSealedOrFinalExpected);
                        }
                    }
                }

                env.info.returnResult = null;
                // java.lang.Enum may not be subclassed by a non-enum
                if (st.tsym == syms.enumSym &&
                    ((c.flags_field & (Flags.ENUM|Flags.COMPOUND)) == 0))
                    log.error(env.tree.pos(), Errors.EnumNoSubclassing);

                // Enums may not be extended by source-level classes
                if (st.tsym != null &&
                    ((st.tsym.flags_field & Flags.ENUM) != 0) &&
                    ((c.flags_field & (Flags.ENUM | Flags.COMPOUND)) == 0)) {
                    log.error(env.tree.pos(), Errors.EnumTypesNotExtensible);
                }

                if (rs.isSerializable(c.type)) {
                    env.info.isSerializable = true;
                }

                attribClassBody(env, c);

                chk.checkDeprecatedAnnotation(env.tree.pos(), c);
                chk.checkClassOverrideEqualsAndHashIfNeeded(env.tree.pos(), c);
                chk.checkFunctionalInterface((JCClassDecl) env.tree, c);
                chk.checkLeaksNotAccessible(env, (JCClassDecl) env.tree);

                if (c.isImplicit()) {
                    chk.checkHasMain(env.tree.pos(), c);
                }
            } finally {
                env.info.returnResult = prevReturnRes;
                log.useSource(prev);
                chk.setLint(prevLint);
            }

        }
    }

    public void visitImport(JCImport tree) {
        // nothing to do
    }

    public void visitModuleDef(JCModuleDecl tree) {
        tree.sym.completeUsesProvides();
        ModuleSymbol msym = tree.sym;
        Lint lint = env.outer.info.lint = env.outer.info.lint.augment(msym);
        Lint prevLint = chk.setLint(lint);
        try {
            chk.checkModuleName(tree);
            chk.checkDeprecatedAnnotation(tree, msym);
        } finally {
            chk.setLint(prevLint);
        }
    }

    /** Finish the attribution of a class. */
    private void attribClassBody(Env<AttrContext> env, ClassSymbol c) {
        JCClassDecl tree = (JCClassDecl)env.tree;
        Assert.check(c == tree.sym);

        // Validate type parameters, supertype and interfaces.
        attribStats(tree.typarams, env);
        if (!c.isAnonymous()) {
            //already checked if anonymous
            chk.validate(tree.typarams, env);
            chk.validate(tree.extending, env);
            chk.validate(tree.implementing, env);
        }

        chk.checkRequiresIdentity(tree, env.info.lint);

        c.markAbstractIfNeeded(types);

        // If this is a non-abstract class, check that it has no abstract
        // methods or unimplemented methods of an implemented interface.
        if ((c.flags() & (ABSTRACT | INTERFACE)) == 0) {
            chk.checkAllDefined(tree.pos(), c);
        }

        if ((c.flags() & ANNOTATION) != 0) {
            if (tree.implementing.nonEmpty())
                log.error(tree.implementing.head.pos(),
                          Errors.CantExtendIntfAnnotation);
            if (tree.typarams.nonEmpty()) {
                log.error(tree.typarams.head.pos(),
                          Errors.IntfAnnotationCantHaveTypeParams(c));
            }

            // If this annotation type has a @Repeatable, validate
            Attribute.Compound repeatable = c.getAnnotationTypeMetadata().getRepeatable();
            // If this annotation type has a @Repeatable, validate
            if (repeatable != null) {
                // get diagnostic position for error reporting
                DiagnosticPosition cbPos = getDiagnosticPosition(tree, repeatable.type);
                Assert.checkNonNull(cbPos);

                chk.validateRepeatable(c, repeatable, cbPos);
            }
        } else {
            // Check that all extended classes and interfaces
            // are compatible (i.e. no two define methods with same arguments
            // yet different return types).  (JLS 8.4.8.3)
            chk.checkCompatibleSupertypes(tree.pos(), c.type);
            chk.checkDefaultMethodClashes(tree.pos(), c.type);
            chk.checkPotentiallyAmbiguousOverloads(tree, c.type);
        }

        // Check that class does not import the same parameterized interface
        // with two different argument lists.
        chk.checkClassBounds(tree.pos(), c.type);

        tree.type = c.type;

        for (List<JCTypeParameter> l = tree.typarams;
             l.nonEmpty(); l = l.tail) {
             Assert.checkNonNull(env.info.scope.findFirst(l.head.name));
        }

        // Check that a generic class doesn't extend Throwable
        if (!c.type.allparams().isEmpty() && types.isSubtype(c.type, syms.throwableType))
            log.error(tree.extending.pos(), Errors.GenericThrowable);

        // Check that all methods which implement some
        // method conform to the method they implement.
        chk.checkImplementations(tree);

        //check that a resource implementing AutoCloseable cannot throw InterruptedException
        checkAutoCloseable(tree.pos(), env, c.type);

        for (List<JCTree> l = tree.defs; l.nonEmpty(); l = l.tail) {
            // Attribute declaration
            attribStat(l.head, env);
            // Check that declarations in inner classes are not static (JLS 8.1.2)
            // Make an exception for static constants.
            if (!allowRecords &&
                    c.owner.kind != PCK &&
                    ((c.flags() & STATIC) == 0 || c.name == names.empty) &&
                    (TreeInfo.flags(l.head) & (STATIC | INTERFACE)) != 0) {
                VarSymbol sym = null;
                if (l.head.hasTag(VARDEF)) sym = ((JCVariableDecl) l.head).sym;
                if (sym == null ||
                        sym.kind != VAR ||
                        sym.getConstValue() == null)
                    log.error(l.head.pos(), Errors.IclsCantHaveStaticDecl(c));
            }
        }

        // Check for proper placement of super()/this() calls.
        chk.checkSuperInitCalls(tree);

        // Check for cycles among non-initial constructors.
        chk.checkCyclicConstructors(tree);

        // Check for cycles among annotation elements.
        chk.checkNonCyclicElements(tree);

        // Check for proper use of serialVersionUID and other
        // serialization-related fields and methods
        if (env.info.lint.isEnabled(LintCategory.SERIAL)
                && rs.isSerializable(c.type)
                && !c.isAnonymous()) {
            chk.checkSerialStructure(tree, c);
        }
        // Correctly organize the positions of the type annotations
        typeAnnotations.organizeTypeAnnotationsBodies(tree);

        // Check type annotations applicability rules
        validateTypeAnnotations(tree, false);
    }
        // where
        /** get a diagnostic position for an attribute of Type t, or null if attribute missing */
        private DiagnosticPosition getDiagnosticPosition(JCClassDecl tree, Type t) {
            for(List<JCAnnotation> al = tree.mods.annotations; !al.isEmpty(); al = al.tail) {
                if (types.isSameType(al.head.annotationType.type, t))
                    return al.head.pos();
            }

            return null;
        }

    private Type capture(Type type) {
        return types.capture(type);
    }

    private void setSyntheticVariableType(JCVariableDecl tree, Type type) {
        if (type.isErroneous()) {
            tree.vartype = make.at(tree.pos()).Erroneous();
        } else {
            tree.vartype = make.at(tree.pos()).Type(type);
        }
    }

    public void validateTypeAnnotations(JCTree tree, boolean sigOnly) {
        tree.accept(new TypeAnnotationsValidator(sigOnly));
    }
    //where
    private final class TypeAnnotationsValidator extends TreeScanner {

        private final boolean sigOnly;
        public TypeAnnotationsValidator(boolean sigOnly) {
            this.sigOnly = sigOnly;
        }

        public void visitAnnotation(JCAnnotation tree) {
            chk.validateTypeAnnotation(tree, null, false);
            super.visitAnnotation(tree);
        }
        public void visitAnnotatedType(JCAnnotatedType tree) {
            if (!tree.underlyingType.type.isErroneous()) {
                super.visitAnnotatedType(tree);
            }
        }
        public void visitTypeParameter(JCTypeParameter tree) {
            chk.validateTypeAnnotations(tree.annotations, tree.type.tsym, true);
            scan(tree.bounds);
            // Don't call super.
            // This is needed because above we call validateTypeAnnotation with
            // false, which would forbid annotations on type parameters.
            // super.visitTypeParameter(tree);
        }
        public void visitMethodDef(JCMethodDecl tree) {
            if (tree.recvparam != null &&
                    !tree.recvparam.vartype.type.isErroneous()) {
                checkForDeclarationAnnotations(tree.recvparam.mods.annotations, tree.recvparam.sym);
            }
            if (tree.restype != null && tree.restype.type != null) {
                validateAnnotatedType(tree.restype, tree.restype.type);
            }
            if (sigOnly) {
                scan(tree.mods);
                scan(tree.restype);
                scan(tree.typarams);
                scan(tree.recvparam);
                scan(tree.params);
                scan(tree.thrown);
            } else {
                scan(tree.defaultValue);
                scan(tree.body);
            }
        }
        public void visitVarDef(final JCVariableDecl tree) {
            //System.err.println("validateTypeAnnotations.visitVarDef " + tree);
            if (tree.sym != null && tree.sym.type != null && !tree.isImplicitlyTyped())
                validateAnnotatedType(tree.vartype, tree.sym.type);
            scan(tree.mods);
            scan(tree.vartype);
            if (!sigOnly) {
                scan(tree.init);
            }
        }
        public void visitTypeCast(JCTypeCast tree) {
            if (tree.clazz != null && tree.clazz.type != null)
                validateAnnotatedType(tree.clazz, tree.clazz.type);
            super.visitTypeCast(tree);
        }
        public void visitTypeTest(JCInstanceOf tree) {
            if (tree.pattern != null && !(tree.pattern instanceof JCPattern) && tree.pattern.type != null)
                validateAnnotatedType(tree.pattern, tree.pattern.type);
            super.visitTypeTest(tree);
        }
        public void visitNewClass(JCNewClass tree) {
            if (tree.clazz != null && tree.clazz.type != null) {
                if (tree.clazz.hasTag(ANNOTATED_TYPE)) {
                    checkForDeclarationAnnotations(((JCAnnotatedType) tree.clazz).annotations,
                            tree.clazz.type.tsym);
                }
                if (tree.def != null) {
                    checkForDeclarationAnnotations(tree.def.mods.annotations, tree.clazz.type.tsym);
                }

                validateAnnotatedType(tree.clazz, tree.clazz.type);
            }
            super.visitNewClass(tree);
        }
        public void visitNewArray(JCNewArray tree) {
            if (tree.elemtype != null && tree.elemtype.type != null) {
                if (tree.elemtype.hasTag(ANNOTATED_TYPE)) {
                    checkForDeclarationAnnotations(((JCAnnotatedType) tree.elemtype).annotations,
                            tree.elemtype.type.tsym);
                }
                validateAnnotatedType(tree.elemtype, tree.elemtype.type);
            }
            super.visitNewArray(tree);
        }
        public void visitClassDef(JCClassDecl tree) {
            //System.err.println("validateTypeAnnotations.visitClassDef " + tree);
            if (sigOnly) {
                scan(tree.mods);
                scan(tree.typarams);
                scan(tree.extending);
                scan(tree.implementing);
            }
            for (JCTree member : tree.defs) {
                if (member.hasTag(Tag.CLASSDEF)) {
                    continue;
                }
                scan(member);
            }
        }
        public void visitBlock(JCBlock tree) {
            if (!sigOnly) {
                scan(tree.stats);
            }
        }

        /* I would want to model this after
         * com.sun.tools.javac.comp.Check.Validator.visitSelectInternal(JCFieldAccess)
         * and override visitSelect and visitTypeApply.
         * However, we only set the annotated type in the top-level type
         * of the symbol.
         * Therefore, we need to override each individual location where a type
         * can occur.
         */
        private void validateAnnotatedType(final JCTree errtree, final Type type) {
            //System.err.println("Attr.validateAnnotatedType: " + errtree + " type: " + type);

            if (type.isPrimitiveOrVoid()) {
                return;
            }

            JCTree enclTr = errtree;
            Type enclTy = type;

            boolean repeat = true;
            while (repeat) {
                if (enclTr.hasTag(TYPEAPPLY)) {
                    List<Type> tyargs = enclTy.getTypeArguments();
                    List<JCExpression> trargs = ((JCTypeApply)enclTr).getTypeArguments();
                    if (trargs.length() > 0) {
                        // Nothing to do for diamonds
                        if (tyargs.length() == trargs.length()) {
                            for (int i = 0; i < tyargs.length(); ++i) {
                                validateAnnotatedType(trargs.get(i), tyargs.get(i));
                            }
                        }
                        // If the lengths don't match, it's either a diamond
                        // or some nested type that redundantly provides
                        // type arguments in the tree.
                    }

                    // Look at the clazz part of a generic type
                    enclTr = ((JCTree.JCTypeApply)enclTr).clazz;
                }

                if (enclTr.hasTag(SELECT)) {
                    enclTr = ((JCTree.JCFieldAccess)enclTr).getExpression();
                    if (enclTy != null &&
                            !enclTy.hasTag(NONE)) {
                        enclTy = enclTy.getEnclosingType();
                    }
                } else if (enclTr.hasTag(ANNOTATED_TYPE)) {
                    JCAnnotatedType at = (JCTree.JCAnnotatedType) enclTr;
                    if (enclTy == null || enclTy.hasTag(NONE)) {
                        ListBuffer<Attribute.TypeCompound> onlyTypeAnnotationsBuf = new ListBuffer<>();
                        for (JCAnnotation an : at.getAnnotations()) {
                            if (chk.isTypeAnnotation(an, false)) {
                                onlyTypeAnnotationsBuf.add((Attribute.TypeCompound) an.attribute);
                            }
                        }
                        List<Attribute.TypeCompound> onlyTypeAnnotations = onlyTypeAnnotationsBuf.toList();
                        if (!onlyTypeAnnotations.isEmpty()) {
                            Fragment annotationFragment = onlyTypeAnnotations.size() == 1 ?
                                    Fragments.TypeAnnotation1(onlyTypeAnnotations.head) :
                                    Fragments.TypeAnnotation(onlyTypeAnnotations);
                            JCDiagnostic.AnnotatedType annotatedType = new JCDiagnostic.AnnotatedType(
                                    type.stripMetadata().annotatedType(onlyTypeAnnotations));
                            log.error(at.underlyingType.pos(), Errors.TypeAnnotationInadmissible(annotationFragment,
                                    type.tsym.owner, annotatedType));
                        }
                        repeat = false;
                    }
                    enclTr = at.underlyingType;
                    // enclTy doesn't need to be changed
                } else if (enclTr.hasTag(IDENT)) {
                    repeat = false;
                } else if (enclTr.hasTag(JCTree.Tag.WILDCARD)) {
                    JCWildcard wc = (JCWildcard) enclTr;
                    if (wc.getKind() == JCTree.Kind.EXTENDS_WILDCARD ||
                            wc.getKind() == JCTree.Kind.SUPER_WILDCARD) {
                        validateAnnotatedType(wc.getBound(), wc.getBound().type);
                    } else {
                        // Nothing to do for UNBOUND
                    }
                    repeat = false;
                } else if (enclTr.hasTag(TYPEARRAY)) {
                    JCArrayTypeTree art = (JCArrayTypeTree) enclTr;
                    validateAnnotatedType(art.getType(), art.elemtype.type);
                    repeat = false;
                } else if (enclTr.hasTag(TYPEUNION)) {
                    JCTypeUnion ut = (JCTypeUnion) enclTr;
                    for (JCTree t : ut.getTypeAlternatives()) {
                        validateAnnotatedType(t, t.type);
                    }
                    repeat = false;
                } else if (enclTr.hasTag(TYPEINTERSECTION)) {
                    JCTypeIntersection it = (JCTypeIntersection) enclTr;
                    for (JCTree t : it.getBounds()) {
                        validateAnnotatedType(t, t.type);
                    }
                    repeat = false;
                } else if (enclTr.getKind() == JCTree.Kind.PRIMITIVE_TYPE ||
                           enclTr.getKind() == JCTree.Kind.ERRONEOUS) {
                    repeat = false;
                } else {
                    Assert.error("Unexpected tree: " + enclTr + " with kind: " + enclTr.getKind() +
                            " within: "+ errtree + " with kind: " + errtree.getKind());
                }
            }
        }

        private void checkForDeclarationAnnotations(List<? extends JCAnnotation> annotations,
                Symbol sym) {
            // Ensure that no declaration annotations are present.
            // Note that a tree type might be an AnnotatedType with
            // empty annotations, if only declaration annotations were given.
            // This method will raise an error for such a type.
            for (JCAnnotation ai : annotations) {
                if (!ai.type.isErroneous() &&
                        typeAnnotations.annotationTargetType(ai, ai.attribute, sym) == TypeAnnotations.AnnotationType.DECLARATION) {
                    log.error(ai.pos(), Errors.AnnotationTypeNotApplicableToType(ai.type));
                }
            }
        }
    }

    // <editor-fold desc="post-attribution visitor">

    /**
     * Handle missing types/symbols in an AST. This routine is useful when
     * the compiler has encountered some errors (which might have ended up
     * terminating attribution abruptly); if the compiler is used in fail-over
     * mode (e.g. by an IDE) and the AST contains semantic errors, this routine
     * prevents NPE to be propagated during subsequent compilation steps.
     */
    public void postAttr(JCTree tree) {
        new PostAttrAnalyzer().scan(tree);
    }

    class PostAttrAnalyzer extends TreeScanner {

        private void initTypeIfNeeded(JCTree that) {
            if (that.type == null) {
                if (that.hasTag(METHODDEF)) {
                    that.type = dummyMethodType((JCMethodDecl)that);
                } else {
                    that.type = syms.unknownType;
                }
            }
        }

        /* Construct a dummy method type. If we have a method declaration,
         * and the declared return type is void, then use that return type
         * instead of UNKNOWN to avoid spurious error messages in lambda
         * bodies (see:JDK-8041704).
         */
        private Type dummyMethodType(JCMethodDecl md) {
            Type restype = syms.unknownType;
            if (md != null && md.restype != null && md.restype.hasTag(TYPEIDENT)) {
                JCPrimitiveTypeTree prim = (JCPrimitiveTypeTree)md.restype;
                if (prim.typetag == VOID)
                    restype = syms.voidType;
            }
            return new MethodType(List.nil(), restype,
                                  List.nil(), syms.methodClass);
        }
        private Type dummyMethodType() {
            return dummyMethodType(null);
        }

        @Override
        public void scan(JCTree tree) {
            if (tree == null) return;
            if (tree instanceof JCExpression) {
                initTypeIfNeeded(tree);
            }
            super.scan(tree);
        }

        @Override
        public void visitIdent(JCIdent that) {
            if (that.sym == null) {
                that.sym = syms.unknownSymbol;
            }
        }

        @Override
        public void visitSelect(JCFieldAccess that) {
            if (that.sym == null) {
                that.sym = syms.unknownSymbol;
            }
            super.visitSelect(that);
        }

        @Override
        public void visitClassDef(JCClassDecl that) {
            initTypeIfNeeded(that);
            if (that.sym == null) {
                that.sym = new ClassSymbol(0, that.name, that.type, syms.noSymbol);
            }
            super.visitClassDef(that);
        }

        @Override
        public void visitMethodDef(JCMethodDecl that) {
            initTypeIfNeeded(that);
            if (that.sym == null) {
                that.sym = new MethodSymbol(0, that.name, that.type, syms.noSymbol);
            }
            super.visitMethodDef(that);
        }

        @Override
        public void visitVarDef(JCVariableDecl that) {
            initTypeIfNeeded(that);
            if (that.sym == null) {
                that.sym = new VarSymbol(0, that.name, that.type, syms.noSymbol);
                that.sym.adr = 0;
            }
            if (that.vartype == null) {
                that.vartype = make.at(Position.NOPOS).Erroneous();
            }
            super.visitVarDef(that);
        }

        @Override
        public void visitBindingPattern(JCBindingPattern that) {
            initTypeIfNeeded(that);
            initTypeIfNeeded(that.var);
            if (that.var.sym == null) {
                that.var.sym = new BindingSymbol(0, that.var.name, that.var.type, syms.noSymbol);
                that.var.sym.adr = 0;
            }
            super.visitBindingPattern(that);
        }

        @Override
        public void visitRecordPattern(JCRecordPattern that) {
            initTypeIfNeeded(that);
            if (that.record == null) {
                that.record = new ClassSymbol(0, TreeInfo.name(that.deconstructor),
                                              that.type, syms.noSymbol);
            }
            if (that.fullComponentTypes == null) {
                that.fullComponentTypes = List.nil();
            }
            super.visitRecordPattern(that);
        }

        @Override
        public void visitNewClass(JCNewClass that) {
            if (that.constructor == null) {
                that.constructor = new MethodSymbol(0, names.init,
                        dummyMethodType(), syms.noSymbol);
            }
            if (that.constructorType == null) {
                that.constructorType = syms.unknownType;
            }
            super.visitNewClass(that);
        }

        @Override
        public void visitAssignop(JCAssignOp that) {
            if (that.operator == null) {
                that.operator = new OperatorSymbol(names.empty, dummyMethodType(),
                        -1, syms.noSymbol);
            }
            super.visitAssignop(that);
        }

        @Override
        public void visitBinary(JCBinary that) {
            if (that.operator == null) {
                that.operator = new OperatorSymbol(names.empty, dummyMethodType(),
                        -1, syms.noSymbol);
            }
            super.visitBinary(that);
        }

        @Override
        public void visitUnary(JCUnary that) {
            if (that.operator == null) {
                that.operator = new OperatorSymbol(names.empty, dummyMethodType(),
                        -1, syms.noSymbol);
            }
            super.visitUnary(that);
        }

        @Override
        public void visitReference(JCMemberReference that) {
            super.visitReference(that);
            if (that.sym == null) {
                that.sym = new MethodSymbol(0, names.empty, dummyMethodType(),
                        syms.noSymbol);
            }
        }
    }
    // </editor-fold>

    public void setPackageSymbols(JCExpression pid, Symbol pkg) {
        new TreeScanner() {
            Symbol packge = pkg;
            @Override
            public void visitIdent(JCIdent that) {
                that.sym = packge;
            }

            @Override
            public void visitSelect(JCFieldAccess that) {
                that.sym = packge;
                packge = packge.owner;
                super.visitSelect(that);
            }
        }.scan(pid);
    }

}<|MERGE_RESOLUTION|>--- conflicted
+++ resolved
@@ -1949,13 +1949,8 @@
 
     public void visitSynchronized(JCSynchronized tree) {
         chk.checkRefType(tree.pos(), attribExpr(tree.lock, env));
-<<<<<<< HEAD
-        if (isValueBased(tree.lock.type)) {
+        if (tree.lock.type != null && tree.lock.type.isValueBased()) {
             log.warning(tree.pos(), LintWarnings.AttemptToSynchronizeOnInstanceOfValueBasedClass);
-=======
-        if (tree.lock.type != null && tree.lock.type.isValueBased()) {
-            env.info.lint.logIfEnabled(tree.pos(), LintWarnings.AttemptToSynchronizeOnInstanceOfValueBasedClass);
->>>>>>> 277bb208
         }
         attribStat(tree.body, env);
         result = null;
@@ -5306,6 +5301,7 @@
 
         annotate.flush();
 
+        // Now that this tree is attributed, we can calculate the Lint configuration everywhere within it
         lintMapper.calculateLints(env.toplevel.sourcefile, env.tree, env.toplevel.endPositions);
     }
 
