/*
 * Copyright (c) 1999, 2025, Oracle and/or its affiliates. All rights reserved.
 * DO NOT ALTER OR REMOVE COPYRIGHT NOTICES OR THIS FILE HEADER.
 *
 * This code is free software; you can redistribute it and/or modify it
 * under the terms of the GNU General Public License version 2 only, as
 * published by the Free Software Foundation.  Oracle designates this
 * particular file as subject to the "Classpath" exception as provided
 * by Oracle in the LICENSE file that accompanied this code.
 *
 * This code is distributed in the hope that it will be useful, but WITHOUT
 * ANY WARRANTY; without even the implied warranty of MERCHANTABILITY or
 * FITNESS FOR A PARTICULAR PURPOSE.  See the GNU General Public License
 * version 2 for more details (a copy is included in the LICENSE file that
 * accompanied this code).
 *
 * You should have received a copy of the GNU General Public License version
 * 2 along with this work; if not, write to the Free Software Foundation,
 * Inc., 51 Franklin St, Fifth Floor, Boston, MA 02110-1301 USA.
 *
 * Please contact Oracle, 500 Oracle Parkway, Redwood Shores, CA 94065 USA
 * or visit www.oracle.com if you need additional information or have any
 * questions.
 */

package com.sun.tools.javac.parser;

import java.util.*;
import java.util.function.Function;
import java.util.function.Predicate;
import java.util.stream.Collectors;

import javax.lang.model.SourceVersion;

import com.sun.source.tree.CaseTree;
import com.sun.source.tree.MemberReferenceTree.ReferenceMode;
import com.sun.source.tree.ModuleTree.ModuleKind;

import com.sun.tools.javac.code.*;
import com.sun.tools.javac.code.Source.Feature;
import com.sun.tools.javac.file.PathFileObject;
import com.sun.tools.javac.parser.Tokens.*;
import com.sun.tools.javac.resources.CompilerProperties.Errors;
import com.sun.tools.javac.resources.CompilerProperties.Fragments;
import com.sun.tools.javac.resources.CompilerProperties.LintWarnings;
import com.sun.tools.javac.resources.CompilerProperties.Warnings;
import com.sun.tools.javac.tree.*;
import com.sun.tools.javac.tree.JCTree.*;
import com.sun.tools.javac.util.*;
import com.sun.tools.javac.util.JCDiagnostic.DiagnosticFlag;
import com.sun.tools.javac.util.JCDiagnostic.Error;
import com.sun.tools.javac.util.JCDiagnostic.Fragment;
import com.sun.tools.javac.util.List;

import static com.sun.tools.javac.parser.Tokens.TokenKind.*;
import static com.sun.tools.javac.parser.Tokens.TokenKind.ASSERT;
import static com.sun.tools.javac.parser.Tokens.TokenKind.CASE;
import static com.sun.tools.javac.parser.Tokens.TokenKind.CATCH;
import static com.sun.tools.javac.parser.Tokens.TokenKind.EQ;
import static com.sun.tools.javac.parser.Tokens.TokenKind.GT;
import static com.sun.tools.javac.parser.Tokens.TokenKind.IMPORT;
import static com.sun.tools.javac.parser.Tokens.TokenKind.LT;
import com.sun.tools.javac.parser.VirtualParser.VirtualScanner;
import static com.sun.tools.javac.tree.JCTree.Tag.*;
import static com.sun.tools.javac.resources.CompilerProperties.Fragments.ImplicitAndExplicitNotAllowed;
import static com.sun.tools.javac.resources.CompilerProperties.Fragments.VarAndExplicitNotAllowed;
import static com.sun.tools.javac.resources.CompilerProperties.Fragments.VarAndImplicitNotAllowed;
import com.sun.tools.javac.util.JCDiagnostic.SimpleDiagnosticPosition;

/**
 * The parser maps a token sequence into an abstract syntax tree.
 * The parser is a hand-written recursive-descent parser that
 * implements the grammar described in the Java Language Specification.
 * For efficiency reasons, an operator precedence scheme is used
 * for parsing binary operation expressions.
 *
 *  <p><b>This is NOT part of any supported API.
 *  If you write code that depends on this, you do so at your own risk.
 *  This code and its internal interfaces are subject to change or
 *  deletion without notice.</b>
 */
public class JavacParser implements Parser {

    /** The number of precedence levels of infix operators.
     */
    private static final int infixPrecedenceLevels = 10;

    /** Is the parser instantiated to parse a module-info file ?
     */
    private final boolean parseModuleInfo;

    /** The scanner used for lexical analysis.
     */
    protected Lexer S;

    /** The factory to be used for abstract syntax tree construction.
     */
    protected TreeMaker F;

    /** The log to be used for error diagnostics.
     */
    private Log log;

    /** The Source language setting. */
    private Source source;

    /** The Preview language setting. */
    private Preview preview;

    /** The name table. */
    private Names names;

    /** End position mappings container */
    protected final AbstractEndPosTable endPosTable;

    /** A map associating "other nearby documentation comments"
     *  with the preferred documentation comment for a declaration. */
    protected Map<Comment, List<Comment>> danglingComments = new HashMap<>();

    // Because of javac's limited lookahead, some contexts are ambiguous in
    // the presence of type annotations even though they are not ambiguous
    // in the absence of type annotations.  Consider this code:
    //   void m(String [] m) { }
    //   void m(String ... m) { }
    // After parsing "String", javac calls bracketsOpt which immediately
    // returns if the next character is not '['.  Similarly, javac can see
    // if the next token is ... and in that case parse an ellipsis.  But in
    // the presence of type annotations:
    //   void m(String @A [] m) { }
    //   void m(String @A ... m) { }
    // no finite lookahead is enough to determine whether to read array
    // levels or an ellipsis.  Furthermore, if you call bracketsOpt, then
    // bracketsOpt first reads all the leading annotations and only then
    // discovers that it needs to fail.  bracketsOpt needs a way to push
    // back the extra annotations that it read.  (But, bracketsOpt should
    // not *always* be allowed to push back extra annotations that it finds
    // -- in most contexts, any such extra annotation is an error.
    //
    // The following two variables permit type annotations that have
    // already been read to be stored for later use.  Alternate
    // implementations are possible but would cause much larger changes to
    // the parser.

    /** Type annotations that have already been read but have not yet been used. **/
    private List<JCAnnotation> typeAnnotationsPushedBack = List.nil();

    /**
     * If the parser notices extra annotations, then it either immediately
     * issues an error (if this variable is false) or places the extra
     * annotations in variable typeAnnotationsPushedBack (if this variable
     * is true).
     */
    private boolean permitTypeAnnotationsPushBack = false;
    private JCDiagnostic.Error unexpectedTopLevelDefinitionStartError;

    interface ErrorRecoveryAction {
        JCTree doRecover(JavacParser parser);
    }

    enum BasicErrorRecoveryAction implements ErrorRecoveryAction {
        BLOCK_STMT {public JCTree doRecover(JavacParser parser) { return parser.parseStatementAsBlock(); }},
        CATCH_CLAUSE {public JCTree doRecover(JavacParser parser) { return parser.catchClause(); }}
    }

    /** Construct a parser from a given scanner, tree factory and log.
     */
    protected JavacParser(ParserFactory fac,
                          Lexer S,
                          boolean keepDocComments,
                          boolean keepLineMap,
                          boolean keepEndPositions) {
        this(fac, S, keepDocComments, keepLineMap, keepEndPositions, false);

    }
    /** Construct a parser from a given scanner, tree factory and log.
     */
    @SuppressWarnings("this-escape")
    protected JavacParser(ParserFactory fac,
                     Lexer S,
                     boolean keepDocComments,
                     boolean keepLineMap,
                     boolean keepEndPositions,
                     boolean parseModuleInfo) {
        this.S = S;
        nextToken(); // prime the pump
        this.F = fac.F;
        this.log = fac.log;
        this.names = fac.names;
        this.source = fac.source;
        this.preview = fac.preview;
        this.allowStringFolding = fac.options.getBoolean("allowStringFolding", true);
        this.keepDocComments = keepDocComments;
        this.parseModuleInfo = parseModuleInfo;
        this.docComments = newDocCommentTable(keepDocComments, fac);
        this.keepLineMap = keepLineMap;
        this.errorTree = F.Erroneous();
        this.endPosTable = newEndPosTable(keepEndPositions);
        this.allowYieldStatement = Feature.SWITCH_EXPRESSION.allowedInSource(source);
        this.allowRecords = Feature.RECORDS.allowedInSource(source);
        this.allowSealedTypes = Feature.SEALED_CLASSES.allowedInSource(source);
        updateUnexpectedTopLevelDefinitionStartError(false);
    }

    /** Construct a parser from an existing parser, with minimal overhead.
     */
    @SuppressWarnings("this-escape")
    protected JavacParser(JavacParser parser,
                          Lexer S) {
        this.S = S;
        this.token = parser.token;
        this.F = parser.F;
        this.log = parser.log;
        this.names = parser.names;
        this.source = parser.source;
        this.preview = parser.preview;
        this.allowStringFolding = parser.allowStringFolding;
        this.keepDocComments = parser.keepDocComments;
        this.parseModuleInfo = false;
        this.docComments = parser.docComments;
        this.errorTree = F.Erroneous();
        this.endPosTable = newEndPosTable(false);
        this.allowYieldStatement = Feature.SWITCH_EXPRESSION.allowedInSource(source);
        this.allowRecords = Feature.RECORDS.allowedInSource(source);
        this.allowSealedTypes = Feature.SEALED_CLASSES.allowedInSource(source);
        updateUnexpectedTopLevelDefinitionStartError(false);
    }

    protected AbstractEndPosTable newEndPosTable(boolean keepEndPositions) {
        return  keepEndPositions
                ? new SimpleEndPosTable()
                : new MinimalEndPosTable();
    }

    protected DocCommentTable newDocCommentTable(boolean keepDocComments, ParserFactory fac) {
        return keepDocComments ? new LazyDocCommentTable(fac) : null;
    }

    /** Switch: should we fold strings?
     */
    boolean allowStringFolding;

    /** Switch: should we keep docComments?
     */
    boolean keepDocComments;

    /** Switch: should we keep line table?
     */
    boolean keepLineMap;

    /** Switch: is "this" allowed as an identifier?
     * This is needed to parse receiver types.
     */
    boolean allowThisIdent;

    /** Switch: is yield statement allowed in this source level?
     */
    boolean allowYieldStatement;

    /** Switch: are records allowed in this source level?
     */
    boolean allowRecords;

    /** Switch: are sealed types allowed in this source level?
     */
    boolean allowSealedTypes;

    /** The type of the method receiver, as specified by a first "this" parameter.
     */
    JCVariableDecl receiverParam;

    /** When terms are parsed, the mode determines which is expected:
     *     mode = EXPR        : an expression
     *     mode = TYPE        : a type
     *     mode = NOPARAMS    : no parameters allowed for type
     *     mode = TYPEARG     : type argument
     *     mode |= NOLAMBDA   : lambdas are not allowed
     */
    protected static final int EXPR          = 1 << 0;
    protected static final int TYPE          = 1 << 1;
    protected static final int NOPARAMS      = 1 << 2;
    protected static final int TYPEARG       = 1 << 3;
    protected static final int DIAMOND       = 1 << 4;
    protected static final int NOLAMBDA      = 1 << 5;

    protected void setMode(int mode) {
        this.mode = mode;
    }

    protected void setLastMode(int mode) {
        lastmode = mode;
    }

    protected boolean isMode(int mode) {
        return (this.mode & mode) != 0;
    }

    protected boolean wasTypeMode() {
        return (lastmode & TYPE) != 0;
    }

    protected void selectExprMode() {
        setMode((mode & NOLAMBDA) | EXPR);
    }

    protected void selectTypeMode() {
        setMode((mode & NOLAMBDA) | TYPE);
    }

    /** The current mode.
     */
    protected int mode = 0;

    /** The mode of the term that was parsed last.
     */
    protected int lastmode = 0;

    /* ---------- token management -------------- */

    protected Token token;

    public Token token() {
        return token;
    }

    public void nextToken() {
        S.nextToken();
        token = S.token();
    }

    protected boolean peekToken(Predicate<TokenKind> tk) {
        return peekToken(0, tk);
    }

    protected boolean peekToken(int lookahead, Predicate<TokenKind> tk) {
        return tk.test(S.token(lookahead + 1).kind);
    }

    protected boolean peekToken(Predicate<TokenKind> tk1, Predicate<TokenKind> tk2) {
        return peekToken(0, tk1, tk2);
    }

    protected boolean peekToken(int lookahead, Predicate<TokenKind> tk1, Predicate<TokenKind> tk2) {
        return tk1.test(S.token(lookahead + 1).kind) &&
                tk2.test(S.token(lookahead + 2).kind);
    }

    protected boolean peekToken(Predicate<TokenKind> tk1, Predicate<TokenKind> tk2, Predicate<TokenKind> tk3) {
        return peekToken(0, tk1, tk2, tk3);
    }

    protected boolean peekToken(int lookahead, Predicate<TokenKind> tk1, Predicate<TokenKind> tk2, Predicate<TokenKind> tk3) {
        return tk1.test(S.token(lookahead + 1).kind) &&
                tk2.test(S.token(lookahead + 2).kind) &&
                tk3.test(S.token(lookahead + 3).kind);
    }

    @SuppressWarnings("unchecked")
    protected boolean peekToken(Predicate<TokenKind>... kinds) {
        return peekToken(0, kinds);
    }

    @SuppressWarnings("unchecked")
    protected boolean peekToken(int lookahead, Predicate<TokenKind>... kinds) {
        for (Predicate<TokenKind> kind : kinds) {
            if (!kind.test(S.token(++lookahead).kind)) {
                return false;
            }
        }
        return true;
    }

    /* ---------- error recovery -------------- */

    private JCErroneous errorTree;

    /** Skip forward until a suitable stop token is found.
     */
    protected void skip(boolean stopAtImport, boolean stopAtMemberDecl, boolean stopAtIdentifier, boolean stopAtStatement) {
         while (true) {
             switch (token.kind) {
                case SEMI:
                    nextToken();
                    return;
                case PUBLIC:
                case FINAL:
                case ABSTRACT:
                case MONKEYS_AT:
                case EOF:
                case CLASS:
                case INTERFACE:
                case ENUM:
                    return;
                case IMPORT:
                    if (stopAtImport)
                        return;
                    break;
                case LBRACE:
                case RBRACE:
                case PRIVATE:
                case PROTECTED:
                case STATIC:
                case TRANSIENT:
                case NATIVE:
                case VOLATILE:
                case SYNCHRONIZED:
                case STRICTFP:
                case LT:
                case BYTE:
                case SHORT:
                case CHAR:
                case INT:
                case LONG:
                case FLOAT:
                case DOUBLE:
                case BOOLEAN:
                case VOID:
                    if (stopAtMemberDecl)
                        return;
                    break;
                case UNDERSCORE:
                case IDENTIFIER:
                   if (stopAtIdentifier)
                        return;
                    break;
                case CASE:
                case DEFAULT:
                case IF:
                case FOR:
                case WHILE:
                case DO:
                case TRY:
                case SWITCH:
                case RETURN:
                case THROW:
                case BREAK:
                case CONTINUE:
                case ELSE:
                case FINALLY:
                case CATCH:
                case THIS:
                case SUPER:
                case NEW:
                    if (stopAtStatement)
                        return;
                    break;
                case ASSERT:
                    if (stopAtStatement)
                        return;
                    break;
            }
            nextToken();
        }
    }

    protected JCErroneous syntaxError(int pos, Error errorKey) {
        return syntaxError(pos, List.nil(), errorKey);
    }

    protected JCErroneous syntaxError(int pos, List<? extends JCTree> errs, Error errorKey) {
        return syntaxError(pos, errs, errorKey, false);
    }

    private JCErroneous syntaxError(int pos, List<? extends JCTree> errs, Error errorKey, boolean noEofError) {
        setErrorEndPos(pos);
        JCErroneous err = F.at(pos).Erroneous(errs);
        reportSyntaxError(err, errorKey, noEofError);
        if (errs != null) {
            JCTree last = errs.last();
            if (last != null)
                storeEnd(last, pos);
        }
        return toP(err);
    }

    private static final int RECOVERY_THRESHOLD = 50;
    private int errorPos = Position.NOPOS;
    private int count = 0;

    /**
     * Report a syntax using the given the position parameter and arguments,
     * unless one was already reported at the same position.
     */
    protected void reportSyntaxError(int pos, Error errorKey) {
        JCDiagnostic.DiagnosticPosition diag = new JCDiagnostic.SimpleDiagnosticPosition(pos);
        reportSyntaxError(diag, errorKey);
    }

    /**
     * Report a syntax error using the given DiagnosticPosition object and
     * arguments, unless one was already reported at the same position.
     */
    protected void reportSyntaxError(JCDiagnostic.DiagnosticPosition diagPos, Error errorKey) {
        reportSyntaxError(diagPos, errorKey, false);
    }

    private void reportSyntaxError(JCDiagnostic.DiagnosticPosition diagPos, Error errorKey, boolean noEofError) {
        int pos = diagPos.getPreferredPosition();
        if (pos > S.errPos() || pos == Position.NOPOS) {
            if (token.kind == EOF && !noEofError) {
                log.error(DiagnosticFlag.SYNTAX, diagPos, Errors.PrematureEof);
            } else {
                log.error(DiagnosticFlag.SYNTAX, diagPos, errorKey);
            }
        }
        S.errPos(pos);
        if (token.pos == errorPos && token.kind != EOF) {
            //check for a possible infinite loop in parsing:
            Assert.check(count++ < RECOVERY_THRESHOLD);
        } else {
            count = 0;
            errorPos = token.pos;
        }
    }

    /** If next input token matches given token, skip it, otherwise report
     *  an error.
     */
    public void accept(TokenKind tk) {
        accept(tk, Errors::Expected);
    }

    /** If next input token matches given token, skip it, otherwise report
     *  an error.
     */
    public void accept(TokenKind tk, Function<TokenKind, Error> errorProvider) {
        if (token.kind == tk) {
            nextToken();
        } else {
            setErrorEndPos(token.pos);
            reportSyntaxError(S.prevToken().endPos, errorProvider.apply(tk));
        }
    }

    /** Report an illegal start of expression/type error at given position.
     */
    JCExpression illegal(int pos) {
        setErrorEndPos(pos);
        if (isMode(EXPR))
            return syntaxError(pos, Errors.IllegalStartOfExpr);
        else
            return syntaxError(pos, Errors.IllegalStartOfType);

    }

    /** Report an illegal start of expression/type error at current position.
     */
    JCExpression illegal() {
        return illegal(token.pos);
    }

    /** Diagnose a modifier flag from the set, if any. */
    protected void checkNoMods(long mods) {
        checkNoMods(token.pos, mods);
    }

    protected void checkNoMods(int pos, long mods) {
        if (mods != 0) {
            long lowestMod = mods & -mods;
            log.error(DiagnosticFlag.SYNTAX, pos, Errors.ModNotAllowedHere(Flags.asFlagSet(lowestMod)));
        }
    }

/* ---------- doc comments --------- */

    /** A table to store all documentation comments
     *  indexed by the tree nodes they refer to.
     *  defined only if option flag keepDocComment is set.
     */
    private final DocCommentTable docComments;

    /** Record nearby documentation comments against the
     *  primary documentation comment for a declaration.
     *
     *  Dangling documentation comments are handled as follows.
     *  1. {@code Scanner} adds all doc comments to a queue of
     *     recent doc comments. The queue is flushed whenever
     *     it is known that the recent doc comments should be
     *     ignored and should not cause any warnings.
     *  2. The primary documentation comment is the one obtained
     *     from the first token of any declaration.
     *     (using {@code token.getDocComment()}.
     *  3. At the end of the "signature" of the declaration
     *     (that is, before any initialization or body for the
     *     declaration) any other "recent" comments are saved
     *     in a map using the primary comment as a key,
     *     using this method, {@code saveDanglingComments}.
     *  4. When the tree node for the declaration is finally
     *     available, and the primary comment, if any,
     *     is "attached", (in {@link #attach}) any related
     *     dangling comments are reported to the log as warnings.
     *  5. (Later) Warnings may be generated for the dangling
     *     comments, subject to the {@code -Xlint} and
     *     {@code @SuppressWarnings}.
     *
     *  @param dc the primary documentation comment
     */
    private void saveDanglingDocComments(Comment dc) {
        var recentComments = S.getDocComments();

        switch (recentComments.size()) {
            case 0:
                // no recent comments
                return;

            case 1:
                if (recentComments.peek() == dc) {
                    // no other recent comments
                    recentComments.remove();
                    return;
                }
        }

        var lb = new ListBuffer<Comment>();
        while (!recentComments.isEmpty()) {
            var c = recentComments.remove();
            if (c != dc) {
                lb.add(c);
            }
        }
        danglingComments.put(dc, lb.toList());
    }

    /** Make an entry into docComments hashtable,
     *  provided flag keepDocComments is set and given doc comment is non-null.
     *  If there are any related "dangling comments", register
     *  diagnostics to be handled later, when @SuppressWarnings
     *  can be taken into account.
     *
     *  @param tree   The tree to be used as index in the hashtable
     *  @param dc     The doc comment to associate with the tree, or null.
     *  @return {@code tree}
     */
    protected <T extends JCTree> T attach(T tree, Comment dc) {
        if (keepDocComments && dc != null) {
            docComments.putComment(tree, dc);
        }
        reportDanglingComments(tree, dc);
        return tree;
    }

    /** Reports all dangling comments associated with the
     *  primary comment for a declaration against the position
     *  of the tree node for a declaration.
     *
     * @param tree the tree node for the declaration
     * @param dc the primary comment for the declaration
     */
    void reportDanglingComments(JCTree tree, Comment dc) {
        var list = danglingComments.remove(dc);
        if (list != null) {
            list.forEach(c -> reportDanglingDocComment(tree, c));
        }
    }

    /**
     * Reports an individual dangling comment as a warning to the log.
     * The comment may or not may generate an actual diagnostic, depending on
     * the settings for {@code -Xlint} and/or {@code @SuppressWarnings}.
     *
     * @param c the comment
     */
    void reportDanglingDocComment(JCTree tree, Comment c) {
        var pos = c.getPos();
        if (pos != null && !shebang(c, pos)) {
            pos = pos.withLintPosition(tree.getStartPosition());
            S.lintWarning(pos, LintWarnings.DanglingDocComment);
        }
    }

    /** Returns true for a comment that acts similarly to shebang in UNIX */
    private boolean shebang(Comment c, JCDiagnostic.DiagnosticPosition pos) {
        var src = log.currentSource();
        return c.getStyle() == Comment.CommentStyle.JAVADOC_LINE &&
                c.getPos().getStartPosition() == 0 &&
                src.getLineNumber(pos.getEndPosition(src.getEndPosTable())) == 1;
    }

    /**
     * Ignores any recent documentation comments found by the scanner,
     * such as those that cannot be associated with a nearby declaration.
     */
    private void ignoreDanglingComments() {
        S.getDocComments().clear();
    }

/* -------- source positions ------- */

    protected void setErrorEndPos(int errPos) {
        endPosTable.setErrorEndPos(errPos);
    }

    /**
     * Store ending position for a tree, the value of which is the greater of
     * last error position in {@link #endPosTable} and the given ending position.
     * @param tree tree node
     * @param endpos the ending position to associate with {@code tree}
     * @return {@code tree}
     */
    protected <T extends JCTree> T storeEnd(T tree, int endpos) {
        return endPosTable.storeEnd(tree, endpos);
    }

    /**
     * Store current token's ending position for a tree, the value of which
     * will be the greater of last error position in {@link #endPosTable}
     * and the ending position of the current token.
     * @param tree tree node
     */
    protected <T extends JCTree> T to(T tree) {
        return storeEnd(tree, token.endPos);
    }

    /**
     * Store current token's ending position for a tree, the value of which
     * will be the greater of last error position in {@link #endPosTable}
     * and the ending position of the previous token.
     * @param tree tree node
     */
    protected <T extends JCTree> T toP(T tree) {
        return storeEnd(tree, S.prevToken().endPos);
    }

    /** Get the start position for a tree node.  The start position is
     * defined to be the position of the first character of the first
     * token of the node's source text.
     * @param tree  The tree node
     */
    public int getStartPos(JCTree tree) {
        return TreeInfo.getStartPos(tree);
    }

    /**
     * Get the end position for a tree node.  The end position is
     * defined to be the position of the last character of the last
     * token of the node's source text.  Returns Position.NOPOS if end
     * positions are not generated or the position is otherwise not
     * found.
     * @param tree  The tree node
     */
    public int getEndPos(JCTree tree) {
        return endPosTable.getEndPos(tree);
    }



/* ---------- parsing -------------- */

    /**
     * Ident = IDENTIFIER
     */
    public Name ident() {
        return ident(false);
    }

    protected Name ident(boolean allowClass) {
        return ident(allowClass, false);
    }

    public Name identOrUnderscore() {
        return ident(false, true);
    }

    protected Name ident(boolean allowClass, boolean asVariable) {
        if (token.kind == IDENTIFIER) {
            Name name = token.name();
            nextToken();
            return name;
        } else if (token.kind == ASSERT) {
            log.error(DiagnosticFlag.SYNTAX, token.pos, Errors.AssertAsIdentifier);
            nextToken();
            return names.error;
        } else if (token.kind == ENUM) {
            log.error(DiagnosticFlag.SYNTAX, token.pos, Errors.EnumAsIdentifier);
            nextToken();
            return names.error;
        } else if (token.kind == THIS) {
            if (allowThisIdent) {
                Name name = token.name();
                nextToken();
                return name;
            } else {
                log.error(DiagnosticFlag.SYNTAX, token.pos, Errors.ThisAsIdentifier);
                nextToken();
                return names.error;
            }
        } else if (token.kind == UNDERSCORE) {
            if (Feature.UNDERSCORE_IDENTIFIER.allowedInSource(source)) {
                log.warning(token.pos, Warnings.UnderscoreAsIdentifier);
            } else if (asVariable) {
                checkSourceLevel(Feature.UNNAMED_VARIABLES);
                if (peekToken(LBRACKET)) {
                    log.error(DiagnosticFlag.SYNTAX, token.pos, Errors.UseOfUnderscoreNotAllowedWithBrackets);
                }
            } else {
                if (Feature.UNNAMED_VARIABLES.allowedInSource(source)) {
                    log.error(DiagnosticFlag.SYNTAX, token.pos, Errors.UseOfUnderscoreNotAllowedNonVariable);
                } else {
                    log.error(DiagnosticFlag.SYNTAX, token.pos, Errors.UnderscoreAsIdentifier);
                }
            }
            Name name = token.name();
            nextToken();
            return name;
        } else {
            accept(IDENTIFIER);
            if (allowClass && token.kind == CLASS) {
                nextToken();
                return names._class;
            }
            return names.error;
        }
    }

    /**
     * Qualident = Ident { DOT [Annotations] Ident }
     */
    public JCExpression qualident(boolean allowAnnos) {
        JCExpression t = toP(F.at(token.pos).Ident(ident()));
        while (token.kind == DOT) {
            int pos = token.pos;
            nextToken();
            List<JCAnnotation> tyannos = null;
            if (allowAnnos) {
                tyannos = typeAnnotationsOpt();
            }
            t = toP(F.at(pos).Select(t, ident()));
            if (tyannos != null && tyannos.nonEmpty()) {
                t = toP(F.at(tyannos.head.pos).AnnotatedType(tyannos, t));
            }
        }
        return t;
    }

    JCExpression literal(Name prefix) {
        return literal(prefix, token.pos);
    }

    /**
     * Literal =
     *     INTLITERAL
     *   | LONGLITERAL
     *   | FLOATLITERAL
     *   | DOUBLELITERAL
     *   | CHARLITERAL
     *   | STRINGLITERAL
     *   | TRUE
     *   | FALSE
     *   | NULL
     */
    JCExpression literal(Name prefix, int pos) {
        JCExpression t = errorTree;
        switch (token.kind) {
        case INTLITERAL:
            try {
                t = F.at(pos).Literal(
                    TypeTag.INT,
                    Convert.string2int(strval(prefix), token.radix()));
            } catch (NumberFormatException ex) {
                reportIntegralLiteralError(prefix, pos);
            }
            break;
        case LONGLITERAL:
            try {
                t = F.at(pos).Literal(
                    TypeTag.LONG,
                    Long.valueOf(Convert.string2long(strval(prefix), token.radix())));
            } catch (NumberFormatException ex) {
                reportIntegralLiteralError(prefix, pos);
            }
            break;
        case FLOATLITERAL: {
            String proper = token.radix() == 16 ?
                    ("0x"+ token.stringVal()) :
                    token.stringVal();
            Float n;
            try {
                n = Float.valueOf(proper);
            } catch (NumberFormatException ex) {
                // error already reported in scanner
                n = Float.NaN;
            }
            if (n.floatValue() == 0.0f && !isZero(proper))
                log.error(DiagnosticFlag.SYNTAX, token.pos, Errors.FpNumberTooSmall);
            else if (n.floatValue() == Float.POSITIVE_INFINITY)
                log.error(DiagnosticFlag.SYNTAX, token.pos, Errors.FpNumberTooLarge);
            else
                t = F.at(pos).Literal(TypeTag.FLOAT, n);
            break;
        }
        case DOUBLELITERAL: {
            String proper = token.radix() == 16 ?
                    ("0x"+ token.stringVal()) :
                    token.stringVal();
            Double n;
            try {
                n = Double.valueOf(proper);
            } catch (NumberFormatException ex) {
                // error already reported in scanner
                n = Double.NaN;
            }
            if (n.doubleValue() == 0.0d && !isZero(proper))
                log.error(DiagnosticFlag.SYNTAX, token.pos, Errors.FpNumberTooSmall);
            else if (n.doubleValue() == Double.POSITIVE_INFINITY)
                log.error(DiagnosticFlag.SYNTAX, token.pos, Errors.FpNumberTooLarge);
            else
                t = F.at(pos).Literal(TypeTag.DOUBLE, n);
            break;
        }
        case CHARLITERAL:
            t = F.at(pos).Literal(
                TypeTag.CHAR,
                token.stringVal().charAt(0) + 0);
            break;
        case STRINGLITERAL:
            t = F.at(pos).Literal(
                TypeTag.CLASS,
                token.stringVal());
            break;
        case TRUE: case FALSE:
            t = F.at(pos).Literal(
                TypeTag.BOOLEAN,
                (token.kind == TRUE ? 1 : 0));
            break;
        case NULL:
            t = F.at(pos).Literal(
                TypeTag.BOT,
                null);
            break;
        default:
            Assert.error();
        }
        if (t == errorTree)
            t = F.at(pos).Erroneous();
        storeEnd(t, token.endPos);
        nextToken();
        return t;
    }
    //where
        boolean isZero(String s) {
            char[] cs = s.toCharArray();
            int base = ((cs.length > 1 && Character.toLowerCase(cs[1]) == 'x') ? 16 : 10);
            int i = ((base==16) ? 2 : 0);
            while (i < cs.length && (cs[i] == '0' || cs[i] == '.')) i++;
            return !(i < cs.length && (Character.digit(cs[i], base) > 0));
        }

        String strval(Name prefix) {
            String s = token.stringVal();
            return prefix.isEmpty() ? s : prefix + s;
        }
        void reportIntegralLiteralError(Name prefix, int pos) {
            int radix = token.radix();
            if (radix == 2 || radix == 8) {
                //attempt to produce more user-friendly error message for
                //binary and octal literals with wrong digits:
                String value = strval(prefix);
                char[] cs = value.toCharArray();
                for (int i = 0; i < cs.length; i++) {
                    char c = cs[i];
                    int d = Character.digit(c, radix);
                    if (d == (-1)) {
                        Error err = radix == 2 ? Errors.IllegalDigitInBinaryLiteral
                                               : Errors.IllegalDigitInOctalLiteral;
                        log.error(DiagnosticFlag.SYNTAX,
                                  token.pos + i,
                                  err);
                        return ;
                    }
                }
            }
            log.error(DiagnosticFlag.SYNTAX, token.pos, Errors.IntNumberTooLarge(strval(prefix)));
        }

    /** terms can be either expressions or types.
     */
    public JCExpression parseExpression() {
        return term(EXPR);
    }

    /** parses patterns.
     */
    public JCPattern parsePattern(int pos, JCModifiers mods, JCExpression parsedType,
                                  boolean allowVar, boolean checkGuard) {
        JCPattern pattern;
        mods = mods != null ? mods : optFinal(0);
        JCExpression e;
        if (token.kind == UNDERSCORE && parsedType == null) {
            nextToken();
            checkSourceLevel(Feature.UNNAMED_VARIABLES);
            pattern = toP(F.at(token.pos).AnyPattern());
        }
        else {
            if (parsedType == null) {
                boolean var = token.kind == IDENTIFIER && token.name() == names.var;
                e = unannotatedType(allowVar, TYPE | NOLAMBDA);
                if (var) {
                    e = null;
                }
            } else {
                e = parsedType;
            }
            if (token.kind == LPAREN) {
                //deconstruction pattern:
                checkSourceLevel(Feature.RECORD_PATTERNS);
                ListBuffer<JCPattern> nested = new ListBuffer<>();
                if (!peekToken(RPAREN)) {
                    do {
                        nextToken();
                        JCPattern nestedPattern = parsePattern(token.pos, null, null, true, false);
                        nested.append(nestedPattern);
                    } while (token.kind == COMMA);
                } else {
                    nextToken();
                }
                accept(RPAREN);
                pattern = toP(F.at(pos).RecordPattern(e, nested.toList()));
                if (mods.annotations.nonEmpty()) {
                    log.error(mods.annotations.head.pos(), Errors.RecordPatternsAnnotationsNotAllowed);
                }
                checkNoMods(pos, mods.flags & Flags.FINAL);
                new TreeScanner() {
                    @Override
                    public void visitAnnotatedType(JCAnnotatedType tree) {
                        log.error(tree.pos(), Errors.RecordPatternsAnnotationsNotAllowed);
                    }
                }.scan(e);
            } else {
                //type test pattern:
                int varPos = token.pos;
                Name name = identOrUnderscore();
                if (Feature.UNNAMED_VARIABLES.allowedInSource(source) && name == names.underscore) {
                    name = names.empty;
                }
                JCVariableDecl var = toP(F.at(varPos).VarDef(mods, name, e, null));
                if (e == null) {
                    var.startPos = pos;
                    if (var.name == names.underscore && !allowVar) {
                        log.error(DiagnosticFlag.SYNTAX, varPos, Errors.UseOfUnderscoreNotAllowed);
                    }
                }
                pattern = toP(F.at(pos).BindingPattern(var));
            }
        }
        return pattern;
    }

    /**
     * parses (optional) type annotations followed by a type. If the
     * annotations are present before the type and are not consumed during array
     * parsing, this method returns a {@link JCAnnotatedType} consisting of
     * these annotations and the underlying type. Otherwise, it returns the
     * underlying type.
     *
     * <p>
     *
     * Note that this method sets {@code mode} to {@code TYPE} first, before
     * parsing annotations.
     */
    public JCExpression parseType() {
        return parseType(false);
    }

    public JCExpression parseType(boolean allowVar) {
        List<JCAnnotation> annotations = typeAnnotationsOpt();
        return parseType(allowVar, annotations);
    }

    public JCExpression parseType(boolean allowVar, List<JCAnnotation> annotations) {
        JCExpression result = unannotatedType(allowVar);

        if (annotations.nonEmpty()) {
            result = insertAnnotationsToMostInner(result, annotations, false);
        }

        return result;
    }

    protected JCExpression parseIntersectionType(int pos, JCExpression firstType) {
        JCExpression t = firstType;
        int pos1 = pos;
        List<JCExpression> targets = List.of(t);
        while (token.kind == AMP) {
            accept(AMP);
            targets = targets.prepend(parseType());
        }
        if (targets.length() > 1) {
            t = toP(F.at(pos1).TypeIntersection(targets.reverse()));
        }
        return t;
    }

    public JCExpression unannotatedType(boolean allowVar) {
        return unannotatedType(allowVar, TYPE);
    }

    public JCExpression unannotatedType(boolean allowVar, int newmode) {
        JCExpression result = term(newmode);
        Name restrictedTypeName = restrictedTypeName(result, !allowVar);

        if (restrictedTypeName != null && (!allowVar || restrictedTypeName != names.var)) {
            syntaxError(result.pos, Errors.RestrictedTypeNotAllowedHere(restrictedTypeName));
        }

        return result;
    }



    protected JCExpression term(int newmode) {
        int prevmode = mode;
        setMode(newmode);
        JCExpression t = term();
        setLastMode(mode);
        setMode(prevmode);
        return t;
    }

    /**
     *  {@literal
     *  Expression = Expression1 [ExpressionRest]
     *  ExpressionRest = [AssignmentOperator Expression1]
     *  AssignmentOperator = "=" | "+=" | "-=" | "*=" | "/=" |
     *                       "&=" | "|=" | "^=" |
     *                       "%=" | "<<=" | ">>=" | ">>>="
     *  Type = Type1
     *  TypeNoParams = TypeNoParams1
     *  StatementExpression = Expression
     *  ConstantExpression = Expression
     *  }
     */
    JCExpression term() {
        JCExpression t = term1();
        if (isMode(EXPR) &&
            (token.kind == EQ || PLUSEQ.compareTo(token.kind) <= 0 && token.kind.compareTo(GTGTGTEQ) <= 0))
            return termRest(t);
        else
            return t;
    }

    JCExpression termRest(JCExpression t) {
        switch (token.kind) {
        case EQ: {
            int pos = token.pos;
            nextToken();
            selectExprMode();
            JCExpression t1 = term();
            return toP(F.at(pos).Assign(t, t1));
        }
        case PLUSEQ:
        case SUBEQ:
        case STAREQ:
        case SLASHEQ:
        case PERCENTEQ:
        case AMPEQ:
        case BAREQ:
        case CARETEQ:
        case LTLTEQ:
        case GTGTEQ:
        case GTGTGTEQ:
            int pos = token.pos;
            TokenKind tk = token.kind;
            nextToken();
            selectExprMode();
            JCExpression t1 = term();
            return F.at(pos).Assignop(optag(tk), t, t1);
        default:
            return t;
        }
    }

    /** Expression1   = Expression2 [Expression1Rest]
     *  Type1         = Type2
     *  TypeNoParams1 = TypeNoParams2
     */
    JCExpression term1() {
        JCExpression t = term2();
        if (isMode(EXPR) && token.kind == QUES) {
            selectExprMode();
            return term1Rest(t);
        } else {
            return t;
        }
    }

    /** Expression1Rest = ["?" Expression ":" Expression1]
     */
    JCExpression term1Rest(JCExpression t) {
        if (token.kind == QUES) {
            int pos = token.pos;
            nextToken();
            JCExpression t1 = term();
            accept(COLON);
            JCExpression t2 = term1();
            return F.at(pos).Conditional(t, t1, t2);
        } else {
            return t;
        }
    }

    /** Expression2   = Expression3 [Expression2Rest]
     *  Type2         = Type3
     *  TypeNoParams2 = TypeNoParams3
     */
    JCExpression term2() {
        JCExpression t = term3();
        if (isMode(EXPR) && prec(token.kind) >= TreeInfo.orPrec) {
            selectExprMode();
            return term2Rest(t, TreeInfo.orPrec);
        } else {
            return t;
        }
    }

    /*  Expression2Rest = {infixop Expression3}
     *                  | Expression3 instanceof Type
     *                  | Expression3 instanceof Pattern
     *  infixop         = "||"
     *                  | "&&"
     *                  | "|"
     *                  | "^"
     *                  | "&"
     *                  | "==" | "!="
     *                  | "<" | ">" | "<=" | ">="
     *                  | "<<" | ">>" | ">>>"
     *                  | "+" | "-"
     *                  | "*" | "/" | "%"
     */
    JCExpression term2Rest(JCExpression t, int minprec) {
        JCExpression[] odStack = newOdStack();
        Token[] opStack = newOpStack();

        // optimization, was odStack = new Tree[...]; opStack = new Tree[...];
        int top = 0;
        odStack[0] = t;
        int startPos = token.pos;
        Token topOp = Tokens.DUMMY;
        while (prec(token.kind) >= minprec) {
            opStack[top] = topOp;

            if (token.kind == INSTANCEOF) {
                int pos = token.pos;
                nextToken();
                JCTree pattern;
                if (token.kind == LPAREN) {
                    checkSourceLevel(token.pos, Feature.PATTERN_SWITCH);
                    pattern = parsePattern(token.pos, null, null, false, false);
                } else {
                    int patternPos = token.pos;
                    JCModifiers mods = optFinal(0);
                    int typePos = token.pos;
                    JCExpression type = unannotatedType(false);
                    if (token.kind == IDENTIFIER) {
                        checkSourceLevel(token.pos, Feature.PATTERN_MATCHING_IN_INSTANCEOF);
                        pattern = parsePattern(patternPos, mods, type, false, false);
                    } else if (token.kind == LPAREN) {
                        pattern = parsePattern(patternPos, mods, type, false, false);
                    } else if (token.kind == UNDERSCORE) {
                        checkSourceLevel(token.pos, Feature.UNNAMED_VARIABLES);
                        pattern = parsePattern(patternPos, mods, type, false, false);
                    } else {
                        checkNoMods(typePos, mods.flags & ~Flags.DEPRECATED);
                        if (mods.annotations.nonEmpty()) {
                            List<JCAnnotation> typeAnnos =
                                    mods.annotations
                                        .map(decl -> {
                                            JCAnnotation typeAnno = F.at(decl.pos)
                                                                     .TypeAnnotation(decl.annotationType,
                                                                                      decl.args);
                                            endPosTable.replaceTree(decl, typeAnno);
                                            return typeAnno;
                                        });
                            type = insertAnnotationsToMostInner(type, typeAnnos, false);
                        }
                        pattern = type;
                    }
                }
                odStack[top] = F.at(pos).TypeTest(odStack[top], pattern);
            } else {
                topOp = token;
                nextToken();
                top++;
                odStack[top] = term3();
            }
            while (top > 0 && prec(topOp.kind) >= prec(token.kind)) {
                odStack[top - 1] = F.at(topOp.pos).Binary(optag(topOp.kind), odStack[top - 1], odStack[top]);
                top--;
                topOp = opStack[top];
            }
        }
        Assert.check(top == 0);
        t = odStack[0];

        if (t.hasTag(JCTree.Tag.PLUS)) {
            t = foldStrings(t);
        }

        odStackSupply.add(odStack);
        opStackSupply.add(opStack);
        return t;
    }
    //where
        /** If tree is a concatenation of string literals, replace it
         *  by a single literal representing the concatenated string.
         */
        protected JCExpression foldStrings(JCExpression tree) {
            if (!allowStringFolding)
                return tree;
            ListBuffer<JCExpression> opStack = new ListBuffer<>();
            ListBuffer<JCLiteral> litBuf = new ListBuffer<>();
            boolean needsFolding = false;
            JCExpression curr = tree;
            while (true) {
                if (curr.hasTag(JCTree.Tag.PLUS)) {
                    JCBinary op = (JCBinary)curr;
                    needsFolding |= foldIfNeeded(op.rhs, litBuf, opStack, false);
                    curr = op.lhs;
                } else {
                    needsFolding |= foldIfNeeded(curr, litBuf, opStack, true);
                    break; //last one!
                }
            }
            if (needsFolding) {
                List<JCExpression> ops = opStack.toList();
                JCExpression res = ops.head;
                for (JCExpression op : ops.tail) {
                    res = F.at(op.getStartPosition()).Binary(optag(TokenKind.PLUS), res, op);
                    storeEnd(res, getEndPos(op));
                }
                return res;
            } else {
                return tree;
            }
        }

        private boolean foldIfNeeded(JCExpression tree, ListBuffer<JCLiteral> litBuf,
                                                ListBuffer<JCExpression> opStack, boolean last) {
            JCLiteral str = stringLiteral(tree);
            if (str != null) {
                litBuf.prepend(str);
                return last && merge(litBuf, opStack);
            } else {
                boolean res = merge(litBuf, opStack);
                litBuf.clear();
                opStack.prepend(tree);
                return res;
            }
        }

        boolean merge(ListBuffer<JCLiteral> litBuf, ListBuffer<JCExpression> opStack) {
            if (litBuf.isEmpty()) {
                return false;
            } else if (litBuf.size() == 1) {
                opStack.prepend(litBuf.first());
                return false;
            } else {
                JCExpression t = F.at(litBuf.first().getStartPosition()).Literal(TypeTag.CLASS,
                        litBuf.stream().map(lit -> (String)lit.getValue()).collect(Collectors.joining()));
                storeEnd(t, litBuf.last().getEndPosition(endPosTable));
                opStack.prepend(t);
                return true;
            }
        }

        private JCLiteral stringLiteral(JCTree tree) {
            if (tree.hasTag(LITERAL)) {
                JCLiteral lit = (JCLiteral)tree;
                if (lit.typetag == TypeTag.CLASS) {
                    return lit;
                }
            }
            return null;
        }


        /** optimization: To save allocating a new operand/operator stack
         *  for every binary operation, we use supplys.
         */
        ArrayList<JCExpression[]> odStackSupply = new ArrayList<>();
        ArrayList<Token[]> opStackSupply = new ArrayList<>();

        private JCExpression[] newOdStack() {
            if (odStackSupply.isEmpty())
                return new JCExpression[infixPrecedenceLevels + 1];
            return odStackSupply.remove(odStackSupply.size() - 1);
        }

        private Token[] newOpStack() {
            if (opStackSupply.isEmpty())
                return new Token[infixPrecedenceLevels + 1];
            return opStackSupply.remove(opStackSupply.size() - 1);
        }

    /**
     *  Expression3    = PrefixOp Expression3
     *                 | "(" Expr | TypeNoParams ")" Expression3
     *                 | Primary {Selector} {PostfixOp}
     *
     *  {@literal
     *  Primary        = "(" Expression ")"
     *                 | Literal
     *                 | [TypeArguments] THIS [Arguments]
     *                 | [TypeArguments] SUPER SuperSuffix
     *                 | NEW [TypeArguments] Creator
     *                 | "(" Arguments ")" "->" ( Expression | Block )
     *                 | Ident "->" ( Expression | Block )
     *                 | [Annotations] Ident { "." [Annotations] Ident }
     *                 | Expression3 MemberReferenceSuffix
     *                   [ [Annotations] "[" ( "]" BracketsOpt "." CLASS | Expression "]" )
     *                   | Arguments
     *                   | "." ( CLASS | THIS | [TypeArguments] SUPER Arguments | NEW [TypeArguments] InnerCreator )
     *                   ]
     *                 | BasicType BracketsOpt "." CLASS
     *  }
     *
     *  PrefixOp       = "++" | "--" | "!" | "~" | "+" | "-"
     *  PostfixOp      = "++" | "--"
     *  Type3          = Ident { "." Ident } [TypeArguments] {TypeSelector} BracketsOpt
     *                 | BasicType
     *  TypeNoParams3  = Ident { "." Ident } BracketsOpt
     *  Selector       = "." [TypeArguments] Ident [Arguments]
     *                 | "." THIS
     *                 | "." [TypeArguments] SUPER SuperSuffix
     *                 | "." NEW [TypeArguments] InnerCreator
     *                 | "[" Expression "]"
     *  TypeSelector   = "." Ident [TypeArguments]
     *  SuperSuffix    = Arguments | "." Ident [Arguments]
     */
    protected JCExpression term3() {
        int pos = token.pos;
        JCExpression t;
        List<JCExpression> typeArgs = typeArgumentsOpt(EXPR);
        switch (token.kind) {
        case QUES:
            if (isMode(TYPE) && isMode(TYPEARG) && !isMode(NOPARAMS)) {
                selectTypeMode();
                return typeArgument();
            } else
                return illegal();
        case PLUSPLUS: case SUBSUB: case BANG: case TILDE: case PLUS: case SUB:
            if (typeArgs == null && isMode(EXPR)) {
                TokenKind tk = token.kind;
                nextToken();
                selectExprMode();
                if (tk == SUB &&
                    (token.kind == INTLITERAL || token.kind == LONGLITERAL) &&
                    token.radix() == 10) {
                    selectExprMode();
                    t = literal(names.hyphen, pos);
                } else {
                    t = term3();
                    return F.at(pos).Unary(unoptag(tk), t);
                }
            } else return illegal();
            break;
        case LPAREN:
            if (typeArgs == null && isMode(EXPR)) {
                ParensResult pres = analyzeParens();
                switch (pres) {
                    case CAST:
                       accept(LPAREN);
                       selectTypeMode();
                       t = parseIntersectionType(pos, parseType());
                       accept(RPAREN);
                       selectExprMode();
                       JCExpression t1 = term3();
                       return F.at(pos).TypeCast(t, t1);
                    case IMPLICIT_LAMBDA:
                    case EXPLICIT_LAMBDA:
                        t = lambdaExpressionOrStatement(true, pres == ParensResult.EXPLICIT_LAMBDA, pos);
                        break;
                    default: //PARENS
                        accept(LPAREN);
                        selectExprMode();
                        t = termRest(term1Rest(term2Rest(term3(), TreeInfo.orPrec)));
                        accept(RPAREN);
                        t = toP(F.at(pos).Parens(t));
                        break;
                }
            } else {
                return illegal();
            }
            break;
        case THIS:
            if (isMode(EXPR)) {
                selectExprMode();
                t = to(F.at(pos).Ident(names._this));
                nextToken();
                if (typeArgs == null)
                    t = argumentsOpt(null, t);
                else
                    t = arguments(typeArgs, t);
                typeArgs = null;
            } else return illegal();
            break;
        case SUPER:
            if (isMode(EXPR)) {
                selectExprMode();
                t = to(F.at(pos).Ident(names._super));
                t = superSuffix(typeArgs, t);
                typeArgs = null;
            } else return illegal();
            break;
        case INTLITERAL: case LONGLITERAL: case FLOATLITERAL: case DOUBLELITERAL:
        case CHARLITERAL: case STRINGLITERAL:
        case TRUE: case FALSE: case NULL:
            if (typeArgs == null && isMode(EXPR)) {
                selectExprMode();
                t = literal(names.empty);
            } else return illegal();
            break;
        case NEW:
            if (typeArgs != null) return illegal();
            if (isMode(EXPR)) {
                selectExprMode();
                nextToken();
                if (token.kind == LT) typeArgs = typeArguments(false);
                t = creator(pos, typeArgs);
                typeArgs = null;
            } else return illegal();
            break;
        case MONKEYS_AT:
            // Only annotated cast types and method references are valid
            List<JCAnnotation> typeAnnos = typeAnnotationsOpt();
            if (typeAnnos.isEmpty()) {
                // else there would be no '@'
                throw new AssertionError("Expected type annotations, but found none!");
            }

            JCExpression expr = term3();

            if (!isMode(TYPE)) {
                // Type annotations on class literals no longer legal
                switch (expr.getTag()) {
                case REFERENCE: {
                    JCMemberReference mref = (JCMemberReference) expr;
                    mref.expr = toP(F.at(pos).AnnotatedType(typeAnnos, mref.expr));
                    t = mref;
                    break;
                }
                case SELECT: {
                    JCFieldAccess sel = (JCFieldAccess) expr;

                    if (sel.name != names._class) {
                        return illegal();
                    } else {
                        log.error(token.pos, Errors.NoAnnotationsOnDotClass);
                        return expr;
                    }
                }
                default:
                    return illegal(typeAnnos.head.pos);
                }

            } else {
                // Type annotations targeting a cast
                t = insertAnnotationsToMostInner(expr, typeAnnos, false);
            }
            break;
        case UNDERSCORE: case IDENTIFIER: case ASSERT: case ENUM:
            if (typeArgs != null) return illegal();
            if (isMode(EXPR) && !isMode(NOLAMBDA) && peekToken(ARROW)) {
                t = lambdaExpressionOrStatement(false, false, pos);
            } else {
                t = toP(F.at(token.pos).Ident(ident()));
                loop: while (true) {
                    pos = token.pos;
                    final List<JCAnnotation> annos = typeAnnotationsOpt();

                    // need to report an error later if LBRACKET is for array
                    // index access rather than array creation level
                    if (!annos.isEmpty() && token.kind != LBRACKET && token.kind != ELLIPSIS)
                        return illegal(annos.head.pos);

                    switch (token.kind) {
                    case LBRACKET:
                        nextToken();
                        if (token.kind == RBRACKET) {
                            nextToken();
                            t = bracketsOpt(t);
                            t = toP(F.at(pos).TypeArray(t));
                            if (annos.nonEmpty()) {
                                t = toP(F.at(pos).AnnotatedType(annos, t));
                            }
                            t = bracketsSuffix(t);
                        } else {
                            if (isMode(EXPR)) {
                                selectExprMode();
                                JCExpression t1 = term();
                                if (!annos.isEmpty()) t = illegal(annos.head.pos);
                                t = to(F.at(pos).Indexed(t, t1));
                            }
                            accept(RBRACKET);
                        }
                        break loop;
                    case LPAREN:
                        if (isMode(EXPR)) {
                            selectExprMode();
                            t = arguments(typeArgs, t);
                            if (!annos.isEmpty()) t = illegal(annos.head.pos);
                            typeArgs = null;
                        }
                        break loop;
                    case DOT:
                        nextToken();
                        if (token.kind == TokenKind.IDENTIFIER && typeArgs != null) {
                            return illegal();
                        }
                        int prevmode = mode;
                        setMode(mode & ~NOPARAMS);
                        typeArgs = typeArgumentsOpt(EXPR);
                        setMode(prevmode);
                        if (isMode(EXPR)) {
                            switch (token.kind) {
                            case CLASS:
                                if (typeArgs != null) return illegal();
                                selectExprMode();
                                t = to(F.at(pos).Select(t, names._class));
                                nextToken();
                                break loop;
                            case THIS:
                                if (typeArgs != null) return illegal();
                                selectExprMode();
                                t = to(F.at(pos).Select(t, names._this));
                                nextToken();
                                break loop;
                            case SUPER:
                                selectExprMode();
                                t = to(F.at(pos).Select(t, names._super));
                                t = superSuffix(typeArgs, t);
                                typeArgs = null;
                                break loop;
                            case NEW:
                                if (typeArgs != null) return illegal();
                                selectExprMode();
                                int pos1 = token.pos;
                                nextToken();
                                if (token.kind == LT) typeArgs = typeArguments(false);
                                t = innerCreator(pos1, typeArgs, t);
                                typeArgs = null;
                                break loop;
                            }
                        }

                        List<JCAnnotation> tyannos = null;
                        if (isMode(TYPE) && token.kind == MONKEYS_AT) {
                            tyannos = typeAnnotationsOpt();
                        }
                        // typeArgs saved for next loop iteration.
                        t = toP(F.at(pos).Select(t, ident()));
                        if (token.pos <= endPosTable.errorEndPos &&
                            token.kind == MONKEYS_AT) {
                            //error recovery, case like:
                            //int i = expr.<missing-ident>
                            //@Deprecated
                            if (typeArgs != null) illegal();
                            return toP(t);
                        }
                        if (tyannos != null && tyannos.nonEmpty()) {
                            t = toP(F.at(tyannos.head.pos).AnnotatedType(tyannos, t));
                        }
                        break;
                    case ELLIPSIS:
                        if (this.permitTypeAnnotationsPushBack) {
                            this.typeAnnotationsPushedBack = annos;
                        } else if (annos.nonEmpty()) {
                            // Don't return here -- error recovery attempt
                            illegal(annos.head.pos);
                        }
                        break loop;
                    case LT:
                        if (!isMode(TYPE) && isUnboundMemberRef()) {
                            //this is an unbound method reference whose qualifier
                            //is a generic type i.e. A<S>::m
                            int pos1 = token.pos;
                            accept(LT);
                            ListBuffer<JCExpression> args = new ListBuffer<>();
                            args.append(typeArgument());
                            while (token.kind == COMMA) {
                                nextToken();
                                args.append(typeArgument());
                            }
                            accept(GT);
                            t = toP(F.at(pos1).TypeApply(t, args.toList()));
                            while (token.kind == DOT) {
                                nextToken();
                                selectTypeMode();
                                t = toP(F.at(token.pos).Select(t, ident()));
                                t = typeArgumentsOpt(t);
                            }
                            t = bracketsOpt(t);
                            if (token.kind != COLCOL) {
                                //method reference expected here
                                t = illegal();
                            }
                            selectExprMode();
                            return term3Rest(t, typeArgs);
                        }
                        break loop;
                    default:
                        break loop;
                    }
                }
            }
            if (typeArgs != null) illegal();
            t = typeArgumentsOpt(t);
            break;
        case BYTE: case SHORT: case CHAR: case INT: case LONG: case FLOAT:
        case DOUBLE: case BOOLEAN:
            if (typeArgs != null) illegal();
            t = bracketsSuffix(bracketsOpt(basicType()));
            break;
        case VOID:
            if (typeArgs != null) illegal();
            if (isMode(EXPR)) {
                nextToken();
                if (token.kind == DOT) {
                    JCPrimitiveTypeTree ti = toP(F.at(pos).TypeIdent(TypeTag.VOID));
                    t = bracketsSuffix(ti);
                } else {
                    return illegal(pos);
                }
            } else {
                // Support the corner case of myMethodHandle.<void>invoke() by passing
                // a void type (like other primitive types) to the next phase.
                // The error will be reported in Attr.attribTypes or Attr.visitApply.
                JCPrimitiveTypeTree ti = to(F.at(pos).TypeIdent(TypeTag.VOID));
                nextToken();
                return ti;
                //return illegal();
            }
            break;
        case SWITCH:
            checkSourceLevel(Feature.SWITCH_EXPRESSION);
            allowYieldStatement = true;
            int switchPos = token.pos;
            nextToken();
            JCExpression selector = parExpression();
            accept(LBRACE);
            ListBuffer<JCCase> cases = new ListBuffer<>();
            while (true) {
                pos = token.pos;
                switch (token.kind) {
                case CASE:
                case DEFAULT:
                    cases.appendList(switchExpressionStatementGroup());
                    break;
                case RBRACE: case EOF:
                    JCSwitchExpression e = to(F.at(switchPos).SwitchExpression(selector,
                                                                               cases.toList()));
                    e.bracePos = token.pos;
                    accept(RBRACE);
                    return e;
                default:
                    nextToken(); // to ensure progress
                    syntaxError(pos, Errors.Expected3(CASE, DEFAULT, RBRACE));
                }
            }
            // Not reachable.
        default:
            return illegal();
        }
        return term3Rest(t, typeArgs);
    }

    private List<JCCase> switchExpressionStatementGroup() {
        ListBuffer<JCCase> caseExprs = new ListBuffer<>();
        int casePos = token.pos;
        ListBuffer<JCCaseLabel> pats = new ListBuffer<>();

        if (token.kind == DEFAULT) {
            nextToken();
            pats.append(toP(F.at(casePos).DefaultCaseLabel()));
        } else {
            accept(CASE);
            boolean allowDefault = false;
            while (true) {
                JCCaseLabel label = parseCaseLabel(allowDefault);
                pats.append(label);
                if (token.kind != COMMA) break;
                checkSourceLevel(Feature.SWITCH_MULTIPLE_CASE_LABELS);
                nextToken();
                allowDefault = TreeInfo.isNullCaseLabel(label);
            };
        }
        JCExpression guard = parseGuard(pats.last());
        List<JCStatement> stats = null;
        JCTree body = null;
        CaseTree.CaseKind kind;
        switch (token.kind) {
            case ARROW:
                checkSourceLevel(Feature.SWITCH_RULE);
                nextToken();
                if (token.kind == TokenKind.THROW || token.kind == TokenKind.LBRACE) {
                    stats = List.of(parseStatement());
                    body = stats.head;
                    kind = JCCase.RULE;
                } else {
                    JCExpression value = parseExpression();
                    stats = List.of(to(F.at(value).Yield(value)));
                    body = value;
                    kind = JCCase.RULE;
                    accept(SEMI);
                }
                break;
            default:
                accept(COLON, tk -> Errors.Expected2(COLON, ARROW));
                stats = blockStatements();
                kind = JCCase.STATEMENT;
                break;
        }
        caseExprs.append(toP(F.at(casePos).Case(kind, pats.toList(), guard, stats, body)));
        return caseExprs.toList();
    }

    JCExpression term3Rest(JCExpression t, List<JCExpression> typeArgs) {
        if (typeArgs != null) illegal();
        while (true) {
            int pos1 = token.pos;
            final List<JCAnnotation> annos = typeAnnotationsOpt();

            if (token.kind == LBRACKET) {
                nextToken();
                if (isMode(TYPE)) {
                    int prevmode = mode;
                    selectTypeMode();
                    if (token.kind == RBRACKET) {
                        nextToken();
                        t = bracketsOpt(t);
                        t = toP(F.at(pos1).TypeArray(t));
                        if (token.kind == COLCOL) {
                            selectExprMode();
                            continue;
                        }
                        if (annos.nonEmpty()) {
                            t = toP(F.at(pos1).AnnotatedType(annos, t));
                        }
                        return t;
                    }
                    setMode(prevmode);
                }
                if (isMode(EXPR)) {
                    selectExprMode();
                    JCExpression t1 = term();
                    t = to(F.at(pos1).Indexed(t, t1));
                }
                accept(RBRACKET);
            } else if (token.kind == DOT) {
                nextToken();
                typeArgs = typeArgumentsOpt(EXPR);
                if (token.kind == SUPER && isMode(EXPR)) {
                    selectExprMode();
                    t = to(F.at(pos1).Select(t, names._super));
                    nextToken();
                    t = arguments(typeArgs, t);
                    typeArgs = null;
                } else if (token.kind == NEW && isMode(EXPR)) {
                    if (typeArgs != null) return illegal();
                    selectExprMode();
                    int pos2 = token.pos;
                    nextToken();
                    if (token.kind == LT) typeArgs = typeArguments(false);
                    t = innerCreator(pos2, typeArgs, t);
                    typeArgs = null;
                } else {
                    List<JCAnnotation> tyannos = null;
                    if (isMode(TYPE) && token.kind == MONKEYS_AT) {
                        // is the mode check needed?
                        tyannos = typeAnnotationsOpt();
                    }
                    t = toP(F.at(pos1).Select(t, ident(true)));
                    if (token.pos <= endPosTable.errorEndPos &&
                        token.kind == MONKEYS_AT) {
                        //error recovery, case like:
                        //int i = expr.<missing-ident>
                        //@Deprecated
                        break;
                    }
                    if (tyannos != null && tyannos.nonEmpty()) {
                        t = toP(F.at(tyannos.head.pos).AnnotatedType(tyannos, t));
                    }
                    t = argumentsOpt(typeArgs, typeArgumentsOpt(t));
                    typeArgs = null;
                }
            } else if (isMode(EXPR) && token.kind == COLCOL) {
                selectExprMode();
                if (typeArgs != null) return illegal();
                accept(COLCOL);
                t = memberReferenceSuffix(pos1, t);
            } else {
                if (!annos.isEmpty()) {
                    if (permitTypeAnnotationsPushBack)
                        typeAnnotationsPushedBack = annos;
                    else
                        return illegal(annos.head.pos);
                }
                break;
            }
        }
        while ((token.kind == PLUSPLUS || token.kind == SUBSUB) && isMode(EXPR)) {
            selectExprMode();
            t = to(F.at(token.pos).Unary(
                  token.kind == PLUSPLUS ? POSTINC : POSTDEC, t));
            nextToken();
        }
        return toP(t);
    }

    /**
     * If we see an identifier followed by a '&lt;' it could be an unbound
     * method reference or a binary expression. To disambiguate, look for a
     * matching '&gt;' and see if the subsequent terminal is either '.' or '::'.
     */
    @SuppressWarnings("fallthrough")
    boolean isUnboundMemberRef() {
        int pos = 0, depth = 0;
        outer: for (Token t = S.token(pos) ; ; t = S.token(++pos)) {
            switch (t.kind) {
                case IDENTIFIER: case UNDERSCORE: case QUES: case EXTENDS: case SUPER:
                case DOT: case RBRACKET: case LBRACKET: case COMMA:
                case BYTE: case SHORT: case INT: case LONG: case FLOAT:
                case DOUBLE: case BOOLEAN: case CHAR:
                case MONKEYS_AT:
                    break;

                case LPAREN:
                    // skip annotation values
                    int nesting = 0;
                    for (; ; pos++) {
                        TokenKind tk2 = S.token(pos).kind;
                        switch (tk2) {
                            case EOF:
                                return false;
                            case LPAREN:
                                nesting++;
                                break;
                            case RPAREN:
                                nesting--;
                                if (nesting == 0) {
                                    continue outer;
                                }
                                break;
                        }
                    }

                case LT:
                    depth++; break;
                case GTGTGT:
                    depth--;
                case GTGT:
                    depth--;
                case GT:
                    depth--;
                    if (depth == 0) {
                        TokenKind nextKind = S.token(pos + 1).kind;
                        return
                            nextKind == TokenKind.DOT ||
                            nextKind == TokenKind.LBRACKET ||
                            nextKind == TokenKind.COLCOL;
                    }
                    break;
                default:
                    return false;
            }
        }
    }

    /**
     * If we see an identifier followed by a '&lt;' it could be an unbound
     * method reference or a binary expression. To disambiguate, look for a
     * matching '&gt;' and see if the subsequent terminal is either '.' or '::'.
     */
    @SuppressWarnings("fallthrough")
    ParensResult analyzeParens() {
        int depth = 0;
        boolean type = false;
        ParensResult defaultResult = ParensResult.PARENS;
        outer: for (int lookahead = 0; ; lookahead++) {
            TokenKind tk = S.token(lookahead).kind;
            switch (tk) {
                case COMMA:
                    type = true;
                case EXTENDS: case SUPER: case DOT: case AMP:
                    //skip
                    break;
                case QUES:
                    if (peekToken(lookahead, EXTENDS) ||
                            peekToken(lookahead, SUPER)) {
                        //wildcards
                        type = true;
                    }
                    break;
                case BYTE: case SHORT: case INT: case LONG: case FLOAT:
                case DOUBLE: case BOOLEAN: case CHAR: case VOID:
                    if (peekToken(lookahead, RPAREN)) {
                        //Type, ')' -> cast
                        return ParensResult.CAST;
                    } else if (peekToken(lookahead, LAX_IDENTIFIER)) {
                        //Type, Identifier/'_'/'assert'/'enum' -> explicit lambda
                        return ParensResult.EXPLICIT_LAMBDA;
                    }
                    break;
                case LPAREN:
                    if (lookahead != 0) {
                        // '(' in a non-starting position -> parens
                        return ParensResult.PARENS;
                    } else if (peekToken(lookahead, RPAREN)) {
                        // '(', ')' -> explicit lambda
                        return ParensResult.EXPLICIT_LAMBDA;
                    }
                    break;
                case RPAREN:
                    // if we have seen something that looks like a type,
                    // then it's a cast expression
                    if (type) return ParensResult.CAST;
                    // otherwise, disambiguate cast vs. parenthesized expression
                    // based on subsequent token.
                    switch (S.token(lookahead + 1).kind) {
                        /*case PLUSPLUS: case SUBSUB: */
                        case BANG: case TILDE:
                        case LPAREN: case THIS: case SUPER:
                        case INTLITERAL: case LONGLITERAL: case FLOATLITERAL:
                        case DOUBLELITERAL: case CHARLITERAL: case STRINGLITERAL:
                        case STRINGFRAGMENT:
                        case TRUE: case FALSE: case NULL:
                        case NEW: case IDENTIFIER: case ASSERT: case ENUM: case UNDERSCORE:
                        case SWITCH:
                        case BYTE: case SHORT: case CHAR: case INT:
                        case LONG: case FLOAT: case DOUBLE: case BOOLEAN: case VOID:
                            return ParensResult.CAST;
                        default:
                            return defaultResult;
                    }
                case UNDERSCORE:
                case ASSERT:
                case ENUM:
                case IDENTIFIER:
                    if (peekToken(lookahead, LAX_IDENTIFIER)) {
                        // Identifier, Identifier/'_'/'assert'/'enum' -> explicit lambda
                        return ParensResult.EXPLICIT_LAMBDA;
                    } else if (peekToken(lookahead, RPAREN, ARROW)) {
                        // Identifier, ')' '->' -> implicit lambda
                        return !isMode(NOLAMBDA) ? ParensResult.IMPLICIT_LAMBDA
                                                 : ParensResult.PARENS;
                    } else if (depth == 0 && peekToken(lookahead, COMMA)) {
                        defaultResult = ParensResult.IMPLICIT_LAMBDA;
                    }
                    type = false;
                    break;
                case FINAL:
                case ELLIPSIS:
                    //those can only appear in explicit lambdas
                    return ParensResult.EXPLICIT_LAMBDA;
                case MONKEYS_AT:
                    type = true;
                    lookahead = skipAnnotation(lookahead);
                    break;
                case LBRACKET:
                    if (peekToken(lookahead, RBRACKET, LAX_IDENTIFIER)) {
                        // '[', ']', Identifier/'_'/'assert'/'enum' -> explicit lambda
                        return ParensResult.EXPLICIT_LAMBDA;
                    } else if (peekToken(lookahead, RBRACKET, RPAREN) ||
                            peekToken(lookahead, RBRACKET, AMP)) {
                        // '[', ']', ')' -> cast
                        // '[', ']', '&' -> cast (intersection type)
                        return ParensResult.CAST;
                    } else if (peekToken(lookahead, RBRACKET)) {
                        //consume the ']' and skip
                        type = true;
                        lookahead++;
                        break;
                    } else {
                        return ParensResult.PARENS;
                    }
                case LT:
                    depth++; break;
                case GTGTGT:
                    depth--;
                case GTGT:
                    depth--;
                case GT:
                    depth--;
                    if (depth == 0) {
                        if (peekToken(lookahead, RPAREN) ||
                                peekToken(lookahead, AMP)) {
                            // '>', ')' -> cast
                            // '>', '&' -> cast
                            return ParensResult.CAST;
                        } else if (peekToken(lookahead, LAX_IDENTIFIER, COMMA) ||
                                peekToken(lookahead, LAX_IDENTIFIER, RPAREN, ARROW) ||
                                peekToken(lookahead, ELLIPSIS)) {
                            // '>', Identifier/'_'/'assert'/'enum', ',' -> explicit lambda
                            // '>', Identifier/'_'/'assert'/'enum', ')', '->' -> explicit lambda
                            // '>', '...' -> explicit lambda
                            return ParensResult.EXPLICIT_LAMBDA;
                        }
                        //it looks a type, but could still be (i) a cast to generic type,
                        //(ii) an unbound method reference or (iii) an explicit lambda
                        type = true;
                        break;
                    } else if (depth < 0) {
                        //unbalanced '<', '>' - not a generic type
                        return ParensResult.PARENS;
                    }
                    break;
                default:
                    //this includes EOF
                    return defaultResult;
            }
        }
    }

    private int skipAnnotation(int lookahead) {
        lookahead += 1; //skip '@'
        while (peekToken(lookahead, DOT)) {
            lookahead += 2;
        }
        if (peekToken(lookahead, LPAREN)) {
            lookahead++;
            //skip annotation values
            int nesting = 0;
            for (; ; lookahead++) {
                TokenKind tk2 = S.token(lookahead).kind;
                switch (tk2) {
                    case EOF:
                        return lookahead;
                    case LPAREN:
                        nesting++;
                        break;
                    case RPAREN:
                        nesting--;
                        if (nesting == 0) {
                            return lookahead;
                        }
                    break;
                }
            }
        }
        return lookahead;
    }

    /** Accepts all identifier-like tokens */
    protected Predicate<TokenKind> LAX_IDENTIFIER = t -> t == IDENTIFIER || t == UNDERSCORE || t == ASSERT || t == ENUM;

    enum ParensResult {
        CAST,
        EXPLICIT_LAMBDA,
        IMPLICIT_LAMBDA,
        PARENS
    }

    JCExpression lambdaExpressionOrStatement(boolean hasParens, boolean explicitParams, int pos) {
        List<JCVariableDecl> params = explicitParams ?
                formalParameters(true, false) :
                implicitParameters(hasParens);
        if (explicitParams) {
            LambdaClassifier lambdaClassifier = new LambdaClassifier();
            for (JCVariableDecl param: params) {
                Name restrictedTypeName;
                if (param.vartype != null &&
                        (restrictedTypeName = restrictedTypeName(param.vartype, false)) != null &&
                        param.vartype.hasTag(TYPEARRAY)) {
                    log.error(DiagnosticFlag.SYNTAX, param.pos,
                        Feature.VAR_SYNTAX_IMPLICIT_LAMBDAS.allowedInSource(source)
                            ? Errors.RestrictedTypeNotAllowedArray(restrictedTypeName) : Errors.RestrictedTypeNotAllowedHere(restrictedTypeName));
                }
                lambdaClassifier.addParameter(param);
                if (lambdaClassifier.result() == LambdaParameterKind.ERROR) {
                    break;
                }
            }
            if (lambdaClassifier.diagFragment != null) {
                log.error(DiagnosticFlag.SYNTAX, pos, Errors.InvalidLambdaParameterDeclaration(lambdaClassifier.diagFragment));
            }
            for (JCVariableDecl param: params) {
                if (param.vartype != null
                        && restrictedTypeName(param.vartype, true) != null) {
                    checkSourceLevel(param.pos, Feature.VAR_SYNTAX_IMPLICIT_LAMBDAS);
                    param.startPos = TreeInfo.getStartPos(param.vartype);
                    param.vartype = null;
                }
            }
        }
        return lambdaExpressionOrStatementRest(params, pos);
    }

    enum LambdaParameterKind {
        VAR(0),
        EXPLICIT(1),
        IMPLICIT(2),
        ERROR(-1);

        private final int index;

        LambdaParameterKind(int index) {
            this.index = index;
        }
    }

    private static final Fragment[][] decisionTable = new Fragment[][] {
        /*              VAR                              EXPLICIT                         IMPLICIT  */
        /* VAR      */ {null,                            VarAndExplicitNotAllowed,        VarAndImplicitNotAllowed},
        /* EXPLICIT */ {VarAndExplicitNotAllowed,        null,                            ImplicitAndExplicitNotAllowed},
        /* IMPLICIT */ {VarAndImplicitNotAllowed,        ImplicitAndExplicitNotAllowed,   null},
    };

    class LambdaClassifier {
        LambdaParameterKind kind;
        Fragment diagFragment;

        /**
         * analyzeParens() has already classified the lambda as EXPLICIT_LAMBDA, due to
         * two consecutive identifiers. Because of that {@code (<explicit lambda>)}, the
         * parser will always attempt to parse a type, followed by a name. If the lambda
         * contains an illegal mix of implicit and explicit parameters, it is possible
         * for the parser to see a {@code ,} when expecting a name, in which case the
         * variable is created with an erroneous name. The logic below makes sure that
         * the lambda parameters are all declared with either an explicit type (e.g.
         * {@code String x}), or with an inferred type (using {@code var x}). Any other
         * combination is rejected.
         * */
        void addParameter(JCVariableDecl param) {
            Assert.check(param.vartype != null);

            if (param.name == names.error) {
                reduce(LambdaParameterKind.IMPLICIT);
            }
            else if (restrictedTypeName(param.vartype, false) != null) {
                reduce(LambdaParameterKind.VAR);
            } else {
                reduce(LambdaParameterKind.EXPLICIT);
            }
        }

        private void reduce(LambdaParameterKind newKind) {
            if (kind == null) {
                kind = newKind;
            } else if (kind != newKind && kind != LambdaParameterKind.ERROR) {
                LambdaParameterKind currentKind = kind;
                kind = LambdaParameterKind.ERROR;
                boolean varIndex = currentKind.index == LambdaParameterKind.VAR.index ||
                        newKind.index == LambdaParameterKind.VAR.index;
                diagFragment = Feature.VAR_SYNTAX_IMPLICIT_LAMBDAS.allowedInSource(source) || !varIndex ?
                        decisionTable[currentKind.index][newKind.index] : null;
            }
        }

        LambdaParameterKind result() {
            return kind;
        }
    }

    JCExpression lambdaExpressionOrStatementRest(List<JCVariableDecl> args, int pos) {
        accept(ARROW);

        return token.kind == LBRACE ?
            lambdaStatement(args, pos, token.pos) :
            lambdaExpression(args, pos);
    }

    JCExpression lambdaStatement(List<JCVariableDecl> args, int pos, int pos2) {
        JCBlock block = block(pos2, 0);
        return toP(F.at(pos).Lambda(args, block));
    }

    JCExpression lambdaExpression(List<JCVariableDecl> args, int pos) {
        JCTree expr = parseExpression();
        return toP(F.at(pos).Lambda(args, expr));
    }

    /** SuperSuffix = Arguments | "." [TypeArguments] Ident [Arguments]
     */
    JCExpression superSuffix(List<JCExpression> typeArgs, JCExpression t) {
        nextToken();
        if (token.kind == LPAREN || typeArgs != null) {
            t = arguments(typeArgs, t);
        } else if (token.kind == COLCOL) {
            if (typeArgs != null) return illegal();
            t = memberReferenceSuffix(t);
        } else {
            int pos = token.pos;
            accept(DOT);
            typeArgs = (token.kind == LT) ? typeArguments(false) : null;
            t = toP(F.at(pos).Select(t, ident()));
            t = argumentsOpt(typeArgs, t);
        }
        return t;
    }

    /** BasicType = BYTE | SHORT | CHAR | INT | LONG | FLOAT | DOUBLE | BOOLEAN
     */
    JCPrimitiveTypeTree basicType() {
        JCPrimitiveTypeTree t = to(F.at(token.pos).TypeIdent(typetag(token.kind)));
        nextToken();
        return t;
    }

    /** ArgumentsOpt = [ Arguments ]
     */
    JCExpression argumentsOpt(List<JCExpression> typeArgs, JCExpression t) {
        if (isMode(EXPR) && token.kind == LPAREN || typeArgs != null) {
            selectExprMode();
            return arguments(typeArgs, t);
        } else {
            return t;
        }
    }

    /** Arguments = "(" [Expression { COMMA Expression }] ")"
     */
    List<JCExpression> arguments() {
        ListBuffer<JCExpression> args = new ListBuffer<>();
        if (token.kind == LPAREN) {
            nextToken();
            if (token.kind != RPAREN) {
                args.append(parseExpression());
                while (token.kind == COMMA) {
                    nextToken();
                    args.append(parseExpression());
                }
            }
            accept(RPAREN, tk -> Errors.Expected2(RPAREN, COMMA));
        } else {
            syntaxError(token.pos, Errors.Expected(LPAREN));
        }
        return args.toList();
    }

    JCExpression arguments(List<JCExpression> typeArgs, JCExpression t) {
        int pos = token.pos;
        List<JCExpression> args = arguments();
        JCExpression mi = F.at(pos).Apply(typeArgs, t, args);
        if (t.hasTag(IDENT) && isInvalidUnqualifiedMethodIdentifier(((JCIdent) t).pos,
                                                                    ((JCIdent) t).name)) {
            log.error(DiagnosticFlag.SYNTAX, t, Errors.InvalidYield);
            mi = F.Erroneous(List.of(mi));
        }
        return toP(mi);
    }

    boolean isInvalidUnqualifiedMethodIdentifier(int pos, Name name) {
        if (name == names.yield) {
            if (allowYieldStatement) {
                return true;
            } else {
                log.warning(pos, Warnings.InvalidYield);
            }
        }
        return false;
    }

    /**  TypeArgumentsOpt = [ TypeArguments ]
     */
    JCExpression typeArgumentsOpt(JCExpression t) {
        if (token.kind == LT &&
            isMode(TYPE) &&
            !isMode(NOPARAMS)) {
            selectTypeMode();
            return typeArguments(t, false);
        } else {
            return t;
        }
    }
    List<JCExpression> typeArgumentsOpt() {
        return typeArgumentsOpt(TYPE);
    }

    List<JCExpression> typeArgumentsOpt(int useMode) {
        if (token.kind == LT) {
            if (!isMode(useMode) ||
                isMode(NOPARAMS)) {
                illegal();
            }
            setMode(useMode);
            return typeArguments(false);
        }
        return null;
    }

    /**
     *  {@literal
     *  TypeArguments  = "<" TypeArgument {"," TypeArgument} ">"
     *  }
     */
    List<JCExpression> typeArguments(boolean diamondAllowed) {
        if (token.kind == LT) {
            nextToken();
            if (token.kind == GT && diamondAllowed) {
                setMode(mode | DIAMOND);
                nextToken();
                return List.nil();
            } else {
                ListBuffer<JCExpression> args = new ListBuffer<>();
                args.append(!isMode(EXPR) ? typeArgument() : parseType());
                while (token.kind == COMMA) {
                    nextToken();
                    args.append(!isMode(EXPR) ? typeArgument() : parseType());
                }
                switch (token.kind) {

                case GTGTGTEQ: case GTGTEQ: case GTEQ:
                case GTGTGT: case GTGT:
                    token = S.split();
                    break;
                case GT:
                    nextToken();
                    break;
                default:
                    args.append(syntaxError(token.pos, Errors.Expected2(GT, COMMA)));
                    break;
                }
                return args.toList();
            }
        } else {
            return List.of(syntaxError(token.pos, Errors.Expected(LT)));
        }
    }

    /**
     *  {@literal
     *  TypeArgument = Type
     *               | [Annotations] "?"
     *               | [Annotations] "?" EXTENDS Type {"&" Type}
     *               | [Annotations] "?" SUPER Type
     *  }
     */
    JCExpression typeArgument() {
        List<JCAnnotation> annotations = typeAnnotationsOpt();
        if (token.kind != QUES) return parseType(false, annotations);
        int pos = token.pos;
        nextToken();
        JCExpression result;
        if (token.kind == EXTENDS) {
            TypeBoundKind t = to(F.at(pos).TypeBoundKind(BoundKind.EXTENDS));
            nextToken();
            JCExpression bound = parseType();
            result = F.at(pos).Wildcard(t, bound);
        } else if (token.kind == SUPER) {
            TypeBoundKind t = to(F.at(pos).TypeBoundKind(BoundKind.SUPER));
            nextToken();
            JCExpression bound = parseType();
            result = F.at(pos).Wildcard(t, bound);
        } else if (LAX_IDENTIFIER.test(token.kind)) {
            //error recovery
            TypeBoundKind t = F.at(Position.NOPOS).TypeBoundKind(BoundKind.UNBOUND);
            JCExpression wc = toP(F.at(pos).Wildcard(t, null));
            JCIdent id = toP(F.at(token.pos).Ident(ident()));
            JCErroneous err = F.at(pos).Erroneous(List.<JCTree>of(wc, id));
            reportSyntaxError(err, Errors.Expected3(GT, EXTENDS, SUPER));
            result = err;
        } else {
            TypeBoundKind t = toP(F.at(pos).TypeBoundKind(BoundKind.UNBOUND));
            result = toP(F.at(pos).Wildcard(t, null));
        }
        if (!annotations.isEmpty()) {
            result = toP(F.at(annotations.head.pos).AnnotatedType(annotations,result));
        }
        return result;
    }

    JCTypeApply typeArguments(JCExpression t, boolean diamondAllowed) {
        int pos = token.pos;
        List<JCExpression> args = typeArguments(diamondAllowed);
        return toP(F.at(pos).TypeApply(t, args));
    }

    /**
     * BracketsOpt = { [Annotations] "[" "]" }*
     *
     * <p>
     *
     * <code>annotations</code> is the list of annotations targeting
     * the expression <code>t</code>.
     */
    private JCExpression bracketsOpt(JCExpression t,
            List<JCAnnotation> annotations) {
        List<JCAnnotation> nextLevelAnnotations = typeAnnotationsOpt();

        if (token.kind == LBRACKET) {
            int pos = token.pos;
            nextToken();
            t = bracketsOptCont(t, pos, nextLevelAnnotations);
        } else if (!nextLevelAnnotations.isEmpty()) {
            if (permitTypeAnnotationsPushBack) {
                this.typeAnnotationsPushedBack = nextLevelAnnotations;
            } else {
                return illegal(nextLevelAnnotations.head.pos);
            }
        }

        if (!annotations.isEmpty()) {
            t = toP(F.at(token.pos).AnnotatedType(annotations, t));
        }
        return t;
    }

    /** BracketsOpt = [ "[" "]" { [Annotations] "[" "]"} ]
     */
    private JCExpression bracketsOpt(JCExpression t) {
        return bracketsOpt(t, List.nil());
    }

    private JCExpression bracketsOptCont(JCExpression t, int pos,
            List<JCAnnotation> annotations) {
        accept(RBRACKET);
        t = bracketsOpt(t);
        t = toP(F.at(pos).TypeArray(t));
        if (annotations.nonEmpty()) {
            t = toP(F.at(pos).AnnotatedType(annotations, t));
        }
        return t;
    }

    /** BracketsSuffixExpr = "." CLASS
     *  BracketsSuffixType =
     */
    JCExpression bracketsSuffix(JCExpression t) {
        if (isMode(EXPR) && token.kind == DOT) {
            selectExprMode();
            int pos = token.pos;
            nextToken();
            accept(CLASS);
            if (token.pos == endPosTable.errorEndPos) {
                // error recovery
                Name name;
                if (LAX_IDENTIFIER.test(token.kind)) {
                    name = token.name();
                    nextToken();
                } else {
                    name = names.error;
                }
                t = F.at(pos).Erroneous(List.<JCTree>of(toP(F.at(pos).Select(t, name))));
            } else {
                Tag tag = t.getTag();
                // Type annotations are illegal on class literals. Annotated non array class literals
                // are complained about directly in term3(), Here check for type annotations on dimensions
                // taking care to handle some interior dimension(s) being annotated.
                if ((tag == TYPEARRAY && TreeInfo.containsTypeAnnotation(t)) || tag == ANNOTATED_TYPE)
                    syntaxError(token.pos, Errors.NoAnnotationsOnDotClass);
                t = toP(F.at(pos).Select(t, names._class));
            }
        } else if (isMode(TYPE)) {
            if (token.kind != COLCOL) {
                selectTypeMode();
            }
        } else if (token.kind != COLCOL) {
            syntaxError(token.pos, Errors.DotClassExpected);
        }
        return t;
    }

    /**
     * MemberReferenceSuffix = "::" [TypeArguments] Ident
     *                       | "::" [TypeArguments] "new"
     */
    JCExpression memberReferenceSuffix(JCExpression t) {
        int pos1 = token.pos;
        accept(COLCOL);
        return memberReferenceSuffix(pos1, t);
    }

    JCExpression memberReferenceSuffix(int pos1, JCExpression t) {
        selectExprMode();
        List<JCExpression> typeArgs = null;
        if (token.kind == LT) {
            typeArgs = typeArguments(false);
        }
        Name refName;
        ReferenceMode refMode;
        if (token.kind == NEW) {
            refMode = ReferenceMode.NEW;
            refName = names.init;
            nextToken();
        } else {
            refMode = ReferenceMode.INVOKE;
            refName = ident();
        }
        return toP(F.at(t.getStartPosition()).Reference(refMode, refName, t, typeArgs));
    }

    /** Creator = [Annotations] Qualident [TypeArguments] ( ArrayCreatorRest | ClassCreatorRest )
     */
    JCExpression creator(int newpos, List<JCExpression> typeArgs) {
        List<JCAnnotation> newAnnotations = typeAnnotationsOpt();

        switch (token.kind) {
        case BYTE: case SHORT: case CHAR: case INT: case LONG: case FLOAT:
        case DOUBLE: case BOOLEAN:
            if (typeArgs == null) {
                if (newAnnotations.isEmpty()) {
                    return arrayCreatorRest(newpos, basicType());
                } else {
                    return arrayCreatorRest(newpos, toP(F.at(newAnnotations.head.pos).AnnotatedType(newAnnotations, basicType())));
                }
            }
            break;
        default:
        }
        JCExpression t = qualident(true);

        int prevmode = mode;
        selectTypeMode();
        boolean diamondFound = false;
        int lastTypeargsPos = -1;
        if (token.kind == LT) {
            lastTypeargsPos = token.pos;
            t = typeArguments(t, true);
            diamondFound = isMode(DIAMOND);
        }
        while (token.kind == DOT) {
            if (diamondFound) {
                //cannot select after a diamond
                illegal();
            }
            int pos = token.pos;
            nextToken();
            List<JCAnnotation> tyannos = typeAnnotationsOpt();
            t = toP(F.at(pos).Select(t, ident()));

            if (tyannos != null && tyannos.nonEmpty()) {
                t = toP(F.at(tyannos.head.pos).AnnotatedType(tyannos, t));
            }

            if (token.kind == LT) {
                lastTypeargsPos = token.pos;
                t = typeArguments(t, true);
                diamondFound = isMode(DIAMOND);
            }
        }
        setMode(prevmode);
        if (token.kind == LBRACKET || token.kind == MONKEYS_AT) {
            // handle type annotations for non primitive arrays
            if (newAnnotations.nonEmpty()) {
                t = insertAnnotationsToMostInner(t, newAnnotations, false);
            }

            JCExpression e = arrayCreatorRest(newpos, t);
            if (diamondFound) {
                reportSyntaxError(lastTypeargsPos, Errors.CannotCreateArrayWithDiamond);
                return toP(F.at(newpos).Erroneous(List.of(e)));
            }
            else if (typeArgs != null) {
                int pos = newpos;
                if (!typeArgs.isEmpty() && typeArgs.head.pos != Position.NOPOS) {
                    // note: this should always happen but we should
                    // not rely on this as the parser is continuously
                    // modified to improve error recovery.
                    pos = typeArgs.head.pos;
                }
                setErrorEndPos(S.prevToken().endPos);
                JCErroneous err = F.at(pos).Erroneous(typeArgs.prepend(e));
                reportSyntaxError(err, Errors.CannotCreateArrayWithTypeArguments);
                return toP(err);
            }
            return e;
        } else if (token.kind == LPAREN) {
            // handle type annotations for instantiations and anonymous classes
            if (newAnnotations.nonEmpty()) {
                t = insertAnnotationsToMostInner(t, newAnnotations, false);
            }
            return classCreatorRest(newpos, null, typeArgs, t);
        } else {
            setErrorEndPos(token.pos);
            reportSyntaxError(token.pos, Errors.Expected2(LPAREN, LBRACKET));
            t = toP(F.at(newpos).NewClass(null, typeArgs, t, List.nil(), null));
            return toP(F.at(newpos).Erroneous(List.<JCTree>of(t)));
        }
    }

    /** InnerCreator = [Annotations] Ident [TypeArguments] ClassCreatorRest
     */
    JCExpression innerCreator(int newpos, List<JCExpression> typeArgs, JCExpression encl) {
        List<JCAnnotation> newAnnotations = typeAnnotationsOpt();

        JCExpression t = toP(F.at(token.pos).Ident(ident()));

        if (newAnnotations.nonEmpty()) {
            t = toP(F.at(newAnnotations.head.pos).AnnotatedType(newAnnotations, t));
        }

        if (token.kind == LT) {
            int prevmode = mode;
            t = typeArguments(t, true);
            setMode(prevmode);
        }
        return classCreatorRest(newpos, encl, typeArgs, t);
    }

    /** ArrayCreatorRest = [Annotations] "[" ( "]" BracketsOpt ArrayInitializer
     *                         | Expression "]" {[Annotations]  "[" Expression "]"} BracketsOpt )
     */
    JCExpression arrayCreatorRest(int newpos, JCExpression elemtype) {
        List<JCAnnotation> annos = typeAnnotationsOpt();

        accept(LBRACKET);
        if (token.kind == RBRACKET) {
            accept(RBRACKET);
            elemtype = bracketsOpt(elemtype, annos);
            if (token.kind == LBRACE) {
                JCNewArray na = (JCNewArray)arrayInitializer(newpos, elemtype);
                if (annos.nonEmpty()) {
                    // when an array initializer is present then
                    // the parsed annotations should target the
                    // new array tree
                    // bracketsOpt inserts the annotation in
                    // elemtype, and it needs to be corrected
                    //
                    JCAnnotatedType annotated = (JCAnnotatedType)elemtype;
                    assert annotated.annotations == annos;
                    na.annotations = annotated.annotations;
                    na.elemtype = annotated.underlyingType;
                }
                return na;
            } else {
                JCExpression t = toP(F.at(newpos).NewArray(elemtype, List.nil(), null));
                return syntaxError(token.pos, List.of(t), Errors.ArrayDimensionMissing);
            }
        } else {
            ListBuffer<JCExpression> dims = new ListBuffer<>();

            // maintain array dimension type annotations
            ListBuffer<List<JCAnnotation>> dimAnnotations = new ListBuffer<>();
            dimAnnotations.append(annos);

            dims.append(parseExpression());
            accept(RBRACKET);
            while (token.kind == LBRACKET
                    || token.kind == MONKEYS_AT) {
                List<JCAnnotation> maybeDimAnnos = typeAnnotationsOpt();
                int pos = token.pos;
                nextToken();
                if (token.kind == RBRACKET) { // no dimension
                    elemtype = bracketsOptCont(elemtype, pos, maybeDimAnnos);
                } else {
                    dimAnnotations.append(maybeDimAnnos);
                    dims.append(parseExpression());
                    accept(RBRACKET);
                }
            }

            List<JCExpression> elems = null;
            int errpos = token.pos;

            if (token.kind == LBRACE) {
                elems = arrayInitializerElements(newpos, elemtype);
            }

            JCNewArray na = toP(F.at(newpos).NewArray(elemtype, dims.toList(), elems));
            na.dimAnnotations = dimAnnotations.toList();

            if (elems != null) {
                return syntaxError(errpos, List.of(na), Errors.IllegalArrayCreationBothDimensionAndInitialization);
            }

            return na;
        }
    }

    /** ClassCreatorRest = Arguments [ClassBody]
     */
    JCNewClass classCreatorRest(int newpos,
                                  JCExpression encl,
                                  List<JCExpression> typeArgs,
                                  JCExpression t)
    {
        List<JCExpression> args = arguments();
        JCClassDecl body = null;
        if (token.kind == LBRACE) {
            ignoreDanglingComments(); // ignore any comments from before the '{'
            int pos = token.pos;
            List<JCTree> defs = classInterfaceOrRecordBody(names.empty, false, false);
            JCModifiers mods = F.at(Position.NOPOS).Modifiers(0);
            body = toP(F.at(pos).AnonymousClassDef(mods, defs));
        }
        return toP(F.at(newpos).NewClass(encl, typeArgs, t, args, body));
    }

    /** ArrayInitializer = "{" [VariableInitializer {"," VariableInitializer}] [","] "}"
     */
    JCExpression arrayInitializer(int newpos, JCExpression t) {
        List<JCExpression> elems = arrayInitializerElements(newpos, t);
        return toP(F.at(newpos).NewArray(t, List.nil(), elems));
    }

    List<JCExpression> arrayInitializerElements(int newpos, JCExpression t) {
        accept(LBRACE);
        ListBuffer<JCExpression> elems = new ListBuffer<>();
        if (token.kind == COMMA) {
            nextToken();
        } else if (token.kind != RBRACE) {
            elems.append(variableInitializer());
            while (token.kind == COMMA) {
                nextToken();
                if (token.kind == RBRACE) break;
                elems.append(variableInitializer());
            }
        }
        accept(RBRACE);
        return elems.toList();
    }

    /** VariableInitializer = ArrayInitializer | Expression
     */
    public JCExpression variableInitializer() {
        return token.kind == LBRACE ? arrayInitializer(token.pos, null) : parseExpression();
    }

    /** ParExpression = "(" Expression ")"
     */
    JCExpression parExpression() {
        int pos = token.pos;
        accept(LPAREN);
        JCExpression t = parseExpression();
        accept(RPAREN);
        return toP(F.at(pos).Parens(t));
    }

    /** Block = "{" BlockStatements "}"
     */
    JCBlock block(int pos, long flags) {
        accept(LBRACE);
        ignoreDanglingComments();   // ignore any comments from before the '{'
        List<JCStatement> stats = blockStatements();
        JCBlock t = F.at(pos).Block(flags, stats);
        while (token.kind == CASE || token.kind == DEFAULT) {
            syntaxError(token.pos, Errors.Orphaned(token.kind));
            switchBlockStatementGroups();
        }
        // the Block node has a field "bracePos" for first char of last token, which is
        // usually but not necessarily the last char of the last token.
        t.bracePos = token.pos;
        accept(RBRACE);
        return toP(t);
    }

    public JCBlock block() {
        return block(token.pos, 0);
    }

    /** BlockStatements = { BlockStatement }
     *  BlockStatement  = LocalVariableDeclarationStatement
     *                  | ClassOrInterfaceOrEnumDeclaration
     *                  | [Ident ":"] Statement
     *  LocalVariableDeclarationStatement
     *                  = { FINAL | '@' Annotation } Type VariableDeclarators ";"
     */
    List<JCStatement> blockStatements() {
        //todo: skip to anchor on error(?)
        int lastErrPos = -1;
        ListBuffer<JCStatement> stats = new ListBuffer<>();
        while (true) {
            List<JCStatement> stat = blockStatement();
            ignoreDanglingComments();  // ignore comments not consumed by the statement
            if (stat.isEmpty()) {
                return stats.toList();
            } else {
                // error recovery
                if (token.pos == lastErrPos)
                    return stats.toList();
                if (token.pos <= endPosTable.errorEndPos) {
                    skip(false, true, true, true);
                    lastErrPos = token.pos;
                }
                stats.addAll(stat);
            }
        }
    }

    /*
     * Parse a Statement (JLS 14.5). As an enhancement to improve error recovery,
     * this method will also recognize variable and class declarations (which are
     * not legal for a Statement) by delegating the parsing to BlockStatement (JLS 14.2).
     * If any illegal declarations are found, they will be wrapped in an erroneous tree,
     * and an error will be produced by this method.
     */
    JCStatement parseStatementAsBlock() {
        int pos = token.pos;
        List<JCStatement> stats = blockStatement();
        if (stats.isEmpty()) {
            JCErroneous e = syntaxError(pos, Errors.IllegalStartOfStmt);
            return toP(F.at(pos).Exec(e));
        } else {
            JCStatement first = stats.head;
            Error error = null;
            switch (first.getTag()) {
            case CLASSDEF:
                error = Errors.ClassNotAllowed;
                break;
            case VARDEF:
                error = Errors.VariableNotAllowed;
                break;
            }
            if (error != null) {
                log.error(DiagnosticFlag.SYNTAX, first, error);
                List<JCBlock> blist = List.of(F.at(first.pos).Block(0, stats));
                return toP(F.at(pos).Exec(F.at(first.pos).Erroneous(blist)));
            }
            return first;
        }
    }

    /**This method parses a statement appearing inside a block.
     */
    List<JCStatement> blockStatement() {
        //todo: skip to anchor on error(?)
        Comment dc;
        int pos = token.pos;
        switch (token.kind) {
        case RBRACE: case CASE: case DEFAULT: case EOF:
            return List.nil();
        case LBRACE: case IF: case FOR: case WHILE: case DO: case TRY:
        case SWITCH: case SYNCHRONIZED: case RETURN: case THROW: case BREAK:
        case CONTINUE: case SEMI: case ELSE: case FINALLY: case CATCH:
        case ASSERT:
            return List.of(parseSimpleStatement());
        case MONKEYS_AT:
        case FINAL: {
            dc = token.docComment();
            JCModifiers mods = modifiersOpt();
            if (isDeclaration()) {
                return List.of(classOrRecordOrInterfaceOrEnumDeclaration(mods, dc));
            } else {
                JCExpression t = parseType(true);
                return localVariableDeclarations(mods, t, dc);
            }
        }
        case ABSTRACT: case STRICTFP: {
            dc = token.docComment();
            JCModifiers mods = modifiersOpt();
            return List.of(classOrRecordOrInterfaceOrEnumDeclaration(mods, dc));
        }
        case INTERFACE:
        case CLASS:
            dc = token.docComment();
            return List.of(classOrRecordOrInterfaceOrEnumDeclaration(modifiersOpt(), dc));
        case ENUM:
            if (!allowRecords) {
                log.error(DiagnosticFlag.SYNTAX, token.pos, Errors.LocalEnum);
            }
            dc = token.docComment();
            return List.of(classOrRecordOrInterfaceOrEnumDeclaration(modifiersOpt(), dc));
        case IDENTIFIER:
            if (token.name() == names.yield && allowYieldStatement) {
                Token next = S.token(1);
                boolean isYieldStatement;
                switch (next.kind) {
                    case PLUS: case SUB: case STRINGLITERAL: case CHARLITERAL:
                    case STRINGFRAGMENT:
                    case INTLITERAL: case LONGLITERAL: case FLOATLITERAL: case DOUBLELITERAL:
                    case NULL: case IDENTIFIER: case UNDERSCORE: case TRUE: case FALSE:
                    case NEW: case SWITCH: case THIS: case SUPER:
                    case BYTE, CHAR, SHORT, INT, LONG, FLOAT, DOUBLE, VOID, BOOLEAN:
                        isYieldStatement = true;
                        break;
                    case PLUSPLUS: case SUBSUB:
                        isYieldStatement = S.token(2).kind != SEMI;
                        break;
                    case BANG: case TILDE:
                        isYieldStatement = S.token(1).kind != SEMI;
                        break;
                    case LPAREN:
                        int lookahead = 2;
                        int balance = 1;
                        boolean hasComma = false;
                        boolean inTypeArgs = false;
                        Token l;
                        while ((l = S.token(lookahead)).kind != EOF && balance != 0) {
                            switch (l.kind) {
                                case LPAREN: balance++; break;
                                case RPAREN: balance--; break;
                                case COMMA: if (balance == 1 && !inTypeArgs) hasComma = true; break;
                                case LT: inTypeArgs = true; break;
                                case GT: inTypeArgs = false;
                            }
                            lookahead++;
                        }
                        isYieldStatement = (!hasComma && lookahead != 3) || l.kind == ARROW;
                        break;
                    case SEMI: //error recovery - this is not a valid statement:
                        isYieldStatement = true;
                        break;
                    default:
                        isYieldStatement = false;
                        break;
                }

                if (isYieldStatement) {
                    nextToken();
                    JCExpression t = term(EXPR);
                    accept(SEMI);
                    return List.of(toP(F.at(pos).Yield(t)));
                }

                //else intentional fall-through
            } else {
                if (isNonSealedClassStart(true)) {
                    log.error(token.pos, Errors.SealedOrNonSealedLocalClassesNotAllowed);
                    nextToken();
                    nextToken();
                    nextToken();
                    return List.of(classOrRecordOrInterfaceOrEnumDeclaration(modifiersOpt(), token.docComment()));
                } else if (isSealedClassStart(true)) {
                    checkSourceLevel(Feature.SEALED_CLASSES);
                    log.error(token.pos, Errors.SealedOrNonSealedLocalClassesNotAllowed);
                    nextToken();
                    return List.of(classOrRecordOrInterfaceOrEnumDeclaration(modifiersOpt(), token.docComment()));
                }
            }
        }
        dc = token.docComment();
        if (isRecordStart() && allowRecords) {
            return List.of(recordDeclaration(F.at(pos).Modifiers(0), dc));
        } else {
            Token prevToken = token;
            JCExpression t = term(EXPR | TYPE);
            if (token.kind == COLON && t.hasTag(IDENT)) {
                nextToken();
                JCStatement stat = parseStatementAsBlock();
                return List.of(F.at(pos).Labelled(prevToken.name(), stat));
            } else if (wasTypeMode() && LAX_IDENTIFIER.test(token.kind)) {
                pos = token.pos;
                JCModifiers mods = F.at(Position.NOPOS).Modifiers(0);
                F.at(pos);
                return localVariableDeclarations(mods, t, dc);
            } else {
                // This Exec is an "ExpressionStatement"; it subsumes the terminating semicolon
                t = checkExprStat(t);
                accept(SEMI);
                JCExpressionStatement expr = toP(F.at(pos).Exec(t));
                return List.of(expr);
            }
        }
    }
    //where
        private List<JCStatement> localVariableDeclarations(JCModifiers mods, JCExpression type, Comment dc) {
            if (dc != null) {
                // ignore a well-placed doc comment, but save any misplaced ones
                saveDanglingDocComments(dc);
            }
            ListBuffer<JCStatement> stats =
                    variableDeclarators(mods, type, new ListBuffer<>(), true);
            // A "LocalVariableDeclarationStatement" subsumes the terminating semicolon
            accept(SEMI);
            storeEnd(stats.last(), S.prevToken().endPos);
            return stats.toList();
        }

    /** Statement =
     *       Block
     *     | IF ParExpression Statement [ELSE Statement]
     *     | FOR "(" ForInitOpt ";" [Expression] ";" ForUpdateOpt ")" Statement
     *     | FOR "(" FormalParameter : Expression ")" Statement
     *     | WHILE ParExpression Statement
     *     | DO Statement WHILE ParExpression ";"
     *     | TRY Block ( Catches | [Catches] FinallyPart )
     *     | TRY "(" ResourceSpecification ";"opt ")" Block [Catches] [FinallyPart]
     *     | SWITCH ParExpression "{" SwitchBlockStatementGroups "}"
     *     | SYNCHRONIZED ParExpression Block
     *     | RETURN [Expression] ";"
     *     | THROW Expression ";"
     *     | BREAK [Ident] ";"
     *     | CONTINUE [Ident] ";"
     *     | ASSERT Expression [ ":" Expression ] ";"
     *     | ";"
     */
    public JCStatement parseSimpleStatement() {
        ignoreDanglingComments(); // ignore comments before statement
        int pos = token.pos;
        switch (token.kind) {
        case LBRACE:
            return block();
        case IF: {
            nextToken();
            JCExpression cond = parExpression();
            JCStatement thenpart = parseStatementAsBlock();
            JCStatement elsepart = null;
            if (token.kind == ELSE) {
                nextToken();
                elsepart = parseStatementAsBlock();
            }
            return F.at(pos).If(cond, thenpart, elsepart);
        }
        case FOR: {
            nextToken();
            accept(LPAREN);
            List<JCStatement> inits = token.kind == SEMI ? List.nil() : forInit();
            if (inits.length() == 1 &&
                inits.head.hasTag(VARDEF) &&
                ((JCVariableDecl) inits.head).init == null &&
                token.kind == COLON) {
                JCVariableDecl var = (JCVariableDecl)inits.head;
                accept(COLON);
                JCExpression expr = parseExpression();
                accept(RPAREN);
                JCStatement body = parseStatementAsBlock();
                return F.at(pos).ForeachLoop(var, expr, body);
            } else {
                accept(SEMI);
                JCExpression cond = token.kind == SEMI ? null : parseExpression();
                accept(SEMI);
                List<JCExpressionStatement> steps = token.kind == RPAREN ? List.nil() : forUpdate();
                accept(RPAREN);
                JCStatement body = parseStatementAsBlock();
                return F.at(pos).ForLoop(inits, cond, steps, body);
            }
        }
        case WHILE: {
            nextToken();
            JCExpression cond = parExpression();
            JCStatement body = parseStatementAsBlock();
            return F.at(pos).WhileLoop(cond, body);
        }
        case DO: {
            nextToken();
            JCStatement body = parseStatementAsBlock();
            accept(WHILE);
            JCExpression cond = parExpression();
            accept(SEMI);
            JCDoWhileLoop t = toP(F.at(pos).DoLoop(body, cond));
            return t;
        }
        case TRY: {
            nextToken();
            List<JCTree> resources = List.nil();
            if (token.kind == LPAREN) {
                nextToken();
                resources = resources();
                accept(RPAREN);
            }
            JCBlock body = block();
            ListBuffer<JCCatch> catchers = new ListBuffer<>();
            JCBlock finalizer = null;
            if (token.kind == CATCH || token.kind == FINALLY) {
                while (token.kind == CATCH) catchers.append(catchClause());
                if (token.kind == FINALLY) {
                    nextToken();
                    finalizer = block();
                }
            } else {
                if (resources.isEmpty()) {
                    log.error(DiagnosticFlag.SYNTAX, pos, Errors.TryWithoutCatchFinallyOrResourceDecls);
                }
            }
            return F.at(pos).Try(resources, body, catchers.toList(), finalizer);
        }
        case SWITCH: {
            nextToken();
            JCExpression selector = parExpression();
            accept(LBRACE);
            List<JCCase> cases = switchBlockStatementGroups();
            JCSwitch t = to(F.at(pos).Switch(selector, cases));
            accept(RBRACE);
            return t;
        }
        case SYNCHRONIZED: {
            nextToken();
            JCExpression lock = parExpression();
            JCBlock body = block();
            return F.at(pos).Synchronized(lock, body);
        }
        case RETURN: {
            nextToken();
            JCExpression result = token.kind == SEMI ? null : parseExpression();
            accept(SEMI);
            JCReturn t = toP(F.at(pos).Return(result));
            return t;
        }
        case THROW: {
            nextToken();
            JCExpression exc = parseExpression();
            accept(SEMI);
            JCThrow t = toP(F.at(pos).Throw(exc));
            return t;
        }
        case BREAK: {
            nextToken();
            Name label = LAX_IDENTIFIER.test(token.kind) ? ident() : null;
            accept(SEMI);
            JCBreak t = toP(F.at(pos).Break(label));
            return t;
        }
        case CONTINUE: {
            nextToken();
            Name label = LAX_IDENTIFIER.test(token.kind) ? ident() : null;
            accept(SEMI);
            JCContinue t =  toP(F.at(pos).Continue(label));
            return t;
        }
        case SEMI:
            nextToken();
            return toP(F.at(pos).Skip());
        case ELSE:
            int elsePos = token.pos;
            nextToken();
            return doRecover(elsePos, BasicErrorRecoveryAction.BLOCK_STMT, Errors.ElseWithoutIf);
        case FINALLY:
            int finallyPos = token.pos;
            nextToken();
            return doRecover(finallyPos, BasicErrorRecoveryAction.BLOCK_STMT, Errors.FinallyWithoutTry);
        case CATCH:
            return doRecover(token.pos, BasicErrorRecoveryAction.CATCH_CLAUSE, Errors.CatchWithoutTry);
        case ASSERT: {
            nextToken();
            JCExpression assertion = parseExpression();
            JCExpression message = null;
            if (token.kind == COLON) {
                nextToken();
                message = parseExpression();
            }
            accept(SEMI);
            JCAssert t = toP(F.at(pos).Assert(assertion, message));
            return t;
        }
        default:
            Assert.error();
            return null;
        }
    }

    @Override
    public JCStatement parseStatement() {
        return parseStatementAsBlock();
    }

    private JCStatement doRecover(int startPos, ErrorRecoveryAction action, Error errorKey) {
        int errPos = S.errPos();
        JCTree stm = action.doRecover(this);
        S.errPos(errPos);
        return toP(F.Exec(syntaxError(startPos, List.of(stm), errorKey)));
    }

    /** CatchClause     = CATCH "(" FormalParameter ")" Block
     * TODO: the "FormalParameter" is not correct, it uses the special "catchTypes" rule below.
     */
    protected JCCatch catchClause() {
        int pos = token.pos;
        accept(CATCH);
        accept(LPAREN);
        JCModifiers mods = optFinal(Flags.PARAMETER);
        List<JCExpression> catchTypes = catchTypes();
        JCExpression paramType = catchTypes.size() > 1 ?
                toP(F.at(catchTypes.head.getStartPosition()).TypeUnion(catchTypes)) :
                catchTypes.head;
        JCVariableDecl formal = variableDeclaratorId(mods, paramType, true, false, false);
        accept(RPAREN);
        JCBlock body = block();
        return F.at(pos).Catch(formal, body);
    }

    List<JCExpression> catchTypes() {
        ListBuffer<JCExpression> catchTypes = new ListBuffer<>();
        catchTypes.add(parseType());
        while (token.kind == BAR) {
            nextToken();
            // Instead of qualident this is now parseType.
            // But would that allow too much, e.g. arrays or generics?
            catchTypes.add(parseType());
        }
        return catchTypes.toList();
    }

    /** SwitchBlockStatementGroups = { SwitchBlockStatementGroup }
     *  SwitchBlockStatementGroup = SwitchLabel BlockStatements
     *  SwitchLabel = CASE ConstantExpression ":" | DEFAULT ":"
     */
    List<JCCase> switchBlockStatementGroups() {
        ListBuffer<JCCase> cases = new ListBuffer<>();
        while (true) {
            int pos = token.pos;
            switch (token.kind) {
            case CASE:
            case DEFAULT:
                cases.appendList(switchBlockStatementGroup());
                break;
            case RBRACE: case EOF:
                return cases.toList();
            default:
                nextToken(); // to ensure progress
                syntaxError(pos, Errors.Expected3(CASE, DEFAULT, RBRACE));
            }
        }
    }

    protected List<JCCase> switchBlockStatementGroup() {
        int pos = token.pos;
        List<JCStatement> stats;
        JCCase c;
        ListBuffer<JCCase> cases = new ListBuffer<JCCase>();
        switch (token.kind) {
        case CASE: {
            nextToken();
            ListBuffer<JCCaseLabel> pats = new ListBuffer<>();
            boolean allowDefault = false;
            while (true) {
                JCCaseLabel label = parseCaseLabel(allowDefault);
                pats.append(label);
                if (token.kind != COMMA) break;
                nextToken();
                checkSourceLevel(Feature.SWITCH_MULTIPLE_CASE_LABELS);
                allowDefault = TreeInfo.isNullCaseLabel(label);
            };
            JCExpression guard = parseGuard(pats.last());
            CaseTree.CaseKind caseKind;
            JCTree body = null;
            if (token.kind == ARROW) {
                checkSourceLevel(Feature.SWITCH_RULE);
                accept(ARROW);
                caseKind = JCCase.RULE;
                JCStatement statement = parseStatementAsBlock();
                if (!statement.hasTag(EXEC) && !statement.hasTag(BLOCK) && !statement.hasTag(Tag.THROW)) {
                    log.error(statement.pos(), Errors.SwitchCaseUnexpectedStatement);
                }
                stats = List.of(statement);
                body = stats.head;
            } else {
                accept(COLON, tk -> Errors.Expected2(COLON, ARROW));
                caseKind = JCCase.STATEMENT;
                stats = blockStatements();
            }
            c = F.at(pos).Case(caseKind, pats.toList(), guard, stats, body);
            if (stats.isEmpty())
                storeEnd(c, S.prevToken().endPos);
            return cases.append(c).toList();
        }
        case DEFAULT: {
            nextToken();
            JCCaseLabel defaultPattern = toP(F.at(pos).DefaultCaseLabel());
            JCExpression guard = parseGuard(defaultPattern);
            CaseTree.CaseKind caseKind;
            JCTree body = null;
            if (token.kind == ARROW) {
                checkSourceLevel(Feature.SWITCH_RULE);
                accept(ARROW);
                caseKind = JCCase.RULE;
                JCStatement statement = parseStatementAsBlock();
                if (!statement.hasTag(EXEC) && !statement.hasTag(BLOCK) && !statement.hasTag(Tag.THROW)) {
                    log.error(statement.pos(), Errors.SwitchCaseUnexpectedStatement);
                }
                stats = List.of(statement);
                body = stats.head;
            } else {
                accept(COLON, tk -> Errors.Expected2(COLON, ARROW));
                caseKind = JCCase.STATEMENT;
                stats = blockStatements();
            }
            c = F.at(pos).Case(caseKind, List.of(defaultPattern), guard, stats, body);
            if (stats.isEmpty())
                storeEnd(c, S.prevToken().endPos);
            return cases.append(c).toList();
        }
        }
        throw new AssertionError("should not reach here");
    }

    private JCCaseLabel parseCaseLabel(boolean allowDefault) {
        int patternPos = token.pos;
        JCCaseLabel label;

        if (token.kind == DEFAULT) {
            checkSourceLevel(token.pos, Feature.PATTERN_SWITCH);
            if (!allowDefault) {
                reportSyntaxError(new SimpleDiagnosticPosition(token.pos),
                                  Errors.DefaultLabelNotAllowed);
            }
            nextToken();
            label = toP(F.at(patternPos).DefaultCaseLabel());
        } else {
            JCModifiers mods = optFinal(0);
            boolean pattern = mods.flags != 0 || mods.annotations.nonEmpty() ||
                              analyzePattern(0) == PatternResult.PATTERN;
            if (pattern) {
                checkSourceLevel(token.pos, Feature.PATTERN_SWITCH);
                JCPattern p = parsePattern(patternPos, mods, null, false, true);
                return toP(F.at(patternPos).PatternCaseLabel(p));
            } else {
                JCExpression expr = term(EXPR | NOLAMBDA);
                return toP(F.at(patternPos).ConstantCaseLabel(expr));
            }
        }

        return label;
    }

    private JCExpression parseGuard(JCCaseLabel label) {
        JCExpression guard = null;

        if (token.kind == IDENTIFIER && token.name() == names.when) {
            int pos = token.pos;

            nextToken();
            guard = term(EXPR | NOLAMBDA);

            if (!(label instanceof JCPatternCaseLabel)) {
                guard = syntaxError(pos, List.of(guard), Errors.GuardNotAllowed);
            }
        }

        return guard;
    }
    @SuppressWarnings("fallthrough")
    PatternResult analyzePattern(int lookahead) {
        int typeDepth = 0;
        int parenDepth = 0;
        PatternResult pendingResult = PatternResult.EXPRESSION;
        while (true) {
            TokenKind token = S.token(lookahead).kind;
            switch (token) {
                case BYTE: case SHORT: case INT: case LONG: case FLOAT:
                case DOUBLE: case BOOLEAN: case CHAR: case VOID:
                case ASSERT, ENUM, IDENTIFIER:
                    if (typeDepth == 0 && peekToken(lookahead, LAX_IDENTIFIER)) {
                        if (parenDepth == 0) {
                            return PatternResult.PATTERN;
                        } else {
                            pendingResult = PatternResult.PATTERN;
                        }
                    } else if (typeDepth == 0 && parenDepth == 0 && (peekToken(lookahead, tk -> tk == ARROW || tk == COMMA))) {
                        return PatternResult.EXPRESSION;
                    }
                    break;
                case UNDERSCORE:
                    // TODO: REFACTOR to remove the code duplication
                    if (typeDepth == 0 && peekToken(lookahead, tk -> tk == RPAREN || tk == COMMA)) {
                        return PatternResult.PATTERN;
                    } else if (typeDepth == 0 && peekToken(lookahead, LAX_IDENTIFIER)) {
                        if (parenDepth == 0) {
                            return PatternResult.PATTERN;
                        } else {
                            pendingResult = PatternResult.PATTERN;
                        }
                    }
                    break;
                case DOT, QUES, EXTENDS, SUPER, COMMA: break;
                case LT: typeDepth++; break;
                case GTGTGT: typeDepth--;
                case GTGT: typeDepth--;
                case GT:
                    typeDepth--;
                    if (typeDepth == 0 && !peekToken(lookahead, DOT)) {
                         return peekToken(lookahead, LAX_IDENTIFIER) ||
                                peekToken(lookahead, tk -> tk == LPAREN) ? PatternResult.PATTERN
                                                                         : PatternResult.EXPRESSION;
                    } else if (typeDepth < 0) return PatternResult.EXPRESSION;
                    break;
                case MONKEYS_AT:
                    lookahead = skipAnnotation(lookahead);
                    break;
                case LBRACKET:
                    if (peekToken(lookahead, RBRACKET, LAX_IDENTIFIER)) {
                        return PatternResult.PATTERN;
                    } else if (peekToken(lookahead, RBRACKET)) {
                        lookahead++;
                        break;
                    } else {
                        // This is a potential guard, if we are already in a pattern
                        return pendingResult;
                    }
                case LPAREN:
                    if (S.token(lookahead + 1).kind == RPAREN) {
                        return parenDepth != 0 && S.token(lookahead + 2).kind == ARROW
                                ? PatternResult.EXPRESSION
                                : PatternResult.PATTERN;
                    }
                    parenDepth++; break;
                case RPAREN:
                    parenDepth--;
                    if (parenDepth == 0 &&
                        typeDepth == 0 &&
                        peekToken(lookahead, TokenKind.IDENTIFIER) &&
                        S.token(lookahead + 1).name() == names.when) {
                        return PatternResult.PATTERN;
                    }
                    break;
                case ARROW: return parenDepth > 0 ? PatternResult.EXPRESSION
                                                   : pendingResult;
                case FINAL:
                    if (parenDepth > 0) return PatternResult.PATTERN;
                default: return pendingResult;
            }
            lookahead++;
        }
    }

    private enum PatternResult {
        EXPRESSION,
        PATTERN;
    }

    /** MoreStatementExpressions = { COMMA StatementExpression }
     */
    <T extends ListBuffer<? super JCExpressionStatement>> T moreStatementExpressions(int pos,
                                                                    JCExpression first,
                                                                    T stats) {
        // This Exec is a "StatementExpression"; it subsumes no terminating token
        stats.append(toP(F.at(pos).Exec(checkExprStat(first))));
        while (token.kind == COMMA) {
            nextToken();
            pos = token.pos;
            JCExpression t = parseExpression();
            // This Exec is a "StatementExpression"; it subsumes no terminating token
            stats.append(toP(F.at(pos).Exec(checkExprStat(t))));
        }
        return stats;
    }

    /** ForInit = StatementExpression MoreStatementExpressions
     *           |  { FINAL | '@' Annotation } Type VariableDeclarators
     */
    List<JCStatement> forInit() {
        ListBuffer<JCStatement> stats = new ListBuffer<>();
        int pos = token.pos;
        if (token.kind == FINAL || token.kind == MONKEYS_AT) {
            return variableDeclarators(optFinal(0), parseType(true), stats, true).toList();
        } else {
            JCExpression t = term(EXPR | TYPE);
            if (wasTypeMode() && LAX_IDENTIFIER.test(token.kind)) {
                return variableDeclarators(modifiersOpt(), t, stats, true).toList();
            } else if (wasTypeMode() && token.kind == COLON) {
                log.error(DiagnosticFlag.SYNTAX, pos, Errors.BadInitializer("for-loop"));
                return List.of((JCStatement)F.at(pos).VarDef(modifiersOpt(), names.error, t, null));
            } else {
                return moreStatementExpressions(pos, t, stats).toList();
            }
        }
    }

    /** ForUpdate = StatementExpression MoreStatementExpressions
     */
    List<JCExpressionStatement> forUpdate() {
        return moreStatementExpressions(token.pos,
                                        parseExpression(),
                                        new ListBuffer<JCExpressionStatement>()).toList();
    }

    /** AnnotationsOpt = { '@' Annotation }
     *
     * @param kind Whether to parse an ANNOTATION or TYPE_ANNOTATION
     */
    protected List<JCAnnotation> annotationsOpt(Tag kind) {
        if (token.kind != MONKEYS_AT) return List.nil(); // optimization
        ListBuffer<JCAnnotation> buf = new ListBuffer<>();
        int prevmode = mode;
        while (token.kind == MONKEYS_AT) {
            int pos = token.pos;
            nextToken();
            buf.append(annotation(pos, kind));
        }
        setLastMode(mode);
        setMode(prevmode);
        List<JCAnnotation> annotations = buf.toList();

        return annotations;
    }

    List<JCAnnotation> typeAnnotationsOpt() {
        List<JCAnnotation> annotations = annotationsOpt(Tag.TYPE_ANNOTATION);
        return annotations;
    }

    /** ModifiersOpt = { Modifier }
     *  Modifier = PUBLIC | PROTECTED | PRIVATE | STATIC | ABSTRACT | FINAL
     *           | NATIVE | SYNCHRONIZED | TRANSIENT | VOLATILE | "@"
     *           | "@" Annotation
     */
    protected JCModifiers modifiersOpt() {
        return modifiersOpt(null);
    }
    protected JCModifiers modifiersOpt(JCModifiers partial) {
        long flags;
        ListBuffer<JCAnnotation> annotations = new ListBuffer<>();
        int pos;
        if (partial == null) {
            flags = 0;
            pos = token.pos;
        } else {
            flags = partial.flags;
            annotations.appendList(partial.annotations);
            pos = partial.pos;
        }
        if (token.deprecatedFlag()) {
            flags |= Flags.DEPRECATED;
        }
        int lastPos;
    loop:
        while (true) {
            long flag;
            switch (token.kind) {
            case PRIVATE     : flag = Flags.PRIVATE; break;
            case PROTECTED   : flag = Flags.PROTECTED; break;
            case PUBLIC      : flag = Flags.PUBLIC; break;
            case STATIC      : flag = Flags.STATIC; break;
            case TRANSIENT   : flag = Flags.TRANSIENT; break;
            case FINAL       : flag = Flags.FINAL; break;
            case ABSTRACT    : flag = Flags.ABSTRACT; break;
            case NATIVE      : flag = Flags.NATIVE; break;
            case VOLATILE    : flag = Flags.VOLATILE; break;
            case SYNCHRONIZED: flag = Flags.SYNCHRONIZED; break;
            case STRICTFP    : flag = Flags.STRICTFP; break;
            case MONKEYS_AT  : flag = Flags.ANNOTATION; break;
            case DEFAULT     : flag = Flags.DEFAULT; break;
            case ERROR       : flag = 0; nextToken(); break;
            case IDENTIFIER  : {
                if (isNonSealedClassStart(false)) {
                    flag = Flags.NON_SEALED;
                    nextToken();
                    nextToken();
                    break;
                }
                if (isSealedClassStart(false)) {
                    checkSourceLevel(Feature.SEALED_CLASSES);
                    flag = Flags.SEALED;
                    break;
                }
                break loop;
            }
            default: break loop;
            }
            if ((flags & flag) != 0) log.error(DiagnosticFlag.SYNTAX, token.pos, Errors.RepeatedModifier);
            lastPos = token.pos;
            nextToken();
            if (flag == Flags.ANNOTATION) {
                if (token.kind != INTERFACE) {
                    JCAnnotation ann = annotation(lastPos, Tag.ANNOTATION);
                    // if first modifier is an annotation, set pos to annotation's.
                    if (flags == 0 && annotations.isEmpty())
                        pos = ann.pos;
                    annotations.append(ann);
                    flag = 0;
                }
            }
            flags |= flag;
        }
        switch (token.kind) {
        case ENUM: flags |= Flags.ENUM; break;
        case INTERFACE: flags |= Flags.INTERFACE; break;
        default: break;
        }

        /* A modifiers tree with no modifier tokens or annotations
         * has no text position. */
        if ((flags & (Flags.ModifierFlags | Flags.ANNOTATION)) == 0 && annotations.isEmpty())
            pos = Position.NOPOS;

        JCModifiers mods = F.at(pos).Modifiers(flags, annotations.toList());
        if (pos != Position.NOPOS)
            storeEnd(mods, S.prevToken().endPos);
        return mods;
    }

    /** Annotation              = "@" Qualident [ "(" AnnotationFieldValues ")" ]
     *
     * @param pos position of "@" token
     * @param kind Whether to parse an ANNOTATION or TYPE_ANNOTATION
     */
    JCAnnotation annotation(int pos, Tag kind) {
        // accept(AT); // AT consumed by caller
        JCTree ident = qualident(false);
        List<JCExpression> fieldValues = annotationFieldValuesOpt();
        JCAnnotation ann;
        if (kind == Tag.ANNOTATION) {
            ann = F.at(pos).Annotation(ident, fieldValues);
        } else if (kind == Tag.TYPE_ANNOTATION) {
            ann = F.at(pos).TypeAnnotation(ident, fieldValues);
        } else {
            throw new AssertionError("Unhandled annotation kind: " + kind);
        }
        return toP(ann);
    }

    List<JCExpression> annotationFieldValuesOpt() {
        return (token.kind == LPAREN) ? annotationFieldValues() : List.nil();
    }

    /** AnnotationFieldValues   = "(" [ AnnotationFieldValue { "," AnnotationFieldValue } ] ")" */
    List<JCExpression> annotationFieldValues() {
        accept(LPAREN);
        ListBuffer<JCExpression> buf = new ListBuffer<>();
        if (token.kind != RPAREN) {
            buf.append(annotationFieldValue());
            while (token.kind == COMMA) {
                nextToken();
                buf.append(annotationFieldValue());
            }
        }
        accept(RPAREN);
        return buf.toList();
    }

    /** AnnotationFieldValue    = AnnotationValue
     *                          | Identifier "=" AnnotationValue
     */
    JCExpression annotationFieldValue() {
        if (LAX_IDENTIFIER.test(token.kind)) {
            selectExprMode();
            JCExpression t1 = term1();
            if (t1.hasTag(IDENT) && token.kind == EQ) {
                int pos = token.pos;
                accept(EQ);
                JCExpression v = annotationValue();
                return toP(F.at(pos).Assign(t1, v));
            } else {
                return t1;
            }
        }
        return annotationValue();
    }

    /* AnnotationValue          = ConditionalExpression
     *                          | Annotation
     *                          | "{" [ AnnotationValue { "," AnnotationValue } ] [","] "}"
     */
    JCExpression annotationValue() {
        int pos;
        switch (token.kind) {
        case MONKEYS_AT:
            pos = token.pos;
            nextToken();
            return annotation(pos, Tag.ANNOTATION);
        case LBRACE:
            pos = token.pos;
            accept(LBRACE);
            ListBuffer<JCExpression> buf = new ListBuffer<>();
            if (token.kind == COMMA) {
                nextToken();
            } else if (token.kind != RBRACE) {
                buf.append(annotationValue());
                while (token.kind == COMMA) {
                    nextToken();
                    if (token.kind == RBRACE) break;
                    buf.append(annotationValue());
                }
            }
            accept(RBRACE, tk -> Errors.AnnotationMissingElementValue);
            return toP(F.at(pos).NewArray(null, List.nil(), buf.toList()));
        default:
            selectExprMode();
            return term1();
        }
    }

    /** VariableDeclarators = VariableDeclarator { "," VariableDeclarator }
     */
    public <T extends ListBuffer<? super JCVariableDecl>> T variableDeclarators(JCModifiers mods,
                                                                         JCExpression type,
                                                                         T vdefs,
                                                                         boolean localDecl)
    {
        return variableDeclaratorsRest(token.pos, mods, type, identOrUnderscore(), false, null, vdefs, localDecl);
    }

    /** VariableDeclaratorsRest = VariableDeclaratorRest { "," VariableDeclarator }
     *  ConstantDeclaratorsRest = ConstantDeclaratorRest { "," ConstantDeclarator }
     *
     *  @param reqInit  Is an initializer always required?
     *  @param dc       The documentation comment for the variable declarations, or null.
     */
    protected <T extends ListBuffer<? super JCVariableDecl>> T variableDeclaratorsRest(int pos,
                                                                     JCModifiers mods,
                                                                     JCExpression type,
                                                                     Name name,
                                                                     boolean reqInit,
                                                                     Comment dc,
                                                                     T vdefs,
                                                                     boolean localDecl)
    {
        JCVariableDecl head = variableDeclaratorRest(pos, mods, type, name, reqInit, dc, localDecl, false);
        vdefs.append(head);
        while (token.kind == COMMA) {
            // All but last of multiple declarators subsume a comma
            storeEnd((JCTree)vdefs.last(), token.endPos);
            nextToken();
            vdefs.append(variableDeclarator(mods, type, reqInit, dc, localDecl));
        }
        return vdefs;
    }

    /** VariableDeclarator = Ident VariableDeclaratorRest
     *  ConstantDeclarator = Ident ConstantDeclaratorRest
     */
    JCVariableDecl variableDeclarator(JCModifiers mods, JCExpression type, boolean reqInit, Comment dc, boolean localDecl) {
        return variableDeclaratorRest(token.pos, mods, type, identOrUnderscore(), reqInit, dc, localDecl, true);
    }

    /** VariableDeclaratorRest = BracketsOpt ["=" VariableInitializer]
     *  ConstantDeclaratorRest = BracketsOpt "=" VariableInitializer
     *
     *  @param reqInit  Is an initializer always required?
     *  @param dc       The documentation comment for the variable declarations, or null.
     */
    JCVariableDecl variableDeclaratorRest(int pos, JCModifiers mods, JCExpression type, Name name,
                                  boolean reqInit, Comment dc, boolean localDecl, boolean compound) {
        boolean declaredUsingVar = false;
        JCExpression init = null;
        type = bracketsOpt(type);

        if (Feature.UNNAMED_VARIABLES.allowedInSource(source) && name == names.underscore) {
            if (!localDecl) {
                log.error(DiagnosticFlag.SYNTAX, pos, Errors.UseOfUnderscoreNotAllowed);
            }
            name = names.empty;
        }

        saveDanglingDocComments(dc);

        if (token.kind == EQ) {
            nextToken();
            init = variableInitializer();
        }
        else if (reqInit) syntaxError(token.pos, Errors.Expected(EQ));

        if (Feature.UNNAMED_VARIABLES.allowedInSource(source) && name == names.empty
                && localDecl
                && init == null
                && token.kind != COLON) { // if its unnamed local variable, it needs to have an init unless in enhanced-for
            syntaxError(token.pos, Errors.Expected(EQ));
        }

        int startPos = Position.NOPOS;
        JCTree elemType = TreeInfo.innermostType(type, true);
        if (elemType.hasTag(IDENT)) {
            Name typeName = ((JCIdent) elemType).name;
            if (restrictedTypeNameStartingAtSource(typeName, pos, !compound && localDecl) != null) {
                if (typeName != names.var) {
                    reportSyntaxError(elemType.pos, Errors.RestrictedTypeNotAllowedHere(typeName));
                } else if (type.hasTag(TYPEARRAY) && !compound) {
                    //error - 'var' and arrays
                    reportSyntaxError(elemType.pos, Errors.RestrictedTypeNotAllowedArray(typeName));
                } else {
                    declaredUsingVar = true;
                    if (compound)
                        //error - 'var' in compound local var decl
                        reportSyntaxError(elemType.pos, Errors.RestrictedTypeNotAllowedCompound(typeName));
                    startPos = TreeInfo.getStartPos(mods);
                    if (startPos == Position.NOPOS)
                        startPos = TreeInfo.getStartPos(type);
                    //implicit type
                    type = null;
                }
            }
        }
        JCVariableDecl result = toP(F.at(pos).VarDef(mods, name, type, init, declaredUsingVar));
        result.startPos = startPos;
        return attach(result, dc);
    }

    Name restrictedTypeName(JCExpression e, boolean shouldWarn) {
        switch (e.getTag()) {
            case IDENT:
                return restrictedTypeNameStartingAtSource(((JCIdent)e).name, e.pos, shouldWarn) != null ? ((JCIdent)e).name : null;
            case TYPEARRAY:
                return restrictedTypeName(((JCArrayTypeTree)e).elemtype, shouldWarn);
            default:
                return null;
        }
    }

    Source restrictedTypeNameStartingAtSource(Name name, int pos, boolean shouldWarn) {
        if (name == names.var) {
            if (Feature.LOCAL_VARIABLE_TYPE_INFERENCE.allowedInSource(source)) {
                return Source.JDK10;
            } else if (shouldWarn) {
                log.warning(pos, Warnings.RestrictedTypeNotAllowed(name, Source.JDK10));
            }
        }
        if (name == names.yield) {
            if (allowYieldStatement) {
                return Source.JDK14;
            } else if (shouldWarn) {
                log.warning(pos, Warnings.RestrictedTypeNotAllowed(name, Source.JDK14));
            }
        }
        if (name == names.record) {
            if (allowRecords) {
                return Source.JDK14;
            } else if (shouldWarn) {
                log.warning(pos, Warnings.RestrictedTypeNotAllowedPreview(name, Source.JDK14));
            }
        }
        if (name == names.sealed) {
            if (allowSealedTypes) {
                return Source.JDK15;
            } else if (shouldWarn) {
                log.warning(pos, Warnings.RestrictedTypeNotAllowedPreview(name, Source.JDK15));
            }
        }
        if (name == names.permits) {
            if (allowSealedTypes) {
                return Source.JDK15;
            } else if (shouldWarn) {
                log.warning(pos, Warnings.RestrictedTypeNotAllowedPreview(name, Source.JDK15));
            }
        }
        return null;
    }

    /** VariableDeclaratorId = Ident BracketsOpt
     */
    JCVariableDecl variableDeclaratorId(JCModifiers mods, JCExpression type, boolean catchParameter, boolean lambdaParameter, boolean recordComponent) {
        int pos = token.pos;
        Name name;
        if (allowThisIdent ||
            !lambdaParameter ||
            LAX_IDENTIFIER.test(token.kind) ||
            mods.flags != Flags.PARAMETER ||
            mods.annotations.nonEmpty()) {
            JCExpression pn;
            if (token.kind == UNDERSCORE && (catchParameter || lambdaParameter)) {
                pn = toP(F.at(token.pos).Ident(identOrUnderscore()));
            } else {
                pn = qualident(false);
            }
            if (pn.hasTag(Tag.IDENT) && ((JCIdent)pn).name != names._this) {
                name = ((JCIdent)pn).name;
            } else if (lambdaParameter && type == null) {
                // we have a lambda parameter that is not an identifier this is a syntax error
                type = pn;
                name = names.empty;
                reportSyntaxError(pos, Errors.Expected(IDENTIFIER));
            } else {
                if (allowThisIdent) {
                    if ((mods.flags & Flags.VARARGS) != 0) {
                        log.error(token.pos, Errors.VarargsAndReceiver);
                    }
                    if (token.kind == LBRACKET) {
                        log.error(token.pos, Errors.ArrayAndReceiver);
                    }
                    if (pn.hasTag(Tag.SELECT) && ((JCFieldAccess)pn).name != names._this) {
                        log.error(token.pos, Errors.WrongReceiver);
                    }
                }
                return toP(F.at(pos).ReceiverVarDef(mods, pn, type));
            }
        } else {
            /** if it is a lambda parameter and the token kind is not an identifier,
             *  and there are no modifiers or annotations, then this means that the compiler
             *  supposed the lambda to be explicit but it can contain a mix of implicit,
             *  var or explicit parameters. So we assign the error name to the parameter name
             *  instead of issuing an error and analyze the lambda parameters as a whole at
             *  a higher level.
             */
            name = names.error;
        }
        if ((mods.flags & Flags.VARARGS) != 0 &&
                token.kind == LBRACKET) {
            log.error(token.pos, Errors.VarargsAndOldArraySyntax);
        }
        if (recordComponent && token.kind == LBRACKET) {
            log.error(token.pos, Errors.RecordComponentAndOldArraySyntax);
        }
        type = bracketsOpt(type);

        if (Feature.UNNAMED_VARIABLES.allowedInSource(source) && name == names.underscore) {
            name = names.empty;
        }

        return toP(F.at(pos).VarDef(mods, name, type, null,
                type != null && type.hasTag(IDENT) && ((JCIdent)type).name == names.var));
    }

    /** Resources = Resource { ";" Resources }
     */
    List<JCTree> resources() {
        ListBuffer<JCTree> defs = new ListBuffer<>();
        defs.append(resource());
        while (token.kind == SEMI) {
            // All but last of multiple declarators must subsume a semicolon
            storeEnd(defs.last(), token.endPos);
            int semiColonPos = token.pos;
            nextToken();
            if (token.kind == RPAREN) { // Optional trailing semicolon
                                       // after last resource
                break;
            }
            defs.append(resource());
        }
        return defs.toList();
    }

    /** Resource = VariableModifiersOpt Type VariableDeclaratorId "=" Expression
     *           | Expression
     */
    protected JCTree resource() {
        if (token.kind == FINAL || token.kind == MONKEYS_AT) {
            JCModifiers mods = optFinal(0);
            JCExpression t = parseType(true);
            return variableDeclaratorRest(token.pos, mods, t, identOrUnderscore(), true, null, true, false);
        }
        JCExpression t = term(EXPR | TYPE);
        if (wasTypeMode() && LAX_IDENTIFIER.test(token.kind)) {
            JCModifiers mods = F.Modifiers(0);
            return variableDeclaratorRest(token.pos, mods, t, identOrUnderscore(), true, null, true, false);
        } else {
            checkSourceLevel(Feature.EFFECTIVELY_FINAL_VARIABLES_IN_TRY_WITH_RESOURCES);
            if (!t.hasTag(IDENT) && !t.hasTag(SELECT)) {
                log.error(t.pos(), Errors.TryWithResourcesExprNeedsVar);
            }

            return t;
        }
    }

    /** CompilationUnit = [ { "@" Annotation } PACKAGE Qualident ";"] {ImportDeclaration} {TypeDeclaration}
     */
    public JCTree.JCCompilationUnit parseCompilationUnit() {
        Token firstToken = token;
        JCModifiers mods = null;
        boolean consumedToplevelDoc = false;
        boolean seenImport = false;
        boolean seenPackage = false;
        ListBuffer<JCTree> defs = new ListBuffer<>();
        if (token.kind == MONKEYS_AT)
            mods = modifiersOpt();

        if (token.kind == PACKAGE) {
            int packagePos = token.pos;
            List<JCAnnotation> annotations = List.nil();
            seenPackage = true;
            if (mods != null) {
                checkNoMods(mods.flags & ~Flags.DEPRECATED);
                annotations = mods.annotations;
                mods = null;
            }
            nextToken();
            JCExpression pid = qualident(false);
            accept(SEMI);
            JCPackageDecl pd = toP(F.at(packagePos).PackageDecl(annotations, pid));
            attach(pd, firstToken.docComment());
            consumedToplevelDoc = true;
            defs.append(pd);
            updateUnexpectedTopLevelDefinitionStartError(true);
        }

        boolean firstTypeDecl = true;   // have we seen a class, enum, or interface declaration yet?
        boolean isImplicitClass = false;
        OUTER: while (token.kind != EOF) {
            if (token.pos <= endPosTable.errorEndPos) {
                // error recovery
                skip(firstTypeDecl, false, false, false);
                if (token.kind == EOF)
                    break;
            }
            // JLS 7.3 doesn't allow extra semicolons after package or import declarations,
            // but here we try to provide a more helpful error message if we encounter any.
            // Do that by slurping in as many semicolons as possible, and then seeing what
            // comes after before deciding how best to handle them.
            ListBuffer<JCTree> semiList = new ListBuffer<>();
            while (firstTypeDecl && mods == null && token.kind == SEMI) {
                int pos = token.pos;
                nextToken();
                semiList.append(toP(F.at(pos).Skip()));
                if (token.kind == EOF)
                    break OUTER;
            }
            if (firstTypeDecl && mods == null && token.kind == IMPORT) {
                if (!semiList.isEmpty()) {
                    if (source.compareTo(Source.JDK21) >= 0)
                        reportSyntaxError(semiList.first().pos, Errors.ExtraneousSemicolon);
                    else
                        log.warning(semiList.first().pos, Warnings.ExtraneousSemicolon);
                }
                seenImport = true;
                defs.append(importDeclaration());
            } else {
                Comment docComment = token.docComment();
                if (firstTypeDecl && !seenImport && !seenPackage) {
                    docComment = firstToken.docComment();
                    consumedToplevelDoc = true;
                }
                if (mods != null || token.kind != SEMI)
                    mods = modifiersOpt(mods);
                if (firstTypeDecl && token.kind == IDENTIFIER) {
                    if (!semiList.isEmpty()) {
                        if (source.compareTo(Source.JDK21) >= 0)
                            reportSyntaxError(semiList.first().pos, Errors.ExtraneousSemicolon);
                        else
                            log.warning(semiList.first().pos, Warnings.ExtraneousSemicolon);
                    }
                    ModuleKind kind = ModuleKind.STRONG;
                    if (token.name() == names.open) {
                        kind = ModuleKind.OPEN;
                        nextToken();
                    }
                    if (token.kind == IDENTIFIER && token.name() == names.module) {
                        if (mods != null) {
                            checkNoMods(mods.flags & ~Flags.DEPRECATED);
                        }
                        defs.append(moduleDecl(mods, kind, docComment));
                        consumedToplevelDoc = true;
                        break;
                    } else if (kind != ModuleKind.STRONG) {
                        reportSyntaxError(token.pos, Errors.ExpectedModule);
                    }
                }

                defs.appendList(semiList.toList());
                boolean isTopLevelMethodOrField = false;

                // Due to a significant number of existing negative tests
                // this code speculatively tests to see if a top level method
                // or field can parse. If the method or field can parse then
                // it is parsed. Otherwise, parsing continues as though
                // implicitly declared classes did not exist and error reporting
                // is the same as in the past.
                if (!isDeclaration(true)) {
                    final JCModifiers finalMods = mods;
                    JavacParser speculative = new VirtualParser(this);
                    List<JCTree> speculativeResult =
                            speculative.topLevelMethodOrFieldDeclaration(finalMods, null);
                    if (speculativeResult.head.hasTag(METHODDEF) ||
                        speculativeResult.head.hasTag(VARDEF)) {
                        isTopLevelMethodOrField = true;
                    }
                }

                if (isTopLevelMethodOrField) {
                    checkSourceLevel(token.pos, Feature.IMPLICIT_CLASSES);
                    defs.appendList(topLevelMethodOrFieldDeclaration(mods, docComment));
                    isImplicitClass = true;
                } else if (isDefiniteStatementStartToken()) {
                    int startPos = token.pos;
                    List<JCStatement> statements = blockStatement();
                    defs.append(syntaxError(startPos,
                                            statements,
                                            Errors.StatementNotExpected,
                                            true));
                } else {
                    JCTree def = typeDeclaration(mods, docComment);
                    if (def instanceof JCExpressionStatement statement)
                        def = statement.expr;
                    defs.append(def);
                }

                mods = null;
                firstTypeDecl = false;
            }
        }
        List<JCTree> topLevelDefs = isImplicitClass ? constructImplicitClass(defs.toList(), S.prevToken().endPos) : defs.toList();
        JCTree.JCCompilationUnit toplevel = F.at(firstToken.pos).TopLevel(topLevelDefs);
        if (!consumedToplevelDoc)
            attach(toplevel, firstToken.docComment());
        if (defs.isEmpty())
            storeEnd(toplevel, S.prevToken().endPos);
        if (keepDocComments)
            toplevel.docComments = docComments;
        if (keepLineMap)
            toplevel.lineMap = S.getLineMap();
        toplevel.endPositions = this.endPosTable;
        return toplevel;
    }

    // Restructure top level to be an implicitly declared class.
    private List<JCTree> constructImplicitClass(List<JCTree> origDefs, int endPos) {
        ListBuffer<JCTree> topDefs = new ListBuffer<>();
        ListBuffer<JCTree> defs = new ListBuffer<>();

        for (JCTree def : origDefs) {
            if (def.hasTag(Tag.PACKAGEDEF)) {
                log.error(def.pos(), Errors.ImplicitClassShouldNotHavePackageDeclaration);
            } else if (def.hasTag(Tag.IMPORT) || def.hasTag(Tag.MODULEIMPORT)) {
                topDefs.append(def);
            } else if (!def.hasTag(Tag.SKIP)) {
                defs.append(def);
            }
        }

        int primaryPos = getStartPos(defs.first());
        String simplename = PathFileObject.getSimpleName(log.currentSourceFile());

        if (simplename.endsWith(".java")) {
            simplename = simplename.substring(0, simplename.length() - ".java".length());
        }
        if (!SourceVersion.isIdentifier(simplename) || SourceVersion.isKeyword(simplename)) {
            log.error(primaryPos, Errors.BadFileName(simplename));
        }

        Name name = names.fromString(simplename);
        JCModifiers implicitMods = F.at(Position.NOPOS)
                .Modifiers(Flags.FINAL|Flags.IMPLICIT_CLASS, List.nil());
        JCClassDecl implicit = F.at(primaryPos).ClassDef(
                implicitMods, name, List.nil(), null, List.nil(), List.nil(),
                defs.toList());
        storeEnd(implicit, endPos);
        topDefs.append(implicit);
        return topDefs.toList();
    }

    JCModuleDecl moduleDecl(JCModifiers mods, ModuleKind kind, Comment dc) {
        int pos = token.pos;
        checkSourceLevel(Feature.MODULES);

        nextToken();
        JCExpression name = qualident(false);
        List<JCDirective> directives = null;

        accept(LBRACE);
        directives = moduleDirectiveList();
        accept(RBRACE);
        int endPos = S.prevToken().endPos;
        accept(EOF);

        JCModuleDecl result = F.at(pos).ModuleDef(mods, kind, name, directives);
        storeEnd(result, endPos);
        return attach(result, dc);
    }

    List<JCDirective> moduleDirectiveList() {
        ListBuffer<JCDirective> defs = new ListBuffer<>();
        while (token.kind == IDENTIFIER) {
            int pos = token.pos;
            if (token.name() == names.requires) {
                nextToken();
                boolean isTransitive = false;
                boolean isStaticPhase = false;
            loop:
                while (true) {
                    switch (token.kind) {
                        case IDENTIFIER:
                            if (token.name() == names.transitive) {
                                Token t1 = S.token(1);
                                if (t1.kind == SEMI || t1.kind == DOT) {
                                    break loop;
                                }
                                if (isTransitive) {
                                    log.error(DiagnosticFlag.SYNTAX, token.pos, Errors.RepeatedModifier);
                                }
                                isTransitive = true;
                                break;
                            } else {
                                break loop;
                            }
                        case STATIC:
                            if (isStaticPhase) {
                                log.error(DiagnosticFlag.SYNTAX, token.pos, Errors.RepeatedModifier);
                            }
                            isStaticPhase = true;
                            break;
                        default:
                            break loop;
                    }
                    nextToken();
                }
                JCExpression moduleName = qualident(false);
                accept(SEMI);
                defs.append(toP(F.at(pos).Requires(isTransitive, isStaticPhase, moduleName)));
            } else if (token.name() == names.exports || token.name() == names.opens) {
                boolean exports = token.name() == names.exports;
                nextToken();
                JCExpression pkgName = qualident(false);
                List<JCExpression> moduleNames = null;
                if (token.kind == IDENTIFIER && token.name() == names.to) {
                    nextToken();
                    moduleNames = qualidentList(false);
                }
                accept(SEMI);
                JCDirective d;
                if (exports) {
                    d = F.at(pos).Exports(pkgName, moduleNames);
                } else {
                    d = F.at(pos).Opens(pkgName, moduleNames);
                }
                defs.append(toP(d));
            } else if (token.name() == names.provides) {
                nextToken();
                JCExpression serviceName = qualident(false);
                List<JCExpression> implNames;
                if (token.kind == IDENTIFIER && token.name() == names.with) {
                    nextToken();
                    implNames = qualidentList(false);
                } else {
                    log.error(DiagnosticFlag.SYNTAX, token.pos, Errors.ExpectedStr("'" + names.with + "'"));
                    implNames = List.nil();
                }
                accept(SEMI);
                defs.append(toP(F.at(pos).Provides(serviceName, implNames)));
            } else if (token.name() == names.uses) {
                nextToken();
                JCExpression service = qualident(false);
                accept(SEMI);
                defs.append(toP(F.at(pos).Uses(service)));
            } else {
                setErrorEndPos(pos);
                reportSyntaxError(pos, Errors.InvalidModuleDirective);
                break;
            }
        }
        return defs.toList();
    }

    /** ImportDeclaration = IMPORT [ STATIC ] Ident { "." Ident } [ "." "*" ] ";"
     */
    protected JCTree importDeclaration() {
        int pos = token.pos;
        nextToken();
        boolean importStatic = false;
        if (token.kind == STATIC) {
            importStatic = true;
            nextToken();
        } else if (token.kind == IDENTIFIER && token.name() == names.module &&
                   peekToken(TokenKind.IDENTIFIER)) {
            checkSourceLevel(Feature.MODULE_IMPORTS);
            nextToken();
            JCExpression moduleName = qualident(false);
            accept(SEMI);
            return toP(F.at(pos).ModuleImport(moduleName));
        }
        JCExpression pid = toP(F.at(token.pos).Ident(ident()));
        do {
            int pos1 = token.pos;
            accept(DOT);
            if (token.kind == STAR) {
                pid = to(F.at(pos1).Select(pid, names.asterisk));
                nextToken();
                break;
            } else {
                pid = toP(F.at(pos1).Select(pid, ident()));
            }
        } while (token.kind == DOT);
        accept(SEMI);
        return toP(F.at(pos).Import((JCFieldAccess)pid, importStatic));
    }

    /** TypeDeclaration = ClassOrInterfaceOrEnumDeclaration
     *                  | ";"
     */
    JCTree typeDeclaration(JCModifiers mods, Comment docComment) {
        int pos = token.pos;
        if (mods == null && token.kind == SEMI) {
            nextToken();
            return toP(F.at(pos).Skip());
        } else {
            return classOrRecordOrInterfaceOrEnumDeclaration(modifiersOpt(mods), docComment);
        }
    }

    /** ClassOrInterfaceOrEnumDeclaration = ModifiersOpt
     *           (ClassDeclaration | InterfaceDeclaration | EnumDeclaration)
     *  @param mods     Any modifiers starting the class or interface declaration
     *  @param dc       The documentation comment for the class, or null.
     */
    protected JCStatement classOrRecordOrInterfaceOrEnumDeclaration(JCModifiers mods, Comment dc) {
        if (token.kind == CLASS) {
            return classDeclaration(mods, dc);
        } if (isRecordStart()) {
            return recordDeclaration(mods, dc);
        } else if (token.kind == INTERFACE) {
            return interfaceDeclaration(mods, dc);
        } else if (token.kind == ENUM) {
            return enumDeclaration(mods, dc);
        } else {
            int pos = token.pos;
            List<JCTree> errs;
            if (LAX_IDENTIFIER.test(token.kind)) {
                errs = List.of(mods, toP(F.at(pos).Ident(ident())));
                setErrorEndPos(token.pos);
            } else {
                errs = List.of(mods);
            }

            return toP(F.Exec(syntaxError(pos, errs, unexpectedTopLevelDefinitionStartError)));

        }
    }

    /** ClassDeclaration = CLASS Ident TypeParametersOpt [EXTENDS Type]
     *                     [IMPLEMENTS TypeList] ClassBody
     *  @param mods    The modifiers starting the class declaration
     *  @param dc       The documentation comment for the class, or null.
     */
    protected JCClassDecl classDeclaration(JCModifiers mods, Comment dc) {
        int pos = token.pos;
        accept(CLASS);
        Name name = typeName();

        List<JCTypeParameter> typarams = typeParametersOpt();

        JCExpression extending = null;
        if (token.kind == EXTENDS) {
            nextToken();
            extending = parseType();
        }
        List<JCExpression> implementing = List.nil();
        if (token.kind == IMPLEMENTS) {
            nextToken();
            implementing = typeList();
        }
        List<JCExpression> permitting = permitsClause(mods, "class");

        saveDanglingDocComments(dc);

        List<JCTree> defs = classInterfaceOrRecordBody(name, false, false);
        JCClassDecl result = toP(F.at(pos).ClassDef(
            mods, name, typarams, extending, implementing, permitting, defs));
        return attach(result, dc);
    }

    protected JCClassDecl recordDeclaration(JCModifiers mods, Comment dc) {
        int pos = token.pos;
        nextToken();
        mods.flags |= Flags.RECORD;
        Name name = typeName();

        List<JCTypeParameter> typarams = typeParametersOpt();

        List<JCVariableDecl> headerFields = formalParameters(false, true);

        List<JCExpression> implementing = List.nil();
        if (token.kind == IMPLEMENTS) {
            nextToken();
            implementing = typeList();
        }

        saveDanglingDocComments(dc);

        List<JCTree> defs = classInterfaceOrRecordBody(name, false, true);
        java.util.List<JCVariableDecl> fields = new ArrayList<>();
        for (JCVariableDecl field : headerFields) {
            fields.add(field);
        }
        for (JCTree def : defs) {
            if (def.hasTag(METHODDEF)) {
                JCMethodDecl methDef = (JCMethodDecl) def;
                if (methDef.name == names.init && methDef.params.isEmpty() && (methDef.mods.flags & Flags.COMPACT_RECORD_CONSTRUCTOR) != 0) {
                    ListBuffer<JCVariableDecl> tmpParams = new ListBuffer<>();
                    for (JCVariableDecl param : headerFields) {
                        tmpParams.add(F.at(param)
                                // we will get flags plus annotations from the record component
                                .VarDef(F.Modifiers(Flags.PARAMETER | Flags.GENERATED_MEMBER | Flags.MANDATED | param.mods.flags & Flags.VARARGS,
                                        param.mods.annotations),
                                param.name, param.vartype, null));
                    }
                    methDef.params = tmpParams.toList();
                }
            }
        }
        for (int i = fields.size() - 1; i >= 0; i--) {
            JCVariableDecl field = fields.get(i);
            defs = defs.prepend(field);
        }
        JCClassDecl result = toP(F.at(pos).ClassDef(mods, name, typarams, null, implementing, defs));
        return attach(result, dc);
    }

    Name typeName() {
        int pos = token.pos;
        Name name = ident();
        Source source = restrictedTypeNameStartingAtSource(name, pos, true);
        if (source != null) {
            reportSyntaxError(pos, Errors.RestrictedTypeNotAllowed(name, source));
        }
        return name;
    }

    /** InterfaceDeclaration = INTERFACE Ident TypeParametersOpt
     *                         [EXTENDS TypeList] InterfaceBody
     *  @param mods    The modifiers starting the interface declaration
     *  @param dc       The documentation comment for the interface, or null.
     */
    protected JCClassDecl interfaceDeclaration(JCModifiers mods, Comment dc) {
        int pos = token.pos;
        accept(INTERFACE);

        Name name = typeName();

        List<JCTypeParameter> typarams = typeParametersOpt();

        List<JCExpression> extending = List.nil();
        if (token.kind == EXTENDS) {
            nextToken();
            extending = typeList();
        }
        List<JCExpression> permitting = permitsClause(mods, "interface");

        saveDanglingDocComments(dc);

        List<JCTree> defs;
        defs = classInterfaceOrRecordBody(name, true, false);
        JCClassDecl result = toP(F.at(pos).ClassDef(
            mods, name, typarams, null, extending, permitting, defs));
        return attach(result, dc);
    }

    List<JCExpression> permitsClause(JCModifiers mods, String classOrInterface) {
        if (allowSealedTypes && token.kind == IDENTIFIER && token.name() == names.permits) {
            checkSourceLevel(Feature.SEALED_CLASSES);
            if ((mods.flags & Flags.SEALED) == 0) {
                log.error(token.pos, Errors.InvalidPermitsClause(Fragments.ClassIsNotSealed(classOrInterface)));
            }
            nextToken();
            return qualidentList(false);
        }
        return List.nil();
    }

    /** EnumDeclaration = ENUM Ident [IMPLEMENTS TypeList] EnumBody
     *  @param mods    The modifiers starting the enum declaration
     *  @param dc       The documentation comment for the enum, or null.
     */
    protected JCClassDecl enumDeclaration(JCModifiers mods, Comment dc) {
        int pos = token.pos;
        accept(ENUM);

        Name name = typeName();

        int typeNamePos = token.pos;
        List<JCTypeParameter> typarams = typeParametersOpt(true);
        if (typarams == null || !typarams.isEmpty()) {
            int errorPosition = typarams == null
                    ? typeNamePos
                    : typarams.head.pos;
            log.error(DiagnosticFlag.SYNTAX, errorPosition, Errors.EnumCantBeGeneric);
        }

        List<JCExpression> implementing = List.nil();
        if (token.kind == IMPLEMENTS) {
            nextToken();
            implementing = typeList();
        }

        saveDanglingDocComments(dc);

        List<JCTree> defs = enumBody(name);
        mods.flags |= Flags.ENUM;
        JCClassDecl result = toP(F.at(pos).
            ClassDef(mods, name, List.nil(),
                     null, implementing, defs));
        return attach(result, dc);
    }

    /** EnumBody = "{" { EnumeratorDeclarationList } [","]
     *                  [ ";" {ClassBodyDeclaration} ] "}"
     */
    List<JCTree> enumBody(Name enumName) {
        accept(LBRACE);
        ListBuffer<JCTree> defs = new ListBuffer<>();
        boolean wasSemi = false;
        boolean hasStructuralErrors = false;
        boolean wasError = false;
        if (token.kind == COMMA) {
            nextToken();
            if (token.kind == SEMI) {
                wasSemi = true;
                nextToken();
            } else if (token.kind != RBRACE) {
                reportSyntaxError(S.prevToken().endPos,
                                  Errors.Expected2(RBRACE, SEMI));
                wasError = true;
            }
        }
        while (token.kind != RBRACE && token.kind != EOF) {
            if (token.kind == SEMI) {
                accept(SEMI);
                wasSemi = true;
                if (token.kind == RBRACE || token.kind == EOF) break;
            }
            EnumeratorEstimate memberType = estimateEnumeratorOrMember(enumName);
            if (memberType == EnumeratorEstimate.UNKNOWN) {
                memberType = wasSemi ? EnumeratorEstimate.MEMBER
                                     : EnumeratorEstimate.ENUMERATOR;
            }
            if (memberType == EnumeratorEstimate.ENUMERATOR) {
                wasError = false;
                if (wasSemi && !hasStructuralErrors) {
                    reportSyntaxError(token.pos, Errors.EnumConstantNotExpected);
                    hasStructuralErrors = true;
                }
                defs.append(enumeratorDeclaration(enumName));
                if (token.pos <= endPosTable.errorEndPos) {
                    // error recovery
                   skip(false, true, true, false);
                } else {
                    if (token.kind != RBRACE && token.kind != SEMI && token.kind != EOF) {
                        if (token.kind == COMMA) {
                            nextToken();
                        } else {
                            setErrorEndPos(token.pos);
                            reportSyntaxError(S.prevToken().endPos,
                                              Errors.Expected3(COMMA, RBRACE, SEMI));
                            wasError = true;
                        }
                    }
                }
            } else {
                if (!wasSemi && !hasStructuralErrors && !wasError) {
                    reportSyntaxError(token.pos, Errors.EnumConstantExpected);
                    hasStructuralErrors = true;
                }
                wasError = false;
                defs.appendList(classOrInterfaceOrRecordBodyDeclaration(null, enumName,
                                                                false, false));
                if (token.pos <= endPosTable.errorEndPos) {
                    // error recovery
                   skip(false, true, true, false);
                }
            }
        }
        accept(RBRACE);
        return defs.toList();
    }

    @SuppressWarnings("fallthrough")
    private EnumeratorEstimate estimateEnumeratorOrMember(Name enumName) {
        // if we are seeing a record declaration inside of an enum we want the same error message as expected for a
        // let's say an interface declaration inside an enum
        boolean ident = token.kind == TokenKind.IDENTIFIER ||
                        token.kind == TokenKind.UNDERSCORE;
        if (ident && token.name() != enumName &&
                (!allowRecords || !isRecordStart())) {
            Token next = S.token(1);
            switch (next.kind) {
                case LPAREN: case LBRACE: case COMMA: case SEMI:
                    return EnumeratorEstimate.ENUMERATOR;
            }
        }
        switch (token.kind) {
            case IDENTIFIER:
                if (allowRecords && isRecordStart()) {
                    return EnumeratorEstimate.MEMBER;
                }
            case MONKEYS_AT: case LT: case UNDERSCORE:
                return EnumeratorEstimate.UNKNOWN;
            default:
                return EnumeratorEstimate.MEMBER;
        }
    }

    private enum EnumeratorEstimate {
        ENUMERATOR,
        MEMBER,
        UNKNOWN;
    }

    /** EnumeratorDeclaration = AnnotationsOpt [TypeArguments] IDENTIFIER [ Arguments ] [ "{" ClassBody "}" ]
     */
    JCTree enumeratorDeclaration(Name enumName) {
        Comment dc = token.docComment();
        int flags = Flags.PUBLIC|Flags.STATIC|Flags.FINAL|Flags.ENUM;
        if (token.deprecatedFlag()) {
            flags |= Flags.DEPRECATED;
        }
        int pos = token.pos;
        List<JCAnnotation> annotations = annotationsOpt(Tag.ANNOTATION);
        JCModifiers mods = F.at(annotations.isEmpty() ? Position.NOPOS : pos).Modifiers(flags, annotations);
        List<JCExpression> typeArgs = typeArgumentsOpt();
        int identPos = token.pos;
        Name name = ident();
        int createPos = token.pos;

        saveDanglingDocComments(dc);

        List<JCExpression> args = (token.kind == LPAREN)
            ? arguments() : List.nil();

        JCClassDecl body = null;
        if (token.kind == LBRACE) {
            JCModifiers mods1 = F.at(Position.NOPOS).Modifiers(Flags.ENUM);
            List<JCTree> defs = classInterfaceOrRecordBody(names.empty, false, false);
            body = toP(F.at(identPos).AnonymousClassDef(mods1, defs));
        }
        if (args.isEmpty() && body == null)
            createPos = identPos;
        JCIdent ident = F.at(identPos).Ident(enumName);
        JCNewClass create = F.at(createPos).NewClass(null, typeArgs, ident, args, body);
        if (createPos != identPos)
            storeEnd(create, S.prevToken().endPos);
        ident = F.at(identPos).Ident(enumName);
        JCTree result = toP(F.at(pos).VarDef(mods, name, ident, create));
        return attach(result, dc);
    }

    /** TypeList = Type {"," Type}
     */
    List<JCExpression> typeList() {
        ListBuffer<JCExpression> ts = new ListBuffer<>();
        ts.append(parseType());
        while (token.kind == COMMA) {
            nextToken();
            ts.append(parseType());
        }
        return ts.toList();
    }

    /** ClassBody     = "{" {ClassBodyDeclaration} "}"
     *  InterfaceBody = "{" {InterfaceBodyDeclaration} "}"
     */
    List<JCTree> classInterfaceOrRecordBody(Name className, boolean isInterface, boolean isRecord) {
        accept(LBRACE);
        if (token.pos <= endPosTable.errorEndPos) {
            // error recovery
            skip(false, true, false, false);
            if (token.kind == LBRACE)
                nextToken();
            else
                return List.nil();
        }
        ListBuffer<JCTree> defs = new ListBuffer<>();
        while (token.kind != RBRACE && token.kind != EOF) {
            defs.appendList(classOrInterfaceOrRecordBodyDeclaration(null, className, isInterface, isRecord));
            if (token.pos <= endPosTable.errorEndPos) {
               // error recovery
               skip(false, true, true, false);
            }
        }
        accept(RBRACE);
        return defs.toList();
    }

    /** ClassBodyDeclaration =
     *      ";"
     *    | [STATIC] Block
     *    | ModifiersOpt
     *      ( Type Ident
     *        ( VariableDeclaratorsRest ";" | MethodDeclaratorRest )
     *      | VOID Ident VoidMethodDeclaratorRest
     *      | TypeParameters [Annotations]
     *        ( Type Ident MethodDeclaratorRest
     *        | VOID Ident VoidMethodDeclaratorRest
     *        )
     *      | Ident ConstructorDeclaratorRest
     *      | TypeParameters Ident ConstructorDeclaratorRest
     *      | ClassOrInterfaceOrEnumDeclaration
     *      )
     *  InterfaceBodyDeclaration =
     *      ";"
     *    | ModifiersOpt
     *      ( Type Ident
     *        ( ConstantDeclaratorsRest ";" | MethodDeclaratorRest )
     *      | VOID Ident MethodDeclaratorRest
     *      | TypeParameters [Annotations]
     *        ( Type Ident MethodDeclaratorRest
     *        | VOID Ident VoidMethodDeclaratorRest
     *        )
     *      | ClassOrInterfaceOrEnumDeclaration
     *      )
     *
     */
    protected List<JCTree> classOrInterfaceOrRecordBodyDeclaration(JCModifiers mods, Name className,
                                                                   boolean isInterface,
                                                                   boolean isRecord) {
        if (token.kind == SEMI) {
            nextToken();
            return List.nil();
        } else {
            Comment dc = token.docComment();
            int pos = token.pos;
            mods = modifiersOpt(mods);
            if (isDeclaration()) {
                return List.of(classOrRecordOrInterfaceOrEnumDeclaration(mods, dc));
            } else if (token.kind == LBRACE &&
                       (mods.flags & Flags.StandardFlags & ~Flags.STATIC) == 0 &&
                       mods.annotations.isEmpty()) {
                if (isInterface) {
                    log.error(DiagnosticFlag.SYNTAX, token.pos, Errors.InitializerNotAllowed);
                } else if (isRecord && (mods.flags & Flags.STATIC) == 0) {
                    log.error(DiagnosticFlag.SYNTAX, token.pos, Errors.InstanceInitializerNotAllowedInRecords);
                }
                ignoreDanglingComments();   // no declaration with which dangling comments can be associated
                return List.of(block(pos, mods.flags));
            } else if (isDefiniteStatementStartToken()) {
                int startPos = token.pos;
                List<JCStatement> statements = blockStatement();
                return List.of(syntaxError(startPos,
                                           statements,
                                           Errors.StatementNotExpected));
            } else {
                return constructorOrMethodOrFieldDeclaration(mods, className, isInterface, isRecord, dc);
            }
        }
    }

    private List<JCTree> constructorOrMethodOrFieldDeclaration(JCModifiers mods, Name className,
                                                               boolean isInterface,
                                                               boolean isRecord, Comment dc) {
        int pos;
        pos = token.pos;
        List<JCTypeParameter> typarams = typeParametersOpt();
        // if there are type parameters but no modifiers, save the start
        // position of the method in the modifiers.
        if (typarams.nonEmpty() && mods.pos == Position.NOPOS) {
            mods.pos = pos;
            storeEnd(mods, pos);
        }
        List<JCAnnotation> annosAfterParams = annotationsOpt(Tag.ANNOTATION);

        if (annosAfterParams.nonEmpty()) {
            mods.annotations = mods.annotations.appendList(annosAfterParams);
            if (mods.pos == Position.NOPOS)
                mods.pos = mods.annotations.head.pos;
        }

        Token tk = token;
        pos = token.pos;
        JCExpression type;
        boolean isVoid = token.kind == VOID;

        if (isVoid) {
            type = to(F.at(pos).TypeIdent(TypeTag.VOID));
            nextToken();
        } else {
            // method returns types are un-annotated types
            type = unannotatedType(false);
        }

        // Constructor
        if ((token.kind == LPAREN && !isInterface ||
                isRecord && token.kind == LBRACE) && type.hasTag(IDENT)) {
            if (isInterface || tk.name() != className) {
                log.error(DiagnosticFlag.SYNTAX, pos, Errors.InvalidMethDeclRetTypeReq);
            } else if (annosAfterParams.nonEmpty()) {
                illegal(annosAfterParams.head.pos);
            }

            if (isRecord && token.kind == LBRACE) {
                mods.flags |= Flags.COMPACT_RECORD_CONSTRUCTOR;
            }

            return List.of(methodDeclaratorRest(
                    pos, mods, null, names.init, typarams,
                    isInterface, true, isRecord, dc));
        }

        // Record constructor
        if (isRecord && type.hasTag(IDENT) && token.kind == THROWS) {
            // trying to define a compact constructor with a throws clause
            log.error(DiagnosticFlag.SYNTAX, token.pos,
                    Errors.InvalidCanonicalConstructorInRecord(
                            Fragments.Compact,
                            className,
                            Fragments.ThrowsClauseNotAllowedForCanonicalConstructor(Fragments.Compact)));
            skip(false, true, false, false);
            return List.of(methodDeclaratorRest(
                    pos, mods, null, names.init, typarams,
                    isInterface, true, isRecord, dc));
        }

        pos = token.pos;
        Name name = ident();

        // Method
        if (token.kind == LPAREN) {
            return List.of(methodDeclaratorRest(
                    pos, mods, type, name, typarams,
                    isInterface, isVoid, false, dc));
        }

        // Field
        if (!isVoid && typarams.isEmpty()) {
            if (!isRecord || (isRecord && (mods.flags & Flags.STATIC) != 0)) {
                List<JCTree> defs =
                    variableDeclaratorsRest(pos, mods, type, name, isInterface, dc,
                                            new ListBuffer<JCTree>(), false).toList();
                accept(SEMI);
                storeEnd(defs.last(), S.prevToken().endPos);
                return defs;
            }

            int errPos = pos;
            variableDeclaratorsRest(pos, mods, type, name, isInterface, dc,
                    new ListBuffer<JCTree>(), false).toList();
            accept(SEMI);
            return List.of(syntaxError(errPos, null, Errors.RecordCannotDeclareInstanceFields));
         }

         pos = token.pos;
         List<JCTree> err;

         // Error recovery
         if (isVoid || typarams.nonEmpty()) {
             JCMethodDecl m =
                     toP(F.at(pos).MethodDef(mods, name, type, typarams,
                                             List.nil(), List.nil(), null, null));
             attach(m, dc);
             err = List.of(m);
         } else {
             err = List.nil();
         }

         return List.of(syntaxError(token.pos, err, Errors.Expected(LPAREN)));
    }

    private List<JCTree> topLevelMethodOrFieldDeclaration(JCModifiers mods, Comment dc) throws AssertionError {
        int pos = token.pos;
        dc = dc == null ? token.docComment() : dc;
        List<JCTypeParameter> typarams = typeParametersOpt();

        // if there are type parameters but no modifiers, save the start
        // position of the method in the modifiers.
        if (typarams.nonEmpty() && mods.pos == Position.NOPOS) {
            mods.pos = pos;
            storeEnd(mods, pos);
        }

        List<JCAnnotation> annosAfterParams = annotationsOpt(Tag.ANNOTATION);

        if (annosAfterParams.nonEmpty()) {
            mods.annotations = mods.annotations.appendList(annosAfterParams);
            if (mods.pos == Position.NOPOS)
                mods.pos = mods.annotations.head.pos;
        }

        pos = token.pos;
        JCExpression type;
        boolean isVoid = token.kind == VOID;

        if (isVoid) {
            type = to(F.at(pos).TypeIdent(TypeTag.VOID));
            nextToken();
        } else {
            type = unannotatedType(false);
        }

        if (token.kind == IDENTIFIER) {
            pos = token.pos;
            Name name = ident();

            // Method
            if (token.kind == LPAREN) {
                return List.of(methodDeclaratorRest(pos, mods, type, name, typarams,
                        false, isVoid, false, dc));
            }

            // Field
            if (!isVoid && typarams.isEmpty() && (token.kind == EQ || token.kind == SEMI)) {
                List<JCTree> defs =
                        variableDeclaratorsRest(pos, mods, type, name, false, dc,
                                new ListBuffer<JCTree>(), false).toList();
                accept(SEMI);
                storeEnd(defs.last(), S.prevToken().endPos);

                return defs;
            }
        } else if (token.kind == LPAREN && type.hasTag(IDENT)) {
            log.error(DiagnosticFlag.SYNTAX, pos, Errors.InvalidMethDeclRetTypeReq);

            return List.of(methodDeclaratorRest(
                    pos, mods, null, names.init, typarams,
                    false, true, false, dc));
        }

        return List.of(F.Erroneous());
    }

    protected boolean isDeclaration() {
        return isDeclaration(allowRecords);
    }

    private boolean isDeclaration(boolean allowRecords) {
        return token.kind == CLASS ||
               token.kind == INTERFACE ||
               token.kind == ENUM ||
               isRecordStart() && allowRecords;
    }

    /**
     * {@return true if and only if the current token is definitelly a token that
     *  starts a statement.}
     */
    private boolean isDefiniteStatementStartToken() {
        return switch (token.kind) {
            case IF, WHILE, DO, SWITCH, RETURN, TRY, FOR, ASSERT, BREAK,
                 CONTINUE, THROW -> true;
            default -> false;
        };
    }

    protected boolean isRecordStart() {
        if (token.kind == IDENTIFIER && token.name() == names.record && peekToken(TokenKind.IDENTIFIER)) {
            checkSourceLevel(Feature.RECORDS);
            return true;
        } else {
            return false;
        }
    }

    protected boolean isNonSealedClassStart(boolean local) {
        if (isNonSealedIdentifier(token, 0)) {
            Token next = S.token(3);
            return allowedAfterSealedOrNonSealed(next, local, true);
        }
        return false;
    }

    protected boolean isNonSealedIdentifier(Token someToken, int lookAheadOffset) {
        if (someToken.name() == names.non && peekToken(lookAheadOffset, TokenKind.SUB, TokenKind.IDENTIFIER)) {
            Token tokenSub = S.token(lookAheadOffset + 1);
            Token tokenSealed = S.token(lookAheadOffset + 2);
            if (someToken.endPos == tokenSub.pos &&
                    tokenSub.endPos == tokenSealed.pos &&
                    tokenSealed.name() == names.sealed) {
                checkSourceLevel(Feature.SEALED_CLASSES);
                return true;
            }
        }
        return false;
    }

    protected boolean isSealedClassStart(boolean local) {
        if (token.name() == names.sealed) {
            Token next = S.token(1);
            if (allowedAfterSealedOrNonSealed(next, local, false)) {
                checkSourceLevel(Feature.SEALED_CLASSES);
                return true;
            }
        }
        return false;
    }

    private boolean allowedAfterSealedOrNonSealed(Token next, boolean local, boolean currentIsNonSealed) {
        return local ?
            switch (next.kind) {
                case MONKEYS_AT -> {
                    Token afterNext = S.token(2);
                    yield afterNext.kind != INTERFACE || currentIsNonSealed;
                }
                case ABSTRACT, FINAL, STRICTFP, CLASS, INTERFACE, ENUM -> true;
                default -> false;
            } :
            switch (next.kind) {
                case MONKEYS_AT -> {
                    Token afterNext = S.token(2);
                    yield afterNext.kind != INTERFACE || currentIsNonSealed;
                }
                case PUBLIC, PROTECTED, PRIVATE, ABSTRACT, STATIC, FINAL, STRICTFP, CLASS, INTERFACE, ENUM -> true;
                case IDENTIFIER -> isNonSealedIdentifier(next, currentIsNonSealed ? 3 : 1) || next.name() == names.sealed;
                default -> false;
            };
    }

    /** MethodDeclaratorRest =
     *      FormalParameters BracketsOpt [THROWS TypeList] ( MethodBody | [DEFAULT AnnotationValue] ";")
     *  VoidMethodDeclaratorRest =
     *      FormalParameters [THROWS TypeList] ( MethodBody | ";")
     *  ConstructorDeclaratorRest =
     *      "(" FormalParameterListOpt ")" [THROWS TypeList] MethodBody
     */
    protected JCTree methodDeclaratorRest(int pos,
                              JCModifiers mods,
                              JCExpression type,
                              Name name,
                              List<JCTypeParameter> typarams,
                              boolean isInterface, boolean isVoid,
                              boolean isRecord,
                              Comment dc) {
        if (isInterface) {
            if ((mods.flags & Flags.PRIVATE) != 0) {
                checkSourceLevel(Feature.PRIVATE_INTERFACE_METHODS);
            }
        }
        JCVariableDecl prevReceiverParam = this.receiverParam;
        try {
            this.receiverParam = null;
            // Parsing formalParameters sets the receiverParam, if present
            List<JCVariableDecl> params = List.nil();
            List<JCExpression> thrown = List.nil();
            boolean unclosedParameterList;
            if (!isRecord || name != names.init || token.kind == LPAREN) {
                params = formalParameters();
                unclosedParameterList = token.pos == endPosTable.errorEndPos;
                if (!isVoid) type = bracketsOpt(type);
                if (token.kind == THROWS) {
                    nextToken();
                    thrown = qualidentList(true);
                }
            } else {
                unclosedParameterList = false;
            }

            saveDanglingDocComments(dc);

            JCBlock body = null;
            JCExpression defaultValue;
            if (token.kind == LBRACE) {
                body = block();
                defaultValue = null;
            } else {
                if (token.kind == DEFAULT) {
                    accept(DEFAULT);
                    defaultValue = annotationValue();
                    accept(SEMI);
                } else {
                    defaultValue = null;
                    accept(SEMI, tk -> Errors.Expected2(LBRACE, SEMI));
                }
                if (token.pos <= endPosTable.errorEndPos) {
                    // error recovery
                    // look if there is a probable missing opening brace,
                    // and if yes, parse as a block
                    boolean parseAsBlock = openingBraceMissing(unclosedParameterList);

                    if (parseAsBlock) {
                        body = block();
                    }
                }
            }

            JCMethodDecl result =
                    toP(F.at(pos).MethodDef(mods, name, type, typarams,
                                            receiverParam, params, thrown,
                                            body, defaultValue));
            return attach(result, dc);
        } finally {
            this.receiverParam = prevReceiverParam;
        }
    }

    /**
     * After seeing a method header, and not seeing an opening left brace,
     * attempt to estimate if acting as if the left brace was present and
     * parsing the upcoming code will get better results than not parsing
     * the code as a block.
     *
     * The estimate is as follows:
     * - tokens are skipped until member, statement or identifier is found,
     * - then, if there is a left brace, parse as a block,
     * - otherwise, if the head was broken, do not parse as a block,
     * - otherwise, look at the next token and:
     *   - if it definitelly starts a statement, parse as a block,
     *   - otherwise, if it is a closing/right brace, count opening and closing
     *     braces in the rest of the file, to see if imaginarily "adding" an opening
     *     brace would lead to a balanced count - if yes, parse as a block,
     *   - otherwise, speculatively parse the following code as a block, and if
     *     it contains statements that cannot be members, parse as a block,
     *   - otherwise, don't parse as a block.
     *
     * @param unclosedParameterList whether there was a serious problem in the
     *                              parameters list
     * @return true if and only if the following code should be parsed as a block.
     */
    private boolean openingBraceMissing(boolean unclosedParameterList) {
        skip(false, true, !unclosedParameterList, !unclosedParameterList);

        if (token.kind == LBRACE) {
            return true;
        } else if (unclosedParameterList) {
            return false;
        } else {
            return switch (token.kind) {
                //definitelly sees a statement:
                case CASE, DEFAULT, IF, FOR, WHILE, DO, TRY, SWITCH,
                    RETURN, THROW, BREAK, CONTINUE, ELSE, FINALLY,
                    CATCH, THIS, SUPER, NEW -> true;
                case RBRACE -> {
                    //check if adding an opening brace would balance out
                    //the opening and closing braces:
                    int braceBalance = 1;
                    VirtualScanner virtualScanner = new VirtualScanner(S);

                    virtualScanner.nextToken();

                    while (virtualScanner.token().kind != TokenKind.EOF) {
                        switch (virtualScanner.token().kind) {
                            case LBRACE -> braceBalance++;
                            case RBRACE -> braceBalance--;
                        }
                        virtualScanner.nextToken();
                    }

                    yield braceBalance == 0;
                }
                default -> {
                    //speculatively try to parse as a block, and check
                    //if the result would suggest there is a block
                    //e.g.: it contains a statement that is not
                    //a member declaration
                    JavacParser speculative = new VirtualParser(this);
                    JCBlock speculativeResult =
                            speculative.block();
                    if (!speculativeResult.stats.isEmpty()) {
                        JCStatement last = speculativeResult.stats.last();
                        yield !speculativeResult.stats.stream().allMatch(s -> s.hasTag(VARDEF) ||
                                s.hasTag(CLASSDEF) ||
                                s.hasTag(BLOCK) ||
                                s == last) ||
                            !(last instanceof JCExpressionStatement exprStatement &&
                            exprStatement.expr.hasTag(ERRONEOUS));
                    } else {
                        yield false;
                    }
                }
            };
        }
    }

    /** QualidentList = [Annotations] Qualident {"," [Annotations] Qualident}
     */
    List<JCExpression> qualidentList(boolean allowAnnos) {
        ListBuffer<JCExpression> ts = new ListBuffer<>();

        List<JCAnnotation> typeAnnos = allowAnnos ? typeAnnotationsOpt() : List.nil();
        JCExpression qi = qualident(allowAnnos);
        if (!typeAnnos.isEmpty()) {
            JCExpression at = insertAnnotationsToMostInner(qi, typeAnnos, false);
            ts.append(at);
        } else {
            ts.append(qi);
        }
        while (token.kind == COMMA) {
            nextToken();

            typeAnnos = allowAnnos ? typeAnnotationsOpt() : List.nil();
            qi = qualident(allowAnnos);
            if (!typeAnnos.isEmpty()) {
                JCExpression at = insertAnnotationsToMostInner(qi, typeAnnos, false);
                ts.append(at);
            } else {
                ts.append(qi);
            }
        }
        return ts.toList();
    }

    /**
     *  {@literal
     *  TypeParametersOpt = ["<" TypeParameter {"," TypeParameter} ">"]
     *  }
     */
    protected List<JCTypeParameter> typeParametersOpt() {
        return typeParametersOpt(false);
    }
    /** Parses a potentially empty type parameter list if needed with `allowEmpty`.
     *  The caller is free to choose the desirable error message in this (erroneous) case.
     */
    protected List<JCTypeParameter> typeParametersOpt(boolean parseEmpty) {
        if (token.kind == LT) {
            ListBuffer<JCTypeParameter> typarams = new ListBuffer<>();
            nextToken();

            if (parseEmpty && token.kind == GT) {
                accept(GT);
                return null;
            }

            typarams.append(typeParameter());
            while (token.kind == COMMA) {
                nextToken();
                typarams.append(typeParameter());
            }
            accept(GT);
            return typarams.toList();
        } else {
            return List.nil();
        }
    }

    /**
     *  {@literal
     *  TypeParameter = [Annotations] TypeVariable [TypeParameterBound]
     *  TypeParameterBound = EXTENDS Type {"&" Type}
     *  TypeVariable = Ident
     *  }
     */
    JCTypeParameter typeParameter() {
        int pos = token.pos;
        List<JCAnnotation> annos = typeAnnotationsOpt();
        Name name = typeName();
        ListBuffer<JCExpression> bounds = new ListBuffer<>();
        if (token.kind == EXTENDS) {
            nextToken();
            bounds.append(parseType());
            while (token.kind == AMP) {
                nextToken();
                bounds.append(parseType());
            }
        }
        return toP(F.at(pos).TypeParameter(name, bounds.toList(), annos));
    }

    /** FormalParameters = "(" [ FormalParameterList ] ")"
     *  FormalParameterList = [ FormalParameterListNovarargs , ] LastFormalParameter
     *  FormalParameterListNovarargs = [ FormalParameterListNovarargs , ] FormalParameter
     */
    List<JCVariableDecl> formalParameters() {
        return formalParameters(false, false);
    }
    List<JCVariableDecl> formalParameters(boolean lambdaParameters, boolean recordComponents) {
        ListBuffer<JCVariableDecl> params = new ListBuffer<>();
        JCVariableDecl lastParam;
        accept(LPAREN);
        if (token.kind != RPAREN) {
            this.allowThisIdent = !lambdaParameters && !recordComponents;
            lastParam = formalParameter(lambdaParameters, recordComponents);
            if (lastParam.nameexpr != null) {
                this.receiverParam = lastParam;
            } else {
                params.append(lastParam);
            }
            this.allowThisIdent = false;
            while (token.kind == COMMA) {
                if ((lastParam.mods.flags & Flags.VARARGS) != 0) {
                    log.error(DiagnosticFlag.SYNTAX, lastParam, Errors.VarargsMustBeLast);
                }
                nextToken();
                params.append(lastParam = formalParameter(lambdaParameters, recordComponents));
            }
        }
        if (token.kind == RPAREN) {
            nextToken();
        } else {
            setErrorEndPos(token.pos);
            reportSyntaxError(S.prevToken().endPos, Errors.Expected3(COMMA, RPAREN, LBRACKET));
        }
        return params.toList();
    }

    List<JCVariableDecl> implicitParameters(boolean hasParens) {
        if (hasParens) {
            accept(LPAREN);
        }
        ListBuffer<JCVariableDecl> params = new ListBuffer<>();
        if (token.kind != RPAREN && token.kind != ARROW) {
            params.append(implicitParameter());
            while (token.kind == COMMA) {
                nextToken();
                params.append(implicitParameter());
            }
        }
        if (hasParens) {
            accept(RPAREN);
        }
        return params.toList();
    }

    JCModifiers optFinal(long flags) {
        JCModifiers mods = modifiersOpt();
        checkNoMods(mods.flags & ~(Flags.FINAL | Flags.DEPRECATED));
        mods.flags |= flags;
        return mods;
    }

    /**
     * Inserts the annotations (and possibly a new array level)
     * to the left-most type in an array or nested type.
     *
     * When parsing a type like {@code @B Outer.Inner @A []}, the
     * {@code @A} annotation should target the array itself, while
     * {@code @B} targets the nested type {@code Outer}.
     *
     * Currently the parser parses the annotation first, then
     * the array, and then inserts the annotation to the left-most
     * nested type.
     *
     * When {@code createNewLevel} is true, then a new array
     * level is inserted as the most inner type, and have the
     * annotations target it.  This is useful in the case of
     * varargs, e.g. {@code String @A [] @B ...}, as the parser
     * first parses the type {@code String @A []} then inserts
     * a new array level with {@code @B} annotation.
     */
    private JCExpression insertAnnotationsToMostInner(
            JCExpression type, List<JCAnnotation> annos,
            boolean createNewLevel) {
        int origEndPos = getEndPos(type);
        JCExpression mostInnerType = type;
        JCArrayTypeTree mostInnerArrayType = null;
        while (TreeInfo.typeIn(mostInnerType).hasTag(TYPEARRAY)) {
            mostInnerArrayType = (JCArrayTypeTree) TreeInfo.typeIn(mostInnerType);
            mostInnerType = mostInnerArrayType.elemtype;
        }

        if (createNewLevel) {
            mostInnerType = to(F.at(token.pos).TypeArray(mostInnerType));
            origEndPos = getEndPos(mostInnerType);
        }

        JCExpression mostInnerTypeToReturn = mostInnerType;
        if (annos.nonEmpty()) {
            JCExpression lastToModify = mostInnerType;

            while (TreeInfo.typeIn(mostInnerType).hasTag(SELECT) ||
                    TreeInfo.typeIn(mostInnerType).hasTag(TYPEAPPLY)) {
                while (TreeInfo.typeIn(mostInnerType).hasTag(SELECT)) {
                    lastToModify = mostInnerType;
                    mostInnerType = ((JCFieldAccess) TreeInfo.typeIn(mostInnerType)).getExpression();
                }
                while (TreeInfo.typeIn(mostInnerType).hasTag(TYPEAPPLY)) {
                    lastToModify = mostInnerType;
                    mostInnerType = ((JCTypeApply) TreeInfo.typeIn(mostInnerType)).clazz;
                }
            }

            mostInnerType = F.at(annos.head.pos).AnnotatedType(annos, mostInnerType);

            if (TreeInfo.typeIn(lastToModify).hasTag(TYPEAPPLY)) {
                ((JCTypeApply) TreeInfo.typeIn(lastToModify)).clazz = mostInnerType;
            } else if (TreeInfo.typeIn(lastToModify).hasTag(SELECT)) {
                ((JCFieldAccess) TreeInfo.typeIn(lastToModify)).selected = mostInnerType;
            } else {
                // We never saw a SELECT or TYPEAPPLY, return the annotated type.
                mostInnerTypeToReturn = mostInnerType;
            }
        }

        if (mostInnerArrayType == null) {
            return mostInnerTypeToReturn;
        } else {
            mostInnerArrayType.elemtype = mostInnerTypeToReturn;
            return storeEnd(type, origEndPos);
        }
    }

    /** FormalParameter = { FINAL | '@' Annotation } Type VariableDeclaratorId
     *  LastFormalParameter = { FINAL | '@' Annotation } Type '...' Ident | FormalParameter
     */
    protected JCVariableDecl formalParameter(boolean lambdaParameter, boolean recordComponent) {
        JCModifiers mods = !recordComponent ? optFinal(Flags.PARAMETER) : modifiersOpt();
        if (recordComponent && mods.flags != 0) {
            log.error(mods.pos, Errors.RecordCantDeclareFieldModifiers);
        }
        if (recordComponent) {
            mods.flags |= Flags.RECORD | Flags.FINAL | Flags.PRIVATE | Flags.GENERATED_MEMBER;
        }
        // need to distinguish between vararg annos and array annos
        // look at typeAnnotationsPushedBack comment
        this.permitTypeAnnotationsPushBack = true;
        JCExpression type = parseType(lambdaParameter);
        this.permitTypeAnnotationsPushBack = false;

        if (token.kind == ELLIPSIS) {
            List<JCAnnotation> varargsAnnos = typeAnnotationsPushedBack;
            typeAnnotationsPushedBack = List.nil();
            mods.flags |= Flags.VARARGS;
            // insert var arg type annotations
            type = insertAnnotationsToMostInner(type, varargsAnnos, true);
            nextToken();
        } else {
            // if not a var arg, then typeAnnotationsPushedBack should be null
            if (typeAnnotationsPushedBack.nonEmpty()) {
                reportSyntaxError(typeAnnotationsPushedBack.head.pos, Errors.IllegalStartOfType);
            }
            typeAnnotationsPushedBack = List.nil();
        }
        return variableDeclaratorId(mods, type, false, lambdaParameter, recordComponent);
    }

    protected JCVariableDecl implicitParameter() {
        JCModifiers mods = F.at(token.pos).Modifiers(Flags.PARAMETER);
        return variableDeclaratorId(mods, null, false, true, false);
    }

/* ---------- auxiliary methods -------------- */
    /** Check that given tree is a legal expression statement.
     */
    protected JCExpression checkExprStat(JCExpression t) {
        if (!TreeInfo.isExpressionStatement(t)) {
            JCExpression ret = F.at(t.pos).Erroneous(List.<JCTree>of(t));
            log.error(DiagnosticFlag.SYNTAX, ret, Errors.NotStmt);
            return ret;
        } else {
            return t;
        }
    }

    /** Return precedence of operator represented by token,
     *  -1 if token is not a binary operator. @see TreeInfo.opPrec
     */
    static int prec(TokenKind token) {
        JCTree.Tag oc = optag(token);
        return (oc != NO_TAG) ? TreeInfo.opPrec(oc) : -1;
    }

    /**
     * Return the lesser of two positions, making allowance for either one
     * being unset.
     */
    static int earlier(int pos1, int pos2) {
        if (pos1 == Position.NOPOS)
            return pos2;
        if (pos2 == Position.NOPOS)
            return pos1;
        return (pos1 < pos2 ? pos1 : pos2);
    }

    /** Return operation tag of binary operator represented by token,
     *  No_TAG if token is not a binary operator.
     */
    static JCTree.Tag optag(TokenKind token) {
        switch (token) {
        case BARBAR:
            return OR;
        case AMPAMP:
            return AND;
        case BAR:
            return BITOR;
        case BAREQ:
            return BITOR_ASG;
        case CARET:
            return BITXOR;
        case CARETEQ:
            return BITXOR_ASG;
        case AMP:
            return BITAND;
        case AMPEQ:
            return BITAND_ASG;
        case EQEQ:
            return JCTree.Tag.EQ;
        case BANGEQ:
            return NE;
        case LT:
            return JCTree.Tag.LT;
        case GT:
            return JCTree.Tag.GT;
        case LTEQ:
            return LE;
        case GTEQ:
            return GE;
        case LTLT:
            return SL;
        case LTLTEQ:
            return SL_ASG;
        case GTGT:
            return SR;
        case GTGTEQ:
            return SR_ASG;
        case GTGTGT:
            return USR;
        case GTGTGTEQ:
            return USR_ASG;
        case PLUS:
            return JCTree.Tag.PLUS;
        case PLUSEQ:
            return PLUS_ASG;
        case SUB:
            return MINUS;
        case SUBEQ:
            return MINUS_ASG;
        case STAR:
            return MUL;
        case STAREQ:
            return MUL_ASG;
        case SLASH:
            return DIV;
        case SLASHEQ:
            return DIV_ASG;
        case PERCENT:
            return MOD;
        case PERCENTEQ:
            return MOD_ASG;
        case INSTANCEOF:
            return TYPETEST;
        default:
            return NO_TAG;
        }
    }

    /** Return operation tag of unary operator represented by token,
     *  No_TAG if token is not a binary operator.
     */
    static JCTree.Tag unoptag(TokenKind token) {
        switch (token) {
        case PLUS:
            return POS;
        case SUB:
            return NEG;
        case BANG:
            return NOT;
        case TILDE:
            return COMPL;
        case PLUSPLUS:
            return PREINC;
        case SUBSUB:
            return PREDEC;
        default:
            return NO_TAG;
        }
    }

    /** Return type tag of basic type represented by token,
     *  NONE if token is not a basic type identifier.
     */
    static TypeTag typetag(TokenKind token) {
        switch (token) {
        case BYTE:
            return TypeTag.BYTE;
        case CHAR:
            return TypeTag.CHAR;
        case SHORT:
            return TypeTag.SHORT;
        case INT:
            return TypeTag.INT;
        case LONG:
            return TypeTag.LONG;
        case FLOAT:
            return TypeTag.FLOAT;
        case DOUBLE:
            return TypeTag.DOUBLE;
        case BOOLEAN:
            return TypeTag.BOOLEAN;
        default:
            return TypeTag.NONE;
        }
    }

    void checkSourceLevel(Feature feature) {
        checkSourceLevel(token.pos, feature);
    }

    protected void checkSourceLevel(int pos, Feature feature) {
        if (preview.isPreview(feature) && !preview.isEnabled()) {
            //preview feature without --preview flag, error
            log.error(DiagnosticFlag.SOURCE_LEVEL, pos, preview.disabledError(feature));
        } else if (!feature.allowedInSource(source)) {
            //incompatible source level, error
            log.error(DiagnosticFlag.SOURCE_LEVEL, pos, feature.error(source.name));
        } else if (preview.isPreview(feature)) {
            //use of preview feature, warn
            preview.warnPreview(pos, feature);
        }
    }

<<<<<<< HEAD
    /**
     * A straightforward {@link EndPosTable} implementation.
=======
    private void updateUnexpectedTopLevelDefinitionStartError(boolean hasPackageDecl) {
        //TODO: proper tests for this logic (and updates):
        if (parseModuleInfo) {
            unexpectedTopLevelDefinitionStartError = Errors.ExpectedModuleOrOpen;
        } else if (Feature.IMPLICIT_CLASSES.allowedInSource(source) && !hasPackageDecl) {
            unexpectedTopLevelDefinitionStartError = Errors.ClassMethodOrFieldExpected;
        } else if (allowRecords) {
            unexpectedTopLevelDefinitionStartError = Errors.Expected4(CLASS, INTERFACE, ENUM, "record");
        } else {
            unexpectedTopLevelDefinitionStartError = Errors.Expected3(CLASS, INTERFACE, ENUM);
        }
    }

    /*
     * a functional source tree and end position mappings
>>>>>>> 1501a5e4
     */
    protected static class SimpleEndPosTable extends AbstractEndPosTable {

        private final IntHashTable endPosMap = new IntHashTable();

        @Override
        public <T extends JCTree> T storeEnd(T tree, int endpos) {
            endPosMap.put(tree, Math.max(endpos, errorEndPos));
            return tree;
        }

        @Override
        public int getEndPos(JCTree tree) {
            int value = endPosMap.get(tree);
            // As long as Position.NOPOS==-1, this just returns value.
            return (value == -1) ? Position.NOPOS : value;
        }

        @Override
        public int replaceTree(JCTree oldTree, JCTree newTree) {
            int pos = endPosMap.remove(oldTree);
            if (pos != -1) {
                storeEnd(newTree, pos);
                return pos;
            }
            return Position.NOPOS;
        }
    }

    /**
     * A minimal implementation that only stores what's required.
     */
    protected static class MinimalEndPosTable extends SimpleEndPosTable {

        @Override
        public <T extends JCTree> T storeEnd(T tree, int endpos) {
            switch (tree.getTag()) {
            case MODULEDEF:
            case PACKAGEDEF:
            case CLASSDEF:
            case METHODDEF:
            case VARDEF:
            case BLOCK:
            case SWITCH:
            case SWITCH_EXPRESSION:
                break;
            default:
                return tree;
            }
            return super.storeEnd(tree, endpos);
        }
    }

    protected abstract static class AbstractEndPosTable implements EndPosTable {

        /**
         * Store the last error position.
         */
        public int errorEndPos = Position.NOPOS;

        @Override
        public void setErrorEndPos(int errPos) {
            if (errPos > errorEndPos) {
                errorEndPos = errPos;
            }
        }
    }
}<|MERGE_RESOLUTION|>--- conflicted
+++ resolved
@@ -5605,10 +5605,6 @@
         }
     }
 
-<<<<<<< HEAD
-    /**
-     * A straightforward {@link EndPosTable} implementation.
-=======
     private void updateUnexpectedTopLevelDefinitionStartError(boolean hasPackageDecl) {
         //TODO: proper tests for this logic (and updates):
         if (parseModuleInfo) {
@@ -5622,9 +5618,8 @@
         }
     }
 
-    /*
-     * a functional source tree and end position mappings
->>>>>>> 1501a5e4
+    /**
+     * A straightforward {@link EndPosTable} implementation.
      */
     protected static class SimpleEndPosTable extends AbstractEndPosTable {
 
