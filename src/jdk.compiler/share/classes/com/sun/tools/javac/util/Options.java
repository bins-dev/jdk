/*
 * Copyright (c) 2001, 2025, Oracle and/or its affiliates. All rights reserved.
 * DO NOT ALTER OR REMOVE COPYRIGHT NOTICES OR THIS FILE HEADER.
 *
 * This code is free software; you can redistribute it and/or modify it
 * under the terms of the GNU General Public License version 2 only, as
 * published by the Free Software Foundation.  Oracle designates this
 * particular file as subject to the "Classpath" exception as provided
 * by Oracle in the LICENSE file that accompanied this code.
 *
 * This code is distributed in the hope that it will be useful, but WITHOUT
 * ANY WARRANTY; without even the implied warranty of MERCHANTABILITY or
 * FITNESS FOR A PARTICULAR PURPOSE.  See the GNU General Public License
 * version 2 for more details (a copy is included in the LICENSE file that
 * accompanied this code).
 *
 * You should have received a copy of the GNU General Public License version
 * 2 along with this work; if not, write to the Free Software Foundation,
 * Inc., 51 Franklin St, Fifth Floor, Boston, MA 02110-1301 USA.
 *
 * Please contact Oracle, 500 Oracle Parkway, Redwood Shores, CA 94065 USA
 * or visit www.oracle.com if you need additional information or have any
 * questions.
 */

package com.sun.tools.javac.util;

import java.util.*;
import java.util.function.Consumer;
import java.util.function.Supplier;

import com.sun.tools.javac.code.Lint.LintCategory;
import com.sun.tools.javac.main.Option;
import static com.sun.tools.javac.main.Option.*;

/** A table of all command-line options.
 *  If an option has an argument, the option name is mapped to the argument.
 *  If a set option has no argument, it is mapped to itself.
 *
 * <p>
 * Instances start in an uninitialized/empty state. They transition to the initialized state once they start
 * being populated from the flags and arguments provided to the compiler, or manually via {@link #initialize}.
 *
 * <p>
 * Because {@link Options} singletons are used to configure many other compiler singletons, depending on how
 * the compiler is invoked, it's possible for some of these singletons to query options before they have been
 * populated. If this happens, null/false is returned, and then if/when listeners are notified (indicating that
 * the population process is complete), if it turns out that the actual option value is different from what was
 * previously returned, then an assertion error is generated (as this would indicate a startup ordering bug).
 * To fix, change the initialization order or have the singleton initialize itself using {@link #whenReady}.
 *
 *  <p><b>This is NOT part of any supported API.
 *  If you write code that depends on this, you do so at your own risk.
 *  This code and its internal interfaces are subject to change or
 *  deletion without notice.</b>
 */
public class Options {
    private static final long serialVersionUID = 0;

    /** The context key for the options. */
    public static final Context.Key<Options> optionsKey = new Context.Key<>();

    private final LinkedHashMap<String,String> values;
    private boolean initialized;

    /** Get the Options instance for this context. */
    public static Options instance(Context context) {
        Options instance = context.get(optionsKey);
        if (instance == null)
            instance = new Options(context);
        return instance;
    }

    @SuppressWarnings("this-escape")
    protected Options(Context context) {
// DEBUGGING -- Use LinkedHashMap for reproducibility
        values = new LinkedHashMap<>();
        context.put(optionsKey, this);
    }

    /**
     * Mark this instance as ready to accept queries.
     */
    public void initialize() {
        initialized = true;
    }

    /**
     * Get the value for an undocumented option.
     *
     * @param name option name
     */
    public String get(String name) {
        return computeIfReady(() -> values.get(name), null, Option.XD.primaryName + name);
    }

    /**
     * Get the value for an option.
     *
     * @param option option to get
     */
    public String get(Option option) {
        return computeIfReady(() -> values.get(option.primaryName), null, option.primaryName);
    }

    /**
     * Get the boolean value for an undocumented option, patterned after Boolean.getBoolean,
     * essentially will return true, iff the value exists and is set to "true".
     *
     * @param name option name
     */
    public boolean getBoolean(String name) {
        return getBoolean(name, false);
    }

    /**
     * Get the undocumented boolean with a default value if the option is not set.
     *
     * @param name option name
     * @param defaultValue return value if option is not set
     */
    public boolean getBoolean(String name, boolean defaultValue) {
        return computeIfReady(
            () -> Optional.of(name)
                  .map(values::get)
                  .map(Boolean::parseBoolean)
                  .orElse(defaultValue),
            defaultValue,
            Option.XD.primaryName + name);
    }

    /**
     * Check if the value for an undocumented option has been set.
     */
    public boolean isSet(String name) {
        return computeIfReady(() -> values.get(name) != null, false, Option.XD.primaryName + name);
    }

    /**
     * Check if the value for an option has been set.
     */
    public boolean isSet(Option option) {
        return computeIfReady(() -> values.get(option.primaryName) != null, false, option.primaryName);
    }

    /**
     * Check if the value for a choice option has been set to a specific value.
     */
    public boolean isSet(Option option, String value) {
        return computeIfReady(() -> values.get(option.primaryName + value) != null, false, option.primaryName + value);
    }

    /**
     * Check if the value for an undocumented option has not been set.
     */
    public boolean isUnset(String name) {
        return !isSet(name);
    }

    /**
     * Check if the value for an option has not been set.
     */
    public boolean isUnset(Option option) {
        return !isSet(option);
    }

    /**
     * Check if the value for a choice option has not been set to a specific value.
     */
    public boolean isUnset(Option option, String value) {
        return !isSet(option, value);
    }

    /**
<<<<<<< HEAD
     * Collect the set of {@link LintCategory}s specified by option flag(s) of the form
     * {@code -Flag} and/or {@code -Flag:[-]key,[-]key,...}, starting with the provided defaults.
     *
     * <p>
     * The set of categories is calculated as folllows. First, an initial set is created:
     * <ul>
     *  <li>If the {@code -Flag:all} flag appears, the initial set contains all categories; otherwise,
     *  <li>If the {@code -Flag:none} flag appears, the initial set is empty; otherwise,
     *  <li>If {@code defaults} is not null, it is invoked to populate an initial set; otherwise,
     *  <li>The initial set is empty.
     * </ul>
     * Next, for each lint category {@code key}:
     * <ul>
     *  <li>If the {@code -Flag:key} flag appears, the category is added to the set; otherwise
     *  <li>If the {@code -Flag:-key} flag appears, the category is removed to the set
     * </ul>
     * Unrecognized {@code key}s are ignored.
     *
     * @param option the plain option
     * @param defaults populates the default set, or null for an empty default set
     * @return the specified set of categories
     */
    public EnumSet<LintCategory> getLintCategories(Option option, Consumer<? super EnumSet<LintCategory>> defaults) {

        // Create the initial set
        EnumSet<LintCategory> categories;
        Option customOption = option.getCustom();
        if (isSet(option) || isSet(customOption, Option.LINT_CUSTOM_ALL)) {
            categories = EnumSet.allOf(LintCategory.class);
        } else if (isSet(customOption, Option.LINT_CUSTOM_NONE)) {
            categories = LintCategory.newEmptySet();
        } else {
            categories = EnumSet.noneOf(LintCategory.class);
            if (defaults != null) {
                defaults.accept(categories);
            }
        }

        // Apply specific overrides
        for (LintCategory category : LintCategory.values()) {
            if (isSet(customOption, category.option)) {
                categories.add(category);
            } else if (isSet(customOption, "-" + category.option)) {
                categories.remove(category);
            }
        }

        // Done
        return categories;
    }

    /**
     * Apply the logic of {@link #getLintCategories} to a single {@link LintCategory}.
     *
     * <p>
     * This returns true if and only if the specified {@link LintCategory} would be included
     * in the set returned by {@link #getLintCategories} given the provided given default value.
     *
     * @param option the plain option
     * @param category the {@link LintCategory} in question
     * @param defaultValue presumed default value
     * @return true if {@code category} would be included
     */
    public boolean isSet(Option option, LintCategory category, boolean defaultValue) {
        Option customOption = option.getCustom();
        if (isSet(customOption, category.option)) {
            return true;
        }
        if (isSet(customOption, "-" + category.option)) {
=======
     * Check whether the given lint category is explicitly enabled or disabled.
     *
     * <p>
     * If the category is neither enabled nor disabled, return the given default value.
     *
     * @param option the plain (non-custom) option
     * @param lc the {@link LintCategory} in question
     * @param defaultValue presumed default value
     * @return true if {@code lc} would be included
     */
    public boolean isSet(Option option, LintCategory lc, boolean defaultValue) {
        Option customOption = option.getCustom();
        if (lc.optionList.stream().anyMatch(alias -> isSet(customOption, alias))) {
            return true;
        }
        if (lc.optionList.stream().anyMatch(alias -> isSet(customOption, "-" + alias))) {
>>>>>>> 277bb208
            return false;
        }
        if (isSet(option) || isSet(customOption, Option.LINT_CUSTOM_ALL)) {
            return true;
        }
        if (isSet(customOption, Option.LINT_CUSTOM_NONE)) {
            return false;
        }
        return defaultValue;
    }

    /**
<<<<<<< HEAD
     * Determine if a specific {@link LintCategory} was explicitly disabled via an option flag
     * of the form {@code -Flag:none} or {@code -Flag:-key}.
     *
     * @param category the {@link LintCategory} in question
     * @param option the option
     * @return true if {@code category} has been explicitly disabled
     */
    public boolean isExplicitlyDisabled(Option option, LintCategory category) {
        return !isSet(option, category, true);
=======
     * Determine if a specific {@link LintCategory} was explicitly enabled via a custom option flag
     * of the form {@code -Flag:all} or {@code -Flag:key}.
     *
     * @param option the option
     * @param lc the {@link LintCategory} in question
     * @return true if {@code lc} has been explicitly enabled
     */
    public boolean isExplicitlyEnabled(Option option, LintCategory lc) {
        return isSet(option, lc, false);
    }

    /**
     * Determine if a specific {@link LintCategory} was explicitly disabled via a custom option flag
     * of the form {@code -Flag:none} or {@code -Flag:-key}.
     *
     * @param option the option
     * @param lc the {@link LintCategory} in question
     * @return true if {@code lc} has been explicitly disabled
     */
    public boolean isExplicitlyDisabled(Option option, LintCategory lc) {
        return !isSet(option, lc, true);
>>>>>>> 277bb208
    }

    public void put(String name, String value) {
        values.put(name, value);
        initialized = true;
    }

    public void put(Option option, String value) {
        values.put(option.primaryName, value);
        initialized = true;
    }

    public void putAll(Options options) {
        values.putAll(options.values);
        initialized = true;
    }

    public void remove(String name) {
        values.remove(name);
        initialized = true;
    }

    public Set<String> keySet() {
        return values.keySet();
    }

    public int size() {
        return values.size();
    }

    // light-weight notification mechanism

    private List<Runnable> listeners = List.nil();

    public void addListener(Runnable listener) {
        listeners = listeners.prepend(listener);
    }

    public void notifyListeners() {
        initialized = true;
        for (Runnable r: listeners)
            r.run();
        listeners = List.nil();
    }

    public void clear() {
        values.clear();
        listeners = List.nil();
        initialized = false;
    }

    /**
     * Perform the given action once this instance is ready for queries,
     * or immediately if it is ready now.
     *
     * @param action action to take; will be given this instance
     */
    public void whenReady(Consumer<? super Options> action) {
        if (initialized)
            action.accept(this);
        else
            addListener(() -> action.accept(this));
    }

    /**
     * Return the computed value if initialized, otherwise return the given default value
     * and add a notify listener that asserts that our assumption was correct.
     */
    private <T> T computeIfReady(Supplier<T> ifReady, T ifNotReady, String flag) {
        //System.out.println("computeIfReady("+initialized+"): \""+flag+"\" -> " + ifReady.get());
        if (initialized)
            return ifReady.get();
        addListener(() -> Assert.check(Objects.equals(ifReady.get(), ifNotReady), () -> "ignored flag: " + flag));
        return ifNotReady;          // hopefully this is correct...
    }
}<|MERGE_RESOLUTION|>--- conflicted
+++ resolved
@@ -172,22 +172,72 @@
     }
 
     /**
-<<<<<<< HEAD
+     * Check whether the given lint category is explicitly enabled or disabled.
+     *
+     * <p>
+     * If the category is neither enabled nor disabled, return the given default value.
+     *
+     * @param option the plain (non-custom) option
+     * @param lc the {@link LintCategory} in question
+     * @param defaultValue presumed default value
+     * @return true if {@code lc} would be included
+     */
+    public boolean isSet(Option option, LintCategory lc, boolean defaultValue) {
+        Option customOption = option.getCustom();
+        if (lc.optionList.stream().anyMatch(alias -> isSet(customOption, alias))) {
+            return true;
+        }
+        if (lc.optionList.stream().anyMatch(alias -> isSet(customOption, "-" + alias))) {
+            return false;
+        }
+        if (isSet(option) || isSet(customOption, Option.LINT_CUSTOM_ALL)) {
+            return true;
+        }
+        if (isSet(customOption, Option.LINT_CUSTOM_NONE)) {
+            return false;
+        }
+        return defaultValue;
+    }
+
+    /**
+     * Determine if a specific {@link LintCategory} was explicitly enabled via a custom option flag
+     * of the form {@code -Flag:all} or {@code -Flag:key}.
+     *
+     * @param option the option
+     * @param lc the {@link LintCategory} in question
+     * @return true if {@code lc} has been explicitly enabled
+     */
+    public boolean isExplicitlyEnabled(Option option, LintCategory lc) {
+        return isSet(option, lc, false);
+    }
+
+    /**
+     * Determine if a specific {@link LintCategory} was explicitly disabled via a custom option flag
+     * of the form {@code -Flag:none} or {@code -Flag:-key}.
+     *
+     * @param option the option
+     * @param lc the {@link LintCategory} in question
+     * @return true if {@code lc} has been explicitly disabled
+     */
+    public boolean isExplicitlyDisabled(Option option, LintCategory lc) {
+        return !isSet(option, lc, true);
+    }
+
+    /**
      * Collect the set of {@link LintCategory}s specified by option flag(s) of the form
-     * {@code -Flag} and/or {@code -Flag:[-]key,[-]key,...}, starting with the provided defaults.
+     * {@code -Flag} and/or {@code -Flag:[-]key,[-]key,...}.
      *
      * <p>
      * The set of categories is calculated as folllows. First, an initial set is created:
      * <ul>
-     *  <li>If the {@code -Flag:all} flag appears, the initial set contains all categories; otherwise,
-     *  <li>If the {@code -Flag:none} flag appears, the initial set is empty; otherwise,
-     *  <li>If {@code defaults} is not null, it is invoked to populate an initial set; otherwise,
-     *  <li>The initial set is empty.
+     *  <li>If {@code -Flag} or {@code -Flag:all} appears, the initial set contains all categories; otherwise,
+     *  <li>If {@code -Flag:none} appears, the initial set is empty; otherwise,
+     *  <li>The {@code defaults} parameter is invoked to construct an initial set.
      * </ul>
-     * Next, for each lint category {@code key}:
+     * Next, for each lint category key {@code key}:
      * <ul>
-     *  <li>If the {@code -Flag:key} flag appears, the category is added to the set; otherwise
-     *  <li>If the {@code -Flag:-key} flag appears, the category is removed to the set
+     *  <li>If {@code -Flag:key} flag appears, the corresponding category is added to the set; otherwise
+     *  <li>If {@code -Flag:-key} flag appears, the corresponding category is removed to the set
      * </ul>
      * Unrecognized {@code key}s are ignored.
      *
@@ -195,7 +245,7 @@
      * @param defaults populates the default set, or null for an empty default set
      * @return the specified set of categories
      */
-    public EnumSet<LintCategory> getLintCategories(Option option, Consumer<? super EnumSet<LintCategory>> defaults) {
+    public EnumSet<LintCategory> getLintCategories(Option option, Supplier<? extends EnumSet<LintCategory>> defaults) {
 
         // Create the initial set
         EnumSet<LintCategory> categories;
@@ -203,108 +253,22 @@
         if (isSet(option) || isSet(customOption, Option.LINT_CUSTOM_ALL)) {
             categories = EnumSet.allOf(LintCategory.class);
         } else if (isSet(customOption, Option.LINT_CUSTOM_NONE)) {
-            categories = LintCategory.newEmptySet();
+            categories = EnumSet.noneOf(LintCategory.class);
         } else {
-            categories = EnumSet.noneOf(LintCategory.class);
-            if (defaults != null) {
-                defaults.accept(categories);
-            }
+            categories = defaults.get();
         }
 
         // Apply specific overrides
         for (LintCategory category : LintCategory.values()) {
-            if (isSet(customOption, category.option)) {
+            if (isExplicitlyEnabled(option, category)) {
                 categories.add(category);
-            } else if (isSet(customOption, "-" + category.option)) {
+            } else if (isExplicitlyDisabled(option, category)) {
                 categories.remove(category);
             }
         }
 
         // Done
         return categories;
-    }
-
-    /**
-     * Apply the logic of {@link #getLintCategories} to a single {@link LintCategory}.
-     *
-     * <p>
-     * This returns true if and only if the specified {@link LintCategory} would be included
-     * in the set returned by {@link #getLintCategories} given the provided given default value.
-     *
-     * @param option the plain option
-     * @param category the {@link LintCategory} in question
-     * @param defaultValue presumed default value
-     * @return true if {@code category} would be included
-     */
-    public boolean isSet(Option option, LintCategory category, boolean defaultValue) {
-        Option customOption = option.getCustom();
-        if (isSet(customOption, category.option)) {
-            return true;
-        }
-        if (isSet(customOption, "-" + category.option)) {
-=======
-     * Check whether the given lint category is explicitly enabled or disabled.
-     *
-     * <p>
-     * If the category is neither enabled nor disabled, return the given default value.
-     *
-     * @param option the plain (non-custom) option
-     * @param lc the {@link LintCategory} in question
-     * @param defaultValue presumed default value
-     * @return true if {@code lc} would be included
-     */
-    public boolean isSet(Option option, LintCategory lc, boolean defaultValue) {
-        Option customOption = option.getCustom();
-        if (lc.optionList.stream().anyMatch(alias -> isSet(customOption, alias))) {
-            return true;
-        }
-        if (lc.optionList.stream().anyMatch(alias -> isSet(customOption, "-" + alias))) {
->>>>>>> 277bb208
-            return false;
-        }
-        if (isSet(option) || isSet(customOption, Option.LINT_CUSTOM_ALL)) {
-            return true;
-        }
-        if (isSet(customOption, Option.LINT_CUSTOM_NONE)) {
-            return false;
-        }
-        return defaultValue;
-    }
-
-    /**
-<<<<<<< HEAD
-     * Determine if a specific {@link LintCategory} was explicitly disabled via an option flag
-     * of the form {@code -Flag:none} or {@code -Flag:-key}.
-     *
-     * @param category the {@link LintCategory} in question
-     * @param option the option
-     * @return true if {@code category} has been explicitly disabled
-     */
-    public boolean isExplicitlyDisabled(Option option, LintCategory category) {
-        return !isSet(option, category, true);
-=======
-     * Determine if a specific {@link LintCategory} was explicitly enabled via a custom option flag
-     * of the form {@code -Flag:all} or {@code -Flag:key}.
-     *
-     * @param option the option
-     * @param lc the {@link LintCategory} in question
-     * @return true if {@code lc} has been explicitly enabled
-     */
-    public boolean isExplicitlyEnabled(Option option, LintCategory lc) {
-        return isSet(option, lc, false);
-    }
-
-    /**
-     * Determine if a specific {@link LintCategory} was explicitly disabled via a custom option flag
-     * of the form {@code -Flag:none} or {@code -Flag:-key}.
-     *
-     * @param option the option
-     * @param lc the {@link LintCategory} in question
-     * @return true if {@code lc} has been explicitly disabled
-     */
-    public boolean isExplicitlyDisabled(Option option, LintCategory lc) {
-        return !isSet(option, lc, true);
->>>>>>> 277bb208
     }
 
     public void put(String name, String value) {
