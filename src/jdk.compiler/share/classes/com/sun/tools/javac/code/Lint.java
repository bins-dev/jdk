/*
 * Copyright (c) 2005, 2025, Oracle and/or its affiliates. All rights reserved.
 * DO NOT ALTER OR REMOVE COPYRIGHT NOTICES OR THIS FILE HEADER.
 *
 * This code is free software; you can redistribute it and/or modify it
 * under the terms of the GNU General Public License version 2 only, as
 * published by the Free Software Foundation.  Oracle designates this
 * particular file as subject to the "Classpath" exception as provided
 * by Oracle in the LICENSE file that accompanied this code.
 *
 * This code is distributed in the hope that it will be useful, but WITHOUT
 * ANY WARRANTY; without even the implied warranty of MERCHANTABILITY or
 * FITNESS FOR A PARTICULAR PURPOSE.  See the GNU General Public License
 * version 2 for more details (a copy is included in the LICENSE file that
 * accompanied this code).
 *
 * You should have received a copy of the GNU General Public License version
 * 2 along with this work; if not, write to the Free Software Foundation,
 * Inc., 51 Franklin St, Fifth Floor, Boston, MA 02110-1301 USA.
 *
 * Please contact Oracle, 500 Oracle Parkway, Redwood Shores, CA 94065 USA
 * or visit www.oracle.com if you need additional information or have any
 * questions.
 */

package com.sun.tools.javac.code;

import java.util.ArrayList;
import java.util.Arrays;
import java.util.Collections;
import java.util.EnumSet;
import java.util.LinkedHashMap;
import java.util.List;
import java.util.Map;
import java.util.Optional;
import java.util.Set;
import java.util.stream.Stream;

import com.sun.tools.javac.main.Option;
import com.sun.tools.javac.tree.JCTree.*;
import com.sun.tools.javac.util.Assert;
import com.sun.tools.javac.util.Context;
import com.sun.tools.javac.util.JCDiagnostic.DiagnosticPosition;
import com.sun.tools.javac.util.JCDiagnostic.LintWarning;
import com.sun.tools.javac.util.Log;
import com.sun.tools.javac.util.Names;
import com.sun.tools.javac.util.Options;

/**
 * A class for handling -Xlint suboptions and @SuppressWarnings.
 *
 *  <p><b>This is NOT part of any supported API.
 *  If you write code that depends on this, you do so at your own risk.
 *  This code and its internal interfaces are subject to change or
 *  deletion without notice.</b>
 */
public class Lint {

    /** The context key for the root Lint object. */
    protected static final Context.Key<Lint> lintKey = new Context.Key<>();

    /** Get the root Lint instance. */
    public static Lint instance(Context context) {
        Lint instance = context.get(lintKey);
        if (instance == null)
            instance = new Lint(context);
        return instance;
    }

    /**
     * Obtain an instance with additional warning supression applied from any
     * @SuppressWarnings and/or @Deprecated annotations on the given symbol.
     *
     * <p>
     * The returned instance will be different from this instance if and only if
     * {@link #suppressionsFrom} returns a non-empty set.
     *
     * @param sym symbol
     * @return lint instance with new warning suppressions applied, or this instance if none
     */
    public Lint augment(Symbol sym) {
        EnumSet<LintCategory> suppressions = suppressionsFrom(sym);
        if (!suppressions.isEmpty()) {
            Lint lint = new Lint(this);
            lint.values.removeAll(suppressions);
            lint.suppressedValues.addAll(suppressions);
            return lint;
        }
        return this;
    }

    /**
     * Returns a new Lint that has the given LintCategorys enabled.
     * @param lc one or more categories to be enabled
     */
    public Lint enable(LintCategory... lc) {
        Lint l = new Lint(this);
        l.values.addAll(Arrays.asList(lc));
        l.suppressedValues.removeAll(Arrays.asList(lc));
        return l;
    }

    /**
     * Returns a new Lint that has the given LintCategorys suppressed.
     * @param lc one or more categories to be suppressed
     */
    public Lint suppress(LintCategory... lc) {
        Lint l = new Lint(this);
        l.values.removeAll(Arrays.asList(lc));
        l.suppressedValues.addAll(Arrays.asList(lc));
        return l;
    }

    private final Context context;
    private final Options options;
    private final Log log;

    // These are initialized lazily to avoid dependency loops
    private Symtab syms;
    private Names names;

    // Invariant: it's never the case that a category is in both "values" and "suppressedValues"
    private EnumSet<LintCategory> values;
    private EnumSet<LintCategory> suppressedValues;

    private static final Map<String, LintCategory> map = new LinkedHashMap<>(40);

    @SuppressWarnings("this-escape")
    protected Lint(Context context) {
        this.context = context;
        context.put(lintKey, this);
        options = Options.instance(context);
        log = Log.instance(context);
    }

    // Instantiate a non-root ("symbol scoped") instance
    protected Lint(Lint other) {
        other.initializeRootIfNeeded();
        this.context = other.context;
        this.options = other.options;
        this.log = other.log;
        this.syms = other.syms;
        this.names = other.names;
        this.values = other.values.clone();
        this.suppressedValues = other.suppressedValues.clone();
    }

    // Process command line options on demand to allow use of root Lint early during startup
    private void initializeRootIfNeeded() {
<<<<<<< HEAD
        if (values == null) {
            values = options.getLintCategories(Option.XLINT, this::populateDefaults);
            suppressedValues = LintCategory.newEmptySet();
=======

        // Already initialized?
        if (values != null)
            return;

        // Initialize enabled categories based on "-Xlint" flags
        if (options.isSet(Option.XLINT) || options.isSet(Option.XLINT_CUSTOM, Option.LINT_CUSTOM_ALL)) {
            // If -Xlint or -Xlint:all is given, enable all categories by default
            values = EnumSet.allOf(LintCategory.class);
        } else if (options.isSet(Option.XLINT_CUSTOM, Option.LINT_CUSTOM_NONE)) {
            // if -Xlint:none is given, disable all categories by default
            values = LintCategory.newEmptySet();
        } else {
            // otherwise, enable on-by-default categories
            values = LintCategory.newEmptySet();

            Source source = Source.instance(context);
            if (source.compareTo(Source.JDK9) >= 0) {
                values.add(LintCategory.DEP_ANN);
            }
            if (Source.Feature.REDUNDANT_STRICTFP.allowedInSource(source)) {
                values.add(LintCategory.STRICTFP);
            }
            values.add(LintCategory.REQUIRES_TRANSITIVE_AUTOMATIC);
            values.add(LintCategory.OPENS);
            values.add(LintCategory.MODULE);
            values.add(LintCategory.REMOVAL);
            if (!options.isSet(Option.PREVIEW)) {
                values.add(LintCategory.PREVIEW);
            }
            values.add(LintCategory.IDENTITY);
            values.add(LintCategory.INCUBATING);
>>>>>>> 277bb208
        }
    }

<<<<<<< HEAD
    private void populateDefaults(EnumSet<LintCategory> values) {
        Source source = Source.instance(context);
        if (source.compareTo(Source.JDK9) >= 0) {
            values.add(LintCategory.DEP_ANN);
=======
        // Look for specific overrides
        for (LintCategory lc : LintCategory.values()) {
            if (options.isExplicitlyEnabled(Option.XLINT, lc)) {
                values.add(lc);
            } else if (options.isExplicitlyDisabled(Option.XLINT, lc)) {
                values.remove(lc);
            }
>>>>>>> 277bb208
        }
        if (Source.Feature.REDUNDANT_STRICTFP.allowedInSource(source)) {
            values.add(LintCategory.STRICTFP);
        }
        values.add(LintCategory.REQUIRES_TRANSITIVE_AUTOMATIC);
        values.add(LintCategory.OPENS);
        values.add(LintCategory.MODULE);
        values.add(LintCategory.REMOVAL);
        if (!options.isSet(Option.PREVIEW)) {
            values.add(LintCategory.PREVIEW);
        }
        values.add(LintCategory.SYNCHRONIZATION);
        values.add(LintCategory.INCUBATING);
    }

    @Override
    public String toString() {
        initializeRootIfNeeded();
        return "Lint:[enable" + values + ",suppress" + suppressedValues + "]";
    }

    /**
     * Categories of warnings that can be generated by the compiler.
     */
    public enum LintCategory {
        /**
         * Warn when code refers to a auxiliary class that is hidden in a source file (ie source file name is
         * different from the class name, and the type is not properly nested) and the referring code
         * is not located in the same source file.
         */
        AUXILIARYCLASS("auxiliaryclass"),

        /**
         * Warn about use of unnecessary casts.
         */
        CAST("cast"),

        /**
         * Warn about issues related to classfile contents.
         *
         * <p>
         * This category is not supported by {@code @SuppressWarnings}.
         */
        CLASSFILE("classfile", false),

        /**
         * Warn about "dangling" documentation comments,
         * not attached to any declaration.
         */
        DANGLING_DOC_COMMENTS("dangling-doc-comments"),

        /**
         * Warn about use of deprecated items.
         */
        DEPRECATION("deprecation"),

        /**
         * Warn about items which are documented with an {@code @deprecated} JavaDoc
         * comment, but which do not have {@code @Deprecated} annotation.
         */
        DEP_ANN("dep-ann"),

        /**
         * Warn about division by constant integer 0.
         */
        DIVZERO("divzero"),

        /**
         * Warn about empty statement after if.
         */
        EMPTY("empty"),

        /**
         * Warn about issues regarding module exports.
         */
        EXPORTS("exports"),

        /**
         * Warn about falling through from one case of a switch statement to the next.
         */
        FALLTHROUGH("fallthrough"),

        /**
         * Warn about finally clauses that do not terminate normally.
         */
        FINALLY("finally"),

        /**
         * Warn about uses of @ValueBased classes where an identity class is expected.
         */
        IDENTITY("identity", true, "synchronization"),

        /**
         * Warn about use of incubating modules.
         *
         * <p>
         * This category is not supported by {@code @SuppressWarnings}.
         */
        INCUBATING("incubating", false),

        /**
          * Warn about compiler possible lossy conversions.
          */
        LOSSY_CONVERSIONS("lossy-conversions"),

        /**
          * Warn about compiler generation of a default constructor.
          */
        MISSING_EXPLICIT_CTOR("missing-explicit-ctor"),

        /**
         * Warn about module system related issues.
         */
        MODULE("module"),

        /**
         * Warn about issues regarding module opens.
         */
        OPENS("opens"),

        /**
         * Warn about issues relating to use of command line options.
         *
         * <p>
         * This category is not supported by {@code @SuppressWarnings}.
         */
        OPTIONS("options", false),

        /**
         * Warn when any output file is written to more than once.
         *
         * <p>
         * This category is not supported by {@code @SuppressWarnings}.
         */
        OUTPUT_FILE_CLASH("output-file-clash", false),

        /**
         * Warn about issues regarding method overloads.
         */
        OVERLOADS("overloads"),

        /**
         * Warn about issues regarding method overrides.
         */
        OVERRIDES("overrides"),

        /**
         * Warn about invalid path elements on the command line.
         *
         * <p>
         * This category is not supported by {@code @SuppressWarnings}.
         */
        PATH("path", false),

        /**
         * Warn about issues regarding annotation processing.
         */
        PROCESSING("processing"),

        /**
         * Warn about unchecked operations on raw types.
         */
        RAW("rawtypes"),

        /**
         * Warn about use of deprecated-for-removal items.
         */
        REMOVAL("removal"),

        /**
         * Warn about use of automatic modules in the requires clauses.
         */
        REQUIRES_AUTOMATIC("requires-automatic"),

        /**
         * Warn about automatic modules in requires transitive.
         */
        REQUIRES_TRANSITIVE_AUTOMATIC("requires-transitive-automatic"),

        /**
         * Warn about Serializable classes that do not provide a serial version ID.
         */
        SERIAL("serial"),

        /**
         * Warn about issues relating to use of statics
         */
        STATIC("static"),

        /**
         * Warn about unnecessary uses of the strictfp modifier
         */
        STRICTFP("strictfp"),

        /**
         * Warn about issues relating to use of text blocks
         *
         * <p>
         * This category is not supported by {@code @SuppressWarnings} (yet - see JDK-8224228).
         */
        TEXT_BLOCKS("text-blocks", false),

        /**
         * Warn about possible 'this' escapes before subclass instance is fully initialized.
         */
        THIS_ESCAPE("this-escape"),

        /**
         * Warn about issues relating to use of try blocks (i.e. try-with-resources)
         */
        TRY("try"),

        /**
         * Warn about unchecked operations on raw types.
         */
        UNCHECKED("unchecked"),

        /**
         * Warn about potentially unsafe vararg methods
         */
        VARARGS("varargs"),

        /**
         * Warn about use of preview features.
         */
        PREVIEW("preview"),

        /**
         * Warn about use of restricted methods.
         */
        RESTRICTED("restricted");

        LintCategory(String option) {
            this(option, true);
        }

        LintCategory(String option, boolean annotationSuppression, String... aliases) {
            this.option = option;
            this.annotationSuppression = annotationSuppression;
            ArrayList<String> optionList = new ArrayList<>(1 + aliases.length);
            optionList.add(option);
            Collections.addAll(optionList, aliases);
            this.optionList = Collections.unmodifiableList(optionList);
            this.optionList.forEach(ident -> map.put(ident, this));
        }

        /**
         * Get the {@link LintCategory} having the given command line option.
         *
         * @param option lint category option string
         * @return corresponding {@link LintCategory}, or empty if none exists
         */
        public static Optional<LintCategory> get(String option) {
            return Optional.ofNullable(map.get(option));
        }

        /**
         * Get all lint category option strings and aliases.
         */
        public static Set<String> options() {
            return Collections.unmodifiableSet(map.keySet());
        }

        public static EnumSet<LintCategory> newEmptySet() {
            return EnumSet.noneOf(LintCategory.class);
        }

        /** Get the "canonical" string representing this category in @SuppressAnnotations and -Xlint options. */
        public final String option;

        /** Get a list containing "option" followed by zero or more aliases. */
        public final List<String> optionList;

        /** Does this category support being suppressed by the {@code @SuppressWarnings} annotation? */
        public final boolean annotationSuppression;
    }

    /**
     * Checks if a warning category is enabled. A warning category may be enabled
     * on the command line, or by default, and can be temporarily disabled with
     * the SuppressWarnings annotation.
     */
    public boolean isEnabled(LintCategory lc) {
        initializeRootIfNeeded();
        return values.contains(lc);
    }

    /**
     * Checks is a warning category has been specifically suppressed, by means
     * of the SuppressWarnings annotation, or, in the case of the deprecated
     * category, whether it has been implicitly suppressed by virtue of the
     * current entity being itself deprecated.
     */
    public boolean isSuppressed(LintCategory lc) {
        initializeRootIfNeeded();
        return suppressedValues.contains(lc);
    }

    /**
     * Helper method. Log a lint warning if its lint category is enabled.
     *
     * @param warning key for the localized warning message
     */
    public void logIfEnabled(LintWarning warning) {
        logIfEnabled(null, warning);
    }

    /**
     * Helper method. Log a lint warning if its lint category is enabled.
     *
     * @param pos source position at which to report the warning
     * @param warning key for the localized warning message
     */
    public void logIfEnabled(DiagnosticPosition pos, LintWarning warning) {
        if (isEnabled(warning.getLintCategory())) {
            log.warning(pos, warning);
        }
    }

    /**
     * Obtain the set of recognized lint warning categories suppressed at the given symbol's declaration.
     *
     * <p>
     * This set can be non-empty only if the symbol is annotated with either
     * @SuppressWarnings or @Deprecated.
     *
     * @param symbol symbol corresponding to a possibly-annotated declaration
     * @return new warning suppressions applied to sym
     */
    public EnumSet<LintCategory> suppressionsFrom(Symbol symbol) {
        EnumSet<LintCategory> suppressions = suppressionsFrom(symbol.getDeclarationAttributes().stream());
        if (symbol.isDeprecated() && symbol.isDeprecatableViaAnnotation())
            suppressions.add(LintCategory.DEPRECATION);
        return suppressions;
    }

    // Find the @SuppressWarnings annotation in the given stream and extract the recognized suppressions
    private EnumSet<LintCategory> suppressionsFrom(Stream<Attribute.Compound> attributes) {
        initializeSymbolsIfNeeded();
        EnumSet<LintCategory> result = LintCategory.newEmptySet();
        attributes
          .filter(attribute -> attribute.type.tsym == syms.suppressWarningsType.tsym)
          .map(this::suppressionsFrom)
          .forEach(result::addAll);
        return result;
    }

    // Given a @SuppressWarnings annotation, extract the recognized suppressions
    private EnumSet<LintCategory> suppressionsFrom(Attribute.Compound suppressWarnings) {
        EnumSet<LintCategory> result = LintCategory.newEmptySet();
        Attribute.Array values = (Attribute.Array)suppressWarnings.member(names.value);
        for (Attribute value : values.values) {
            Optional.of((String)((Attribute.Constant)value).value)
              .flatMap(LintCategory::get)
              .filter(lc -> lc.annotationSuppression)
              .ifPresent(result::add);
        }
        return result;
    }

    private void initializeSymbolsIfNeeded() {
        if (syms == null) {
            syms = Symtab.instance(context);
            names = Names.instance(context);
        }
    }
}<|MERGE_RESOLUTION|>--- conflicted
+++ resolved
@@ -147,61 +147,17 @@
 
     // Process command line options on demand to allow use of root Lint early during startup
     private void initializeRootIfNeeded() {
-<<<<<<< HEAD
         if (values == null) {
-            values = options.getLintCategories(Option.XLINT, this::populateDefaults);
+            values = options.getLintCategories(Option.XLINT, this::getDefaults);
             suppressedValues = LintCategory.newEmptySet();
-=======
-
-        // Already initialized?
-        if (values != null)
-            return;
-
-        // Initialize enabled categories based on "-Xlint" flags
-        if (options.isSet(Option.XLINT) || options.isSet(Option.XLINT_CUSTOM, Option.LINT_CUSTOM_ALL)) {
-            // If -Xlint or -Xlint:all is given, enable all categories by default
-            values = EnumSet.allOf(LintCategory.class);
-        } else if (options.isSet(Option.XLINT_CUSTOM, Option.LINT_CUSTOM_NONE)) {
-            // if -Xlint:none is given, disable all categories by default
-            values = LintCategory.newEmptySet();
-        } else {
-            // otherwise, enable on-by-default categories
-            values = LintCategory.newEmptySet();
-
-            Source source = Source.instance(context);
-            if (source.compareTo(Source.JDK9) >= 0) {
-                values.add(LintCategory.DEP_ANN);
-            }
-            if (Source.Feature.REDUNDANT_STRICTFP.allowedInSource(source)) {
-                values.add(LintCategory.STRICTFP);
-            }
-            values.add(LintCategory.REQUIRES_TRANSITIVE_AUTOMATIC);
-            values.add(LintCategory.OPENS);
-            values.add(LintCategory.MODULE);
-            values.add(LintCategory.REMOVAL);
-            if (!options.isSet(Option.PREVIEW)) {
-                values.add(LintCategory.PREVIEW);
-            }
-            values.add(LintCategory.IDENTITY);
-            values.add(LintCategory.INCUBATING);
->>>>>>> 277bb208
-        }
-    }
-
-<<<<<<< HEAD
-    private void populateDefaults(EnumSet<LintCategory> values) {
+        }
+    }
+
+    private EnumSet<LintCategory> getDefaults() {
         Source source = Source.instance(context);
+        EnumSet<LintCategory> values = LintCategory.newEmptySet();
         if (source.compareTo(Source.JDK9) >= 0) {
             values.add(LintCategory.DEP_ANN);
-=======
-        // Look for specific overrides
-        for (LintCategory lc : LintCategory.values()) {
-            if (options.isExplicitlyEnabled(Option.XLINT, lc)) {
-                values.add(lc);
-            } else if (options.isExplicitlyDisabled(Option.XLINT, lc)) {
-                values.remove(lc);
-            }
->>>>>>> 277bb208
         }
         if (Source.Feature.REDUNDANT_STRICTFP.allowedInSource(source)) {
             values.add(LintCategory.STRICTFP);
@@ -213,8 +169,9 @@
         if (!options.isSet(Option.PREVIEW)) {
             values.add(LintCategory.PREVIEW);
         }
-        values.add(LintCategory.SYNCHRONIZATION);
+        values.add(LintCategory.IDENTITY);
         values.add(LintCategory.INCUBATING);
+        return values;
     }
 
     @Override
