--- conflicted
+++ resolved
@@ -123,50 +123,6 @@
          */
         @SuppressWarnings("Convert2Lambda")
         static TrustStoreDescriptor createInstance() {
-<<<<<<< HEAD
-             return AccessController.doPrivileged(
-                    new PrivilegedAction<TrustStoreDescriptor>() {
-
-                @Override
-                public TrustStoreDescriptor run() {
-                    // Get the system properties for trust store.
-                    String storePropName = System.getProperty(
-                            "javax.net.ssl.trustStore", jsseDefaultStore);
-                    String storePropType = System.getProperty(
-                            "javax.net.ssl.trustStoreType",
-                            KeyStore.getDefaultType());
-                    String storePropProvider = System.getProperty(
-                            "javax.net.ssl.trustStoreProvider", "");
-                    String storePropPassword = System.getProperty(
-                            "javax.net.ssl.trustStorePassword", "");
-
-                    String temporaryName = "";
-                    File temporaryFile = null;
-                    long temporaryTime = 0L;
-                    if (!"NONE".equals(storePropName)) {
-                        String[] fileNames =
-                                new String[] {storePropName, defaultStore};
-                        for (String fileName : fileNames) {
-                            File f = new File(fileName);
-                            if (f.isFile() && f.canRead()) {
-                                temporaryName = fileName;
-                                temporaryFile = f;
-                                temporaryTime = f.lastModified();
-
-                                break;
-                            }
-
-                            // Not break, the file is inaccessible.
-                            if (SSLLogger.isOn &&
-                                    SSLLogger.isOn("ssl,trustmanager")) {
-                                SSLLogger.fine(
-                                        "Inaccessible trust store: " +
-                                        fileName);
-                            }
-                        }
-                    } else {
-                        temporaryName = storePropName;
-=======
             // Get the system properties for trust store.
             String storePropName = System.getProperty(
                     "javax.net.ssl.trustStore", jsseDefaultStore);
@@ -192,12 +148,11 @@
                         temporaryTime = f.lastModified();
 
                         break;
->>>>>>> 8de158ae
                     }
 
                     // Not break, the file is inaccessible.
                     if (SSLLogger.isOn &&
-                            SSLLogger.isOn("trustmanager")) {
+                            SSLLogger.isOn("ssl,trustmanager")) {
                         SSLLogger.fine(
                                 "Inaccessible trust store: " +
                                 fileName);
