/*
 * Copyright (c) 2014, 2025, Oracle and/or its affiliates. All rights reserved.
 * DO NOT ALTER OR REMOVE COPYRIGHT NOTICES OR THIS FILE HEADER.
 *
 * This code is free software; you can redistribute it and/or modify it
 * under the terms of the GNU General Public License version 2 only, as
 * published by the Free Software Foundation.  Oracle designates this
 * particular file as subject to the "Classpath" exception as provided
 * by Oracle in the LICENSE file that accompanied this code.
 *
 * This code is distributed in the hope that it will be useful, but WITHOUT
 * ANY WARRANTY; without even the implied warranty of MERCHANTABILITY or
 * FITNESS FOR A PARTICULAR PURPOSE.  See the GNU General Public License
 * version 2 for more details (a copy is included in the LICENSE file that
 * accompanied this code).
 *
 * You should have received a copy of the GNU General Public License version
 * 2 along with this work; if not, write to the Free Software Foundation,
 * Inc., 51 Franklin St, Fifth Floor, Boston, MA 02110-1301 USA.
 *
 * Please contact Oracle, 500 Oracle Parkway, Redwood Shores, CA 94065 USA
 * or visit www.oracle.com if you need additional information or have any
 * questions.
 */

/**
 * Defines the foundational APIs of the Java SE Platform.
 *
 * <dl class="notes">
 * <dt>Providers:</dt>
 * <dd> The JDK implementation of this module provides an implementation of
 *      the {@index jrt jrt} {@linkplain java.nio.file.spi.FileSystemProvider
 *      file system provider} to enumerate and read the class and resource
 *      files in a run-time image.
 *      The jrt file system can be created by calling
 *      {@link java.nio.file.FileSystems#getFileSystem
 *      FileSystems.getFileSystem(URI.create("jrt:/"))}.
 *      </dd>
 * </dl>
 *
 * @toolGuide java java launcher
 * @toolGuide keytool
 *
 * @provides java.nio.file.spi.FileSystemProvider
 *
 * @uses java.lang.System.LoggerFinder
 * @uses java.net.ContentHandlerFactory
 * @uses java.net.spi.URLStreamHandlerProvider
 * @uses java.nio.channels.spi.AsynchronousChannelProvider
 * @uses java.nio.channels.spi.SelectorProvider
 * @uses java.nio.charset.spi.CharsetProvider
 * @uses java.nio.file.spi.FileSystemProvider
 * @uses java.nio.file.spi.FileTypeDetector
 * @uses java.security.Provider
 * @uses java.text.spi.BreakIteratorProvider
 * @uses java.text.spi.CollatorProvider
 * @uses java.text.spi.DateFormatProvider
 * @uses java.text.spi.DateFormatSymbolsProvider
 * @uses java.text.spi.DecimalFormatSymbolsProvider
 * @uses java.text.spi.NumberFormatProvider
 * @uses java.time.chrono.AbstractChronology
 * @uses java.time.chrono.Chronology
 * @uses java.time.zone.ZoneRulesProvider
 * @uses java.util.spi.CalendarDataProvider
 * @uses java.util.spi.CalendarNameProvider
 * @uses java.util.spi.CurrencyNameProvider
 * @uses java.util.spi.LocaleNameProvider
 * @uses java.util.spi.ResourceBundleControlProvider
 * @uses java.util.spi.ResourceBundleProvider
 * @uses java.util.spi.TimeZoneNameProvider
 * @uses java.util.spi.ToolProvider
 * @uses javax.security.auth.spi.LoginModule
 *
 * @moduleGraph
 * @since 9
 */
module java.base {

    exports java.io;
    exports java.lang;
    exports java.lang.annotation;
    exports java.lang.classfile;
    exports java.lang.classfile.attribute;
    exports java.lang.classfile.constantpool;
    exports java.lang.classfile.instruction;
    exports java.lang.constant;
    exports java.lang.foreign;
    exports java.lang.invoke;
    exports java.lang.module;
    exports java.lang.ref;
    exports java.lang.reflect;
    exports java.lang.runtime;
    exports java.math;
    exports java.net;
    exports java.net.spi;
    exports java.nio;
    exports java.nio.channels;
    exports java.nio.channels.spi;
    exports java.nio.charset;
    exports java.nio.charset.spi;
    exports java.nio.file;
    exports java.nio.file.attribute;
    exports java.nio.file.spi;
    exports java.security;
    exports java.security.cert;
    exports java.security.interfaces;
    exports java.security.spec;
    exports java.text;
    exports java.text.spi;
    exports java.time;
    exports java.time.chrono;
    exports java.time.format;
    exports java.time.temporal;
    exports java.time.zone;
    exports java.util;
    exports java.util.concurrent;
    exports java.util.concurrent.atomic;
    exports java.util.concurrent.locks;
    exports java.util.function;
    exports java.util.jar;
    exports java.util.random;
    exports java.util.regex;
    exports java.util.spi;
    exports java.util.stream;
    exports java.util.zip;
    exports javax.crypto;
    exports javax.crypto.interfaces;
    exports javax.crypto.spec;
    exports javax.net;
    exports javax.net.ssl;
    exports javax.security.auth;
    exports javax.security.auth.callback;
    exports javax.security.auth.login;
    exports javax.security.auth.spi;
    exports javax.security.auth.x500;
    exports javax.security.cert;


    // additional qualified exports may be inserted at build time
    // see make/gensrc/GenModuleInfo.gmk

    exports com.sun.crypto.provider to
        jdk.crypto.cryptoki;
    exports sun.invoke.util to
        jdk.compiler;
    exports com.sun.security.ntlm to
        java.security.sasl;
    exports jdk.internal to
        jdk.incubator.vector;
    // Note: all modules in the exported list participate in preview  features
    // and therefore if they use preview features they do not need to be
    // compiled with "--enable-preview".
    // It is recommended for any modules that do participate that their
    // module declaration be annotated with jdk.internal.javac.ParticipatesInPreview
    exports jdk.internal.javac to
        java.compiler,
        java.desktop, // for ScopedValue
        jdk.compiler,
        jdk.incubator.vector, // participates in preview features
        jdk.jartool, // participates in preview features
        jdk.jdeps, // participates in preview features
        jdk.jfr, // participates in preview features
        jdk.jlink,   // participates in preview features
        jdk.jshell; // participates in preview features
    exports jdk.internal.access to
        java.desktop,
        java.logging,
        java.management,
        java.rmi,
        jdk.charsets,
        jdk.jartool,
        jdk.jlink,
        jdk.jfr,
        jdk.management,
        jdk.net,
        jdk.sctp,
        jdk.crypto.cryptoki;
    exports jdk.internal.classfile.components to
        jdk.jfr;
    exports jdk.internal.foreign to
        jdk.incubator.vector;
    exports jdk.internal.event to
        jdk.jfr;
    exports jdk.internal.io to
        jdk.internal.le,
        jdk.jshell;
    exports jdk.internal.jimage to
        jdk.jlink;
    exports jdk.internal.jimage.decompressor to
        jdk.jlink;
    exports jdk.internal.loader to
        java.instrument,
        java.logging,
        java.naming;
    exports jdk.internal.jmod to
        jdk.compiler,
        jdk.jlink;
    exports jdk.internal.logger to
        java.logging;
<<<<<<< HEAD
    exports jdk.internal.net.quic to
        java.net.http;
    exports jdk.internal.org.objectweb.asm to
        jdk.jfr;
    exports jdk.internal.org.objectweb.asm.tree to
        jdk.jfr;
    exports jdk.internal.org.objectweb.asm.util to
        jdk.jfr;
    exports jdk.internal.org.objectweb.asm.commons to
        jdk.jfr;
=======
>>>>>>> e0f2f4b2
    exports jdk.internal.org.xml.sax to
        jdk.jfr;
    exports jdk.internal.org.xml.sax.helpers to
        jdk.jfr;
    exports jdk.internal.misc to
        java.desktop,
        java.logging,
        java.management,
        java.naming,
        java.net.http,
        java.rmi,
        java.security.jgss,
        jdk.attach,
        jdk.charsets,
        jdk.compiler,
        jdk.crypto.cryptoki,
        jdk.incubator.vector,
        jdk.jfr,
        jdk.jshell,
        jdk.nio.mapmode,
        jdk.unsupported,
        jdk.internal.vm.ci,
        jdk.graal.compiler;
    exports jdk.internal.module to
        java.instrument,
        java.management.rmi,
        jdk.jartool,
        jdk.compiler,
        jdk.jfr,
        jdk.jlink,
        jdk.jpackage;
    exports jdk.internal.perf to
        java.management,
        jdk.management.agent,
        jdk.internal.jvmstat;
    exports jdk.internal.platform to
        jdk.management,
        jdk.jfr;
    exports jdk.internal.ref to
        java.desktop,
        java.net.http,
        jdk.naming.dns;
    exports jdk.internal.reflect to
        java.logging,
        java.sql,
        java.sql.rowset,
        jdk.dynalink,
        jdk.internal.vm.ci,
        jdk.unsupported;
    exports jdk.internal.vm to
        java.management,
        jdk.internal.jvmstat,
        jdk.management,
        jdk.management.agent,
        jdk.internal.vm.ci,
        jdk.jfr;
    exports jdk.internal.vm.annotation to
        java.instrument,
        jdk.internal.vm.ci,
        jdk.incubator.vector,
        jdk.jfr,
        jdk.unsupported;
    exports jdk.internal.vm.vector to
        jdk.incubator.vector;
    exports jdk.internal.util.xml to
        jdk.jfr;
    exports jdk.internal.util.xml.impl to
        jdk.jfr;
    exports jdk.internal.util to
        java.desktop,
        java.net.http,
        java.prefs,
        java.security.jgss,
        java.smartcardio,
        jdk.charsets,
        jdk.internal.vm.ci,
        jdk.jlink,
        jdk.jpackage,
        jdk.net;
    exports sun.net to
        java.net.http,
        jdk.naming.dns;
    exports sun.net.ext to
        jdk.net;
    exports sun.net.dns to
        java.security.jgss,
        jdk.naming.dns;
    exports sun.net.util to
        java.net.http,
        jdk.jconsole,
        jdk.sctp;
    exports sun.net.www to
        java.net.http,
        jdk.jartool;
    exports sun.net.www.protocol.http to
        java.security.jgss;
    exports sun.nio.ch to
        java.management,
        jdk.crypto.cryptoki,
        jdk.net,
        jdk.sctp;
    exports sun.nio.cs to
        jdk.charsets;
    exports sun.nio.fs to
        jdk.net;
    exports sun.reflect.annotation to
        jdk.compiler;
    exports sun.reflect.generics.reflectiveObjects to
        java.desktop;
    exports sun.reflect.misc to
        java.desktop,
        java.management;
    exports sun.security.internal.interfaces to
        jdk.crypto.cryptoki;
    exports sun.security.internal.spec to
        jdk.crypto.cryptoki;
    exports sun.security.jca to
        java.smartcardio,
        jdk.crypto.cryptoki,
        jdk.naming.dns;
    exports sun.security.pkcs to
        jdk.jartool;
    exports sun.security.provider to
        java.security.jgss,
        jdk.crypto.cryptoki,
        jdk.security.auth;
    exports sun.security.provider.certpath to
        java.naming,
        jdk.jartool;
    exports sun.security.rsa to
        jdk.crypto.cryptoki;
    exports sun.security.timestamp to
        jdk.jartool;
    exports sun.security.tools to
        jdk.jartool;
    exports sun.security.util to
        java.naming,
        java.security.jgss,
        java.security.sasl,
        java.smartcardio,
        java.xml.crypto,
        jdk.crypto.cryptoki,
        jdk.jartool,
        jdk.security.auth,
        jdk.security.jgss;
    exports sun.security.x509 to
        jdk.crypto.cryptoki,
        jdk.jartool;
    exports sun.security.validator to
        jdk.jartool;
    exports sun.util.cldr to
        jdk.jlink;
    exports sun.util.locale.provider to
        java.desktop,
        jdk.jlink,
        jdk.localedata;
    exports sun.util.logging to
        java.desktop,
        java.logging,
        java.prefs;
    exports sun.util.resources to
        jdk.localedata;

    // the service types defined by the APIs in this module

    uses java.lang.System.LoggerFinder;
    uses java.net.ContentHandlerFactory;
    uses java.net.spi.InetAddressResolverProvider;
    uses java.net.spi.URLStreamHandlerProvider;
    uses java.nio.channels.spi.AsynchronousChannelProvider;
    uses java.nio.channels.spi.SelectorProvider;
    uses java.nio.charset.spi.CharsetProvider;
    uses java.nio.file.spi.FileSystemProvider;
    uses java.nio.file.spi.FileTypeDetector;
    uses java.security.Provider;
    uses java.text.spi.BreakIteratorProvider;
    uses java.text.spi.CollatorProvider;
    uses java.text.spi.DateFormatProvider;
    uses java.text.spi.DateFormatSymbolsProvider;
    uses java.text.spi.DecimalFormatSymbolsProvider;
    uses java.text.spi.NumberFormatProvider;
    uses java.time.chrono.AbstractChronology;
    uses java.time.chrono.Chronology;
    uses java.time.zone.ZoneRulesProvider;
    uses java.util.spi.CalendarDataProvider;
    uses java.util.spi.CalendarNameProvider;
    uses java.util.spi.CurrencyNameProvider;
    uses java.util.spi.LocaleNameProvider;
    uses java.util.spi.ResourceBundleControlProvider;
    uses java.util.spi.ResourceBundleProvider;
    uses java.util.spi.TimeZoneNameProvider;
    uses java.util.spi.ToolProvider;
    uses javax.security.auth.spi.LoginModule;

    // JDK-internal service types

    uses jdk.internal.io.JdkConsoleProvider;
    uses jdk.internal.logger.DefaultLoggerFinder;
    uses sun.text.spi.JavaTimeDateTimePatternProvider;
    uses sun.util.spi.CalendarProvider;
    uses sun.util.locale.provider.LocaleDataMetaInfo;
    uses sun.util.resources.LocaleData.CommonResourceBundleProvider;
    uses sun.util.resources.LocaleData.SupplementaryResourceBundleProvider;

    // Built-in service providers that are located via ServiceLoader

    provides java.nio.file.spi.FileSystemProvider with
        jdk.internal.jrtfs.JrtFileSystemProvider;

}<|MERGE_RESOLUTION|>--- conflicted
+++ resolved
@@ -197,19 +197,8 @@
         jdk.jlink;
     exports jdk.internal.logger to
         java.logging;
-<<<<<<< HEAD
     exports jdk.internal.net.quic to
         java.net.http;
-    exports jdk.internal.org.objectweb.asm to
-        jdk.jfr;
-    exports jdk.internal.org.objectweb.asm.tree to
-        jdk.jfr;
-    exports jdk.internal.org.objectweb.asm.util to
-        jdk.jfr;
-    exports jdk.internal.org.objectweb.asm.commons to
-        jdk.jfr;
-=======
->>>>>>> e0f2f4b2
     exports jdk.internal.org.xml.sax to
         jdk.jfr;
     exports jdk.internal.org.xml.sax.helpers to
