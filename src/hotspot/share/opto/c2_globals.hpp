--- conflicted
+++ resolved
@@ -851,7 +851,6 @@
           "could corrupt the graph in rare cases and should be used with "  \
           "care.")                                                          \
                                                                             \
-<<<<<<< HEAD
   product(bool, ShortRunningLongLoop, true, DIAGNOSTIC,                     \
           "long counted loop/long range checks: don't create loop nest if " \
           "loop runs for small enough number of iterations.")               \
@@ -859,10 +858,9 @@
   develop(bool, StressShortRunningLongLoop, false,                          \
           "Speculate all long counted loops are short running when bounds " \
           "are unknown even if profile data doesn't say so.")               \
-=======
+                                                                            \
   develop(bool, StressLoopPeeling, false,                                   \
           "Randomize loop peeling decision")                                \
->>>>>>> 50a7755f
 
 // end of C2_FLAGS
 
