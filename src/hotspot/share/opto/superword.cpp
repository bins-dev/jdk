/*
 * Copyright (c) 2007, 2025, Oracle and/or its affiliates. All rights reserved.
 * DO NOT ALTER OR REMOVE COPYRIGHT NOTICES OR THIS FILE HEADER.
 *
 * This code is free software; you can redistribute it and/or modify it
 * under the terms of the GNU General Public License version 2 only, as
 * published by the Free Software Foundation.
 *
 * This code is distributed in the hope that it will be useful, but WITHOUT
 * ANY WARRANTY; without even the implied warranty of MERCHANTABILITY or
 * FITNESS FOR A PARTICULAR PURPOSE.  See the GNU General Public License
 * version 2 for more details (a copy is included in the LICENSE file that
 * accompanied this code).
 *
 * You should have received a copy of the GNU General Public License version
 * 2 along with this work; if not, write to the Free Software Foundation,
 * Inc., 51 Franklin St, Fifth Floor, Boston, MA 02110-1301 USA.
 *
 * Please contact Oracle, 500 Oracle Parkway, Redwood Shores, CA 94065 USA
 * or visit www.oracle.com if you need additional information or have any
 * questions.
 */

#include "opto/addnode.hpp"
#include "opto/castnode.hpp"
#include "opto/convertnode.hpp"
#include "opto/memnode.hpp"
#include "opto/superword.hpp"
#include "opto/superwordVTransformBuilder.hpp"
#include "opto/vectornode.hpp"
#include "opto/movenode.hpp"

SuperWord::SuperWord(const VLoopAnalyzer &vloop_analyzer) :
  _vloop_analyzer(vloop_analyzer),
  _vloop(vloop_analyzer.vloop()),
  _arena(mtCompiler, Arena::Tag::tag_superword),
  _clone_map(phase()->C->clone_map()),                      // map of nodes created in cloning
  _pairset(&_arena, _vloop_analyzer),
  _packset(&_arena, _vloop_analyzer
           NOT_PRODUCT(COMMA is_trace_superword_packset())
           NOT_PRODUCT(COMMA is_trace_superword_rejections())
           ),
  _mem_ref_for_main_loop_alignment(nullptr),
  _aw_for_main_loop_alignment(0),
  _do_vector_loop(phase()->C->do_vector_loop()),            // whether to do vectorization/simd style
  _num_work_vecs(0),                                        // amount of vector work we have
  _num_reductions(0)                                        // amount of reduction work we have
{
}

// Collect ignored loop nodes during VPointer parsing.
class SuperWordUnrollingAnalysisIgnoredNodes : public MemPointerParserCallback {
private:
  const VLoop&     _vloop;
  const Node_List& _body;
  bool*            _ignored;

public:
  SuperWordUnrollingAnalysisIgnoredNodes(const VLoop& vloop) :
    _vloop(vloop),
    _body(_vloop.lpt()->_body),
    _ignored(NEW_RESOURCE_ARRAY(bool, _body.size()))
  {
    for (uint i = 0; i < _body.size(); i++) {
      _ignored[i] = false;
    }
  }

  virtual void callback(Node* n) override { set_ignored(n); }

  void set_ignored(uint i) {
    assert(i < _body.size(), "must be in bounds");
    _ignored[i] = true;
  }

  void set_ignored(Node* n) {
    // Only consider nodes in the loop.
    Node* ctrl = _vloop.phase()->get_ctrl(n);
    if (_vloop.lpt()->is_member(_vloop.phase()->get_loop(ctrl))) {
      // Find the index in the loop.
      for (uint j = 0; j < _body.size(); j++) {
        if (n == _body.at(j)) {
          set_ignored(j);
          return;
        }
      }
      assert(false, "must find");
    }
  }

  bool is_ignored(uint i) const {
    assert(i < _vloop.lpt()->_body.size(), "must be in bounds");
    return _ignored[i];
  }
};

// SuperWord unrolling analysis does:
// - Determine if the loop is a candidate for auto vectorization (SuperWord).
// - Find a good unrolling factor, to ensure full vector width utilization once we vectorize.
void SuperWord::unrolling_analysis(const VLoop &vloop, int &local_loop_unroll_factor) {
  IdealLoopTree* lpt    = vloop.lpt();
  CountedLoopNode* cl   = vloop.cl();
  Node* cl_exit         = vloop.cl_exit();
  PhaseIdealLoop* phase = vloop.phase();

  SuperWordUnrollingAnalysisIgnoredNodes ignored_nodes(vloop);
  bool is_slp = true;

  int max_vector = Matcher::max_vector_size_auto_vectorization(T_BYTE);

  // Process the loop, some/all of the stack entries will not be in order, ergo
  // need to preprocess the ignored initial state before we process the loop
  for (uint i = 0; i < lpt->_body.size(); i++) {
    Node* n = lpt->_body.at(i);
    if (n == cl->incr() ||
      n->is_AddP() ||
      n->is_Cmp() ||
      n->is_Bool() ||
      n->is_IfTrue() ||
      n->is_CountedLoop() ||
      (n == cl_exit)) {
      ignored_nodes.set_ignored(i);
      continue;
    }

    if (n->is_If()) {
      IfNode *iff = n->as_If();
      if (iff->_fcnt != COUNT_UNKNOWN && iff->_prob != PROB_UNKNOWN) {
        if (lpt->is_loop_exit(iff)) {
          ignored_nodes.set_ignored(i);
          continue;
        }
      }
    }

    if (n->is_memory_phi()) {
      Node* n_tail = n->in(LoopNode::LoopBackControl);
      if (n_tail != n->in(LoopNode::EntryControl)) {
        if (!n_tail->is_Mem()) {
          is_slp = false;
          break;
        }
      }
    }

    // This must happen after check of phi/if
    if (n->is_Phi() || n->is_If()) {
      ignored_nodes.set_ignored(i);
      continue;
    }

    if (n->is_LoadStore() || n->is_MergeMem() ||
      (n->is_Proj() && !n->as_Proj()->is_CFG())) {
      is_slp = false;
      break;
    }

    // Ignore nodes with non-primitive type.
    BasicType bt;
    if (n->is_Mem()) {
      bt = n->as_Mem()->value_basic_type();
    } else {
      bt = n->bottom_type()->basic_type();
    }
    if (is_java_primitive(bt) == false) {
      ignored_nodes.set_ignored(i);
      continue;
    }

    if (n->is_Mem()) {
      MemNode* current = n->as_Mem();
      Node* adr = n->in(MemNode::Address);
      Node* n_ctrl = phase->get_ctrl(adr);

      // save a queue of post process nodes
      if (n_ctrl != nullptr && lpt->is_member(phase->get_loop(n_ctrl))) {
        // Parse the address expression with VPointer, and mark the internal
        // nodes of the address expression in ignore_nodes.
        VPointer p(current, vloop, ignored_nodes);
      }
    }
  }

  if (is_slp) {
    // Now we try to find the maximum supported consistent vector which the machine
    // description can use
    bool flag_small_bt = false;
    for (uint i = 0; i < lpt->_body.size(); i++) {
      if (ignored_nodes.is_ignored(i)) continue;

      BasicType bt;
      Node* n = lpt->_body.at(i);
      if (n->is_Mem()) {
        bt = n->as_Mem()->value_basic_type();
      } else {
        bt = n->bottom_type()->basic_type();
      }

      if (is_java_primitive(bt) == false) continue;

      int cur_max_vector = Matcher::max_vector_size_auto_vectorization(bt);

      // If a max vector exists which is not larger than _local_loop_unroll_factor
      // stop looking, we already have the max vector to map to.
      if (cur_max_vector < local_loop_unroll_factor) {
        is_slp = false;
#ifndef PRODUCT
        if (TraceSuperWordLoopUnrollAnalysis) {
          tty->print_cr("slp analysis fails: unroll limit greater than max vector\n");
        }
#endif
        break;
      }

      // Map the maximal common vector except conversion nodes, because we can't get
      // the precise basic type for conversion nodes in the stage of early analysis.
      if (!VectorNode::is_convert_opcode(n->Opcode()) &&
          VectorNode::implemented(n->Opcode(), cur_max_vector, bt)) {
        if (cur_max_vector < max_vector && !flag_small_bt) {
          max_vector = cur_max_vector;
        } else if (cur_max_vector > max_vector && UseSubwordForMaxVector) {
          // Analyse subword in the loop to set maximum vector size to take advantage of full vector width for subword types.
          // Here we analyze if narrowing is likely to happen and if it is we set vector size more aggressively.
          // We check for possibility of narrowing by looking through chain operations using subword types.
          if (is_subword_type(bt)) {
            uint start, end;
            VectorNode::vector_operands(n, &start, &end);

            for (uint j = start; j < end; j++) {
              Node* in = n->in(j);
              // Don't propagate through a memory
              if (!in->is_Mem() && vloop.in_bb(in) && in->bottom_type()->basic_type() == T_INT) {
                bool same_type = true;
                for (DUIterator_Fast kmax, k = in->fast_outs(kmax); k < kmax; k++) {
                  Node *use = in->fast_out(k);
                  if (!vloop.in_bb(use) && use->bottom_type()->basic_type() != bt) {
                    same_type = false;
                    break;
                  }
                }
                if (same_type) {
                  max_vector = cur_max_vector;
                  flag_small_bt = true;
                  cl->mark_subword_loop();
                }
              }
            }
          }
        }
      }
    }
    if (is_slp) {
      local_loop_unroll_factor = max_vector;
      cl->mark_passed_slp();
    }
    cl->mark_was_slp();
    if (cl->is_main_loop()) {
#ifndef PRODUCT
      if (TraceSuperWordLoopUnrollAnalysis) {
        tty->print_cr("slp analysis: set max unroll to %d", local_loop_unroll_factor);
      }
#endif
      cl->set_slp_max_unroll(local_loop_unroll_factor);
    }
  }
}

bool VLoopReductions::is_reduction(const Node* n) {
  if (!is_reduction_operator(n)) {
    return false;
  }
  // Test whether there is a reduction cycle via every edge index
  // (typically indices 1 and 2).
  for (uint input = 1; input < n->req(); input++) {
    if (in_reduction_cycle(n, input)) {
      return true;
    }
  }
  return false;
}

bool VLoopReductions::is_reduction_operator(const Node* n) {
  int opc = n->Opcode();
  return (opc != ReductionNode::opcode(opc, n->bottom_type()->basic_type()));
}

bool VLoopReductions::in_reduction_cycle(const Node* n, uint input) {
  // First find input reduction path to phi node.
  auto has_my_opcode = [&](const Node* m){ return m->Opcode() == n->Opcode(); };
  PathEnd path_to_phi = find_in_path(n, input, LoopMaxUnroll, has_my_opcode,
                                     [&](const Node* m) { return m->is_Phi(); });
  const Node* phi = path_to_phi.first;
  if (phi == nullptr) {
    return false;
  }
  // If there is an input reduction path from the phi's loop-back to n, then n
  // is part of a reduction cycle.
  const Node* first = phi->in(LoopNode::LoopBackControl);
  PathEnd path_from_phi = find_in_path(first, input, LoopMaxUnroll, has_my_opcode,
                                       [&](const Node* m) { return m == n; });
  return path_from_phi.first != nullptr;
}

Node* VLoopReductions::original_input(const Node* n, uint i) {
  if (n->has_swapped_edges()) {
    assert(n->is_Add() || n->is_Mul(), "n should be commutative");
    if (i == 1) {
      return n->in(2);
    } else if (i == 2) {
      return n->in(1);
    }
  }
  return n->in(i);
}

void VLoopReductions::mark_reductions() {
  assert(_loop_reductions.is_empty(), "must not yet be computed");
  CountedLoopNode* cl = _vloop.cl();

  // Iterate through all phi nodes associated to the loop and search for
  // reduction cycles in the basic block.
  for (DUIterator_Fast imax, i = cl->fast_outs(imax); i < imax; i++) {
    const Node* phi = cl->fast_out(i);
    if (!phi->is_Phi()) {
      continue;
    }
    if (phi->outcnt() == 0) {
      continue;
    }
    if (phi == _vloop.iv()) {
      continue;
    }
    // The phi's loop-back is considered the first node in the reduction cycle.
    const Node* first = phi->in(LoopNode::LoopBackControl);
    if (first == nullptr) {
      continue;
    }
    // Test that the node fits the standard pattern for a reduction operator.
    if (!is_reduction_operator(first)) {
      continue;
    }
    // Test that 'first' is the beginning of a reduction cycle ending in 'phi'.
    // To contain the number of searched paths, assume that all nodes in a
    // reduction cycle are connected via the same edge index, modulo swapped
    // inputs. This assumption is realistic because reduction cycles usually
    // consist of nodes cloned by loop unrolling.
    int reduction_input = -1;
    int path_nodes = -1;
    for (uint input = 1; input < first->req(); input++) {
      // Test whether there is a reduction path in the basic block from 'first'
      // to the phi node following edge index 'input'.
      PathEnd path =
        find_in_path(
          first, input, _vloop.lpt()->_body.size(),
          [&](const Node* n) { return n->Opcode() == first->Opcode() &&
                                      _vloop.in_bb(n); },
          [&](const Node* n) { return n == phi; });
      if (path.first != nullptr) {
        reduction_input = input;
        path_nodes = path.second;
        break;
      }
    }
    if (reduction_input == -1) {
      continue;
    }
    // Test that reduction nodes do not have any users in the loop besides their
    // reduction cycle successors.
    const Node* current = first;
    const Node* succ = phi; // current's successor in the reduction cycle.
    bool used_in_loop = false;
    for (int i = 0; i < path_nodes; i++) {
      for (DUIterator_Fast jmax, j = current->fast_outs(jmax); j < jmax; j++) {
        Node* u = current->fast_out(j);
        if (!_vloop.in_bb(u)) {
          continue;
        }
        if (u == succ) {
          continue;
        }
        used_in_loop = true;
        break;
      }
      if (used_in_loop) {
        break;
      }
      succ = current;
      current = original_input(current, reduction_input);
    }
    if (used_in_loop) {
      continue;
    }
    // Reduction cycle found. Mark all nodes in the found path as reductions.
    current = first;
    for (int i = 0; i < path_nodes; i++) {
      _loop_reductions.set(current->_idx);
      current = original_input(current, reduction_input);
    }
  }
}

bool SuperWord::transform_loop() {
  assert(phase()->C->do_superword(), "SuperWord option should be enabled");
  assert(cl()->is_main_loop(), "SLP should only work on main loops");
#ifndef PRODUCT
  if (is_trace_superword_any()) {
    tty->print_cr("\nSuperWord::transform_loop:");
    lpt()->dump_head();
    cl()->dump();
  }
#endif

  if (!SLP_extract()) {
#ifndef PRODUCT
    if (is_trace_superword_any()) {
      tty->print_cr("\nSuperWord::transform_loop failed: SuperWord::SLP_extract did not vectorize");
    }
#endif
    return false;
  }

#ifndef PRODUCT
  if (is_trace_superword_any()) {
    tty->print_cr("\nSuperWord::transform_loop: success");
  }
#endif
  return true;
}

//------------------------------SLP_extract---------------------------
// Extract the superword level parallelism
//
// 1) A reverse post-order of nodes in the block is constructed.  By scanning
//    this list from first to last, all definitions are visited before their uses.
//
// 2) A point-to-point dependence graph is constructed between memory references.
//    This simplifies the upcoming "independence" checker.
//
// 3) The maximum depth in the node graph from the beginning of the block
//    to each node is computed.  This is used to prune the graph search
//    in the independence checker.
//
// 4) For integer types, the necessary bit width is propagated backwards
//    from stores to allow packed operations on byte, char, and short
//    integers.  This reverses the promotion to type "int" that javac
//    did for operations like: char c1,c2,c3;  c1 = c2 + c3.
//
// 5) One of the memory references is picked to be an aligned vector reference.
//    The pre-loop trip count is adjusted to align this reference in the
//    unrolled body.
//
// 6) The initial set of pack pairs is seeded with memory references.
//
// 7) The set of pack pairs is extended by following use->def and def->use links.
//
// 8) The pairs are combined into vector sized packs.
//
// 9) Reorder the memory slices to co-locate members of the memory packs.
//
// 10) Generate ideal vector nodes for the final set of packs and where necessary,
//    inserting scalar promotion, vector creation from multiple scalars, and
//    extraction of scalar values from vectors.
//
bool SuperWord::SLP_extract() {
  assert(cl()->is_main_loop(), "SLP should only work on main loops");

  // Find "seed" pairs.
  create_adjacent_memop_pairs();

  if (_pairset.is_empty()) {
#ifndef PRODUCT
    if (is_trace_superword_any()) {
      tty->print_cr("\nNo pair packs generated, abort SuperWord.");
      tty->cr();
    }
#endif
    return false;
  }

  extend_pairset_with_more_pairs_by_following_use_and_def();

  combine_pairs_to_longer_packs();

  split_packs_at_use_def_boundaries();  // a first time: create natural boundaries
  split_packs_only_implemented_with_smaller_size();
  split_packs_to_break_mutual_dependence();
  split_packs_at_use_def_boundaries();  // again: propagate split of other packs

  filter_packs_for_power_of_2_size();
  filter_packs_for_mutual_independence();
  filter_packs_for_alignment();
  filter_packs_for_implemented();
  filter_packs_for_profitable();

  DEBUG_ONLY(verify_packs();)
  DEBUG_ONLY(verify_no_extract());

  return schedule_and_apply();
}

int SuperWord::MemOp::cmp_by_group(MemOp* a, MemOp* b) {
  // Opcode
  int c_Opcode = cmp_code(a->mem()->Opcode(), b->mem()->Opcode());
  if (c_Opcode != 0) { return c_Opcode; }

  // VPointer summands
  return MemPointer::cmp_summands(a->vpointer().mem_pointer(),
                                  b->vpointer().mem_pointer());
}

int SuperWord::MemOp::cmp_by_group_and_con_and_original_index(MemOp* a, MemOp* b) {
  // Group
  int cmp_group = cmp_by_group(a, b);
  if (cmp_group != 0) { return cmp_group; }

  // VPointer con
  jint a_con = a->vpointer().mem_pointer().con().value();
  jint b_con = b->vpointer().mem_pointer().con().value();
  int c_con = cmp_code(a_con, b_con);
  if (c_con != 0) { return c_con; }

  return cmp_code(a->original_index(), b->original_index());
}

// Find the "seed" memops pairs. These are pairs that we strongly suspect would lead to vectorization.
void SuperWord::create_adjacent_memop_pairs() {
  ResourceMark rm;
  GrowableArray<MemOp> memops;

  collect_valid_memops(memops);

  // Sort the MemOps by group, and inside a group by VPointer con:
  //  - Group: all memops with the same opcode, and the same VPointer summands. Adjacent memops
  //           have the same opcode and the same VPointer summands, only the VPointer con is
  //           different. Thus, two memops can only be adjacent if they are in the same group.
  //           This decreases the work.
  //  - VPointer con: Sorting by VPointer con inside the group allows us to perform a sliding
  //                  window algorithm, to determine adjacent memops efficiently.
  // Since GrowableArray::sort relies on qsort, the sort is not stable on its own. This can lead
  // to worse packing in some cases. To make the sort stable, our last cmp criterion is the
  // original index, i.e. the position in the memops array before sorting.
  memops.sort(MemOp::cmp_by_group_and_con_and_original_index);

#ifndef PRODUCT
  if (is_trace_superword_adjacent_memops()) {
    tty->print_cr("\nSuperWord::create_adjacent_memop_pairs:");
  }
#endif

  create_adjacent_memop_pairs_in_all_groups(memops);

#ifndef PRODUCT
  if (is_trace_superword_packset()) {
    tty->print_cr("\nAfter Superword::create_adjacent_memop_pairs");
    _pairset.print();
  }
#endif
}

// Collect all memops that could potentially be vectorized.
void SuperWord::collect_valid_memops(GrowableArray<MemOp>& memops) const {
  int original_index = 0;
  for_each_mem([&] (MemNode* mem, int bb_idx) {
    const VPointer& p = vpointer(mem);
    if (p.is_valid() &&
        !mem->is_LoadStore() &&
        is_java_primitive(mem->value_basic_type())) {
      memops.append(MemOp(mem, &p, original_index++));
    }
  });
}

// For each group, find the adjacent memops.
void SuperWord::create_adjacent_memop_pairs_in_all_groups(const GrowableArray<MemOp>& memops) {
  int group_start = 0;
  while (group_start < memops.length()) {
    int group_end = find_group_end(memops, group_start);
    create_adjacent_memop_pairs_in_one_group(memops, group_start, group_end);
    group_start = group_end;
  }
}

// Step forward until we find a MemOp of another group, or we reach the end of the array.
int SuperWord::find_group_end(const GrowableArray<MemOp>& memops, int group_start) {
  int group_end = group_start + 1;
  while (group_end < memops.length() &&
         MemOp::cmp_by_group(
           memops.adr_at(group_start),
           memops.adr_at(group_end)
         ) == 0) {
    group_end++;
  }
  return group_end;
}

// Find adjacent memops for a single group, e.g. for all LoadI of the same base, invar, etc.
// Create pairs and add them to the pairset.
void SuperWord::create_adjacent_memop_pairs_in_one_group(const GrowableArray<MemOp>& memops, const int group_start, const int group_end) {
#ifndef PRODUCT
  if (is_trace_superword_adjacent_memops()) {
    tty->print_cr(" group:");
    for (int i = group_start; i < group_end; i++) {
      const MemOp& memop = memops.at(i);
      tty->print("  ");
      memop.mem()->dump();
      tty->print("  ");
      memop.vpointer().print_on(tty);
    }
  }
#endif

  MemNode* first = memops.at(group_start).mem();
  const int element_size = data_size(first);

  // For each ref in group: find others that can be paired:
  for (int i = group_start; i < group_end; i++) {
    const VPointer& p1  = memops.at(i).vpointer();
    MemNode* mem1 = memops.at(i).mem();

    bool found = false;
    // For each ref in group with larger or equal offset:
    for (int j = i + 1; j < group_end; j++) {
      const VPointer& p2  = memops.at(j).vpointer();
      MemNode* mem2 = memops.at(j).mem();
      assert(mem1 != mem2, "look only at pair of different memops");

      // Check for correct distance.
      assert(data_size(mem1) == element_size, "all nodes in group must have the same element size");
      assert(data_size(mem2) == element_size, "all nodes in group must have the same element size");
      assert(p1.con() <= p2.con(), "must be sorted by offset");
      if (p1.con() + element_size > p2.con()) { continue; }
      if (p1.con() + element_size < p2.con()) { break; }

      // Only allow nodes from same origin idx to be packed (see CompileCommand Option Vectorize)
      if (_do_vector_loop && !same_origin_idx(mem1, mem2)) { continue; }

      if (!can_pack_into_pair(mem1, mem2)) { continue; }

#ifndef PRODUCT
      if (is_trace_superword_adjacent_memops()) {
        if (found) {
          tty->print_cr(" WARNING: multiple pairs with the same node. Ignored pairing:");
        } else {
          tty->print_cr(" pair:");
        }
        tty->print("  ");
        p1.print_on(tty);
        tty->print("  ");
        p2.print_on(tty);
      }
#endif

      if (!found) {
        _pairset.add_pair(mem1, mem2);
      }
    }
  }
}

void VLoopMemorySlices::find_memory_slices() {
  assert(_heads.is_empty(), "not yet computed");
  assert(_tails.is_empty(), "not yet computed");
  CountedLoopNode* cl = _vloop.cl();

  // Iterate over all memory phis
  for (DUIterator_Fast imax, i = cl->fast_outs(imax); i < imax; i++) {
    PhiNode* phi = cl->fast_out(i)->isa_Phi();
    if (phi != nullptr && _vloop.in_bb(phi) && phi->is_memory_phi()) {
      Node* phi_tail = phi->in(LoopNode::LoopBackControl);
      if (phi_tail != phi->in(LoopNode::EntryControl)) {
        _heads.push(phi);
        _tails.push(phi_tail->as_Mem());
      }
    }
  }

  NOT_PRODUCT( if (_vloop.is_trace_memory_slices()) { print(); } )
}

#ifndef PRODUCT
void VLoopMemorySlices::print() const {
  tty->print_cr("\nVLoopMemorySlices::print: %s",
                heads().length() > 0 ? "" : "NONE");
  for (int m = 0; m < heads().length(); m++) {
    tty->print("%6d ", m);  heads().at(m)->dump();
    tty->print("       ");  tails().at(m)->dump();
  }
}
#endif

// Get all memory nodes of a slice, in reverse order
void VLoopMemorySlices::get_slice_in_reverse_order(PhiNode* head, MemNode* tail, GrowableArray<MemNode*> &slice) const {
  assert(slice.is_empty(), "start empty");
  Node* n = tail;
  Node* prev = nullptr;
  while (true) {
    assert(_vloop.in_bb(n), "must be in block");
    for (DUIterator_Fast imax, i = n->fast_outs(imax); i < imax; i++) {
      Node* out = n->fast_out(i);
      if (out->is_Load()) {
        if (_vloop.in_bb(out)) {
          slice.push(out->as_Load());
        }
      } else {
        // FIXME
        if (out->is_MergeMem() && !_vloop.in_bb(out)) {
          // Either unrolling is causing a memory edge not to disappear,
          // or need to run igvn.optimize() again before SLP
        } else if (out->is_memory_phi() && !_vloop.in_bb(out)) {
          // Ditto.  Not sure what else to check further.
        } else {
          assert(out == prev || prev == nullptr, "no branches off of store slice");
        }
      }//else
    }//for
    if (n == head) { break; }
    slice.push(n->as_Mem());
    prev = n;
    assert(n->is_Mem(), "unexpected node %s", n->Name());
    n = n->in(MemNode::Memory);
  }

#ifndef PRODUCT
  if (_vloop.is_trace_memory_slices()) {
    tty->print_cr("\nVLoopMemorySlices::get_slice_in_reverse_order:");
    head->dump();
    for (int j = slice.length() - 1; j >= 0 ; j--) {
      slice.at(j)->dump();
    }
  }
#endif
}

// Check if two nodes can be packed into a pair.
bool SuperWord::can_pack_into_pair(Node* s1, Node* s2) {

  // Do not use superword for non-primitives
  BasicType bt1 = velt_basic_type(s1);
  BasicType bt2 = velt_basic_type(s2);
  if(!is_java_primitive(bt1) || !is_java_primitive(bt2))
    return false;
  if (Matcher::max_vector_size_auto_vectorization(bt1) < 2) {
    return false; // No vectors for this type
  }

  // Forbid anything that looks like a PopulateIndex to be packed. It does not need to be packed,
  // and will still be vectorized by SuperWordVTransformBuilder::get_or_make_vtnode_vector_input_at_index.
  if (isomorphic(s1, s2) && !is_populate_index(s1, s2)) {
    if ((independent(s1, s2) && have_similar_inputs(s1, s2)) || reduction(s1, s2)) {
      if (!_pairset.is_left(s1) && !_pairset.is_right(s2)) {
        if (!s1->is_Mem() || are_adjacent_refs(s1, s2)) {
          return true;
        }
      }
    }
  }
  return false;
}

//------------------------------are_adjacent_refs---------------------------
// Is s1 immediately before s2 in memory?
bool SuperWord::are_adjacent_refs(Node* s1, Node* s2) const {
  if (!s1->is_Mem() || !s2->is_Mem()) return false;
  if (!in_bb(s1)    || !in_bb(s2))    return false;

  // Do not use superword for non-primitives
  if (!is_java_primitive(s1->as_Mem()->value_basic_type()) ||
      !is_java_primitive(s2->as_Mem()->value_basic_type())) {
    return false;
  }

  // Adjacent memory references must be on the same slice.
  if (!same_memory_slice(s1->as_Mem(), s2->as_Mem())) {
    return false;
  }

  const VPointer& p1 = vpointer(s1->as_Mem());
  const VPointer& p2 = vpointer(s2->as_Mem());
  return p1.is_adjacent_to_and_before(p2);
}

//------------------------------isomorphic---------------------------
// Are s1 and s2 similar?
bool SuperWord::isomorphic(Node* s1, Node* s2) {
  if (s1->Opcode() != s2->Opcode() ||
      s1->req() != s2->req() ||
      !same_velt_type(s1, s2) ||
      (s1->is_Bool() && s1->as_Bool()->_test._test != s2->as_Bool()->_test._test)) {
    return false;
  }

  Node* s1_ctrl = s1->in(0);
  Node* s2_ctrl = s2->in(0);
  // If the control nodes are equivalent, no further checks are required to test for isomorphism.
  if (s1_ctrl == s2_ctrl) {
    return true;
  } else {
    // If the control nodes are not invariant for the loop, fail isomorphism test.
    const bool s1_ctrl_inv = (s1_ctrl == nullptr) || lpt()->is_invariant(s1_ctrl);
    const bool s2_ctrl_inv = (s2_ctrl == nullptr) || lpt()->is_invariant(s2_ctrl);
    return s1_ctrl_inv && s2_ctrl_inv;
  }
}

// Look for pattern n1 = (iv + c) and n2 = (iv + c + 1), which may lead to
// PopulateIndex vector node. We skip the pack creation of these nodes. They
// will be vectorized by SuperWordVTransformBuilder::get_or_make_vtnode_vector_input_at_index.
bool SuperWord::is_populate_index(const Node* n1, const Node* n2) const {
  return n1->is_Add() &&
         n2->is_Add() &&
         n1->in(1) == iv() &&
         n2->in(1) == iv() &&
         n1->in(2)->is_Con() &&
         n2->in(2)->is_Con() &&
         n2->in(2)->get_int() - n1->in(2)->get_int() == 1;
}

// Is there no data path from s1 to s2 or s2 to s1?
bool VLoopDependencyGraph::independent(Node* s1, Node* s2) const {
  int d1 = depth(s1);
  int d2 = depth(s2);

  if (d1 == d2) {
    // Same depth:
    //  1) same node       -> dependent
    //  2) different nodes -> same level implies there is no path
    return s1 != s2;
  }

  // Traversal starting at the deeper node to find the shallower one.
  Node* deep    = d1 > d2 ? s1 : s2;
  Node* shallow = d1 > d2 ? s2 : s1;
  int min_d = MIN2(d1, d2); // prune traversal at min_d

  ResourceMark rm;
  Unique_Node_List worklist;
  worklist.push(deep);
  for (uint i = 0; i < worklist.size(); i++) {
    Node* n = worklist.at(i);
    for (PredsIterator preds(*this, n); !preds.done(); preds.next()) {
      Node* pred = preds.current();
      if (_vloop.in_bb(pred) && depth(pred) >= min_d) {
        if (pred == shallow) {
          return false; // found it -> dependent
        }
        worklist.push(pred);
      }
    }
  }
  return true; // not found -> independent
}

// Are all nodes in nodes list mutually independent?
// We could query independent(s1, s2) for all pairs, but that results
// in O(size * size) graph traversals. We can do it all in one BFS!
// Start the BFS traversal at all nodes from the nodes list. Traverse
// Preds recursively, for nodes that have at least depth min_d, which
// is the smallest depth of all nodes from the nodes list. Once we have
// traversed all those nodes, and have not found another node from the
// nodes list, we know that all nodes in the nodes list are independent.
bool VLoopDependencyGraph::mutually_independent(const Node_List* nodes) const {
  ResourceMark rm;
  Unique_Node_List worklist;
  VectorSet nodes_set;
  int min_d = depth(nodes->at(0));
  for (uint k = 0; k < nodes->size(); k++) {
    Node* n = nodes->at(k);
    min_d = MIN2(min_d, depth(n));
    worklist.push(n); // start traversal at all nodes in nodes list
    nodes_set.set(_body.bb_idx(n));
  }
  for (uint i = 0; i < worklist.size(); i++) {
    Node* n = worklist.at(i);
    for (PredsIterator preds(*this, n); !preds.done(); preds.next()) {
      Node* pred = preds.current();
      if (_vloop.in_bb(pred) && depth(pred) >= min_d) {
        if (nodes_set.test(_body.bb_idx(pred))) {
          return false; // found one -> dependent
        }
        worklist.push(pred);
      }
    }
  }
  return true; // not found -> independent
}

//--------------------------have_similar_inputs-----------------------
// For a node pair (s1, s2) which is isomorphic and independent,
// do s1 and s2 have similar input edges?
bool SuperWord::have_similar_inputs(Node* s1, Node* s2) {
  // assert(isomorphic(s1, s2) == true, "check isomorphic");
  // assert(independent(s1, s2) == true, "check independent");
  if (s1->req() > 1 && !s1->is_Store() && !s1->is_Load()) {
    for (uint i = 1; i < s1->req(); i++) {
      Node* s1_in = s1->in(i);
      Node* s2_in = s2->in(i);
      if (s1_in->is_Phi() && s2_in->is_Add() && s2_in->in(1) == s1_in) {
        // Special handling for expressions with loop iv, like "b[i] = a[i] * i".
        // In this case, one node has an input from the tripcount iv and another
        // node has an input from iv plus an offset.
        if (!s1_in->as_Phi()->is_tripcount(T_INT)) return false;
      } else {
        if (s1_in->Opcode() != s2_in->Opcode()) return false;
      }
    }
  }
  return true;
}

bool VLoopReductions::is_marked_reduction_pair(const Node* s1, const Node* s2) const {
  if (is_marked_reduction(s1) &&
      is_marked_reduction(s2)) {
    // This is an ordered set, so s1 should define s2
    for (DUIterator_Fast imax, i = s1->fast_outs(imax); i < imax; i++) {
      Node* t1 = s1->fast_out(i);
      if (t1 == s2) {
        // both nodes are reductions and connected
        return true;
      }
    }
  }
  return false;
}

// Extend pairset by following use->def and def->use links from pair members.
void SuperWord::extend_pairset_with_more_pairs_by_following_use_and_def() {
  bool changed;
  do {
    changed = false;
    // Iterate the pairs in insertion order.
    for (int i = 0; i < _pairset.length(); i++) {
      Node* left  = _pairset.left_at_in_insertion_order(i);
      Node* right = _pairset.right_at_in_insertion_order(i);
      changed |= extend_pairset_with_more_pairs_by_following_def(left, right);
      changed |= extend_pairset_with_more_pairs_by_following_use(left, right);
    }
  } while (changed);

  // During extend_pairset_with_more_pairs_by_following_use, we may have re-ordered the
  // inputs of some nodes, when calling order_inputs_of_uses_to_match_def_pair. If a def
  // node has multiple uses, we may have re-ordered some of the inputs one use after
  // packing another use with the old order. Now that we have all pairs, we must ensure
  // that the order between the pairs is matching again. Since the PairSetIterator visits
  // all pair-chains from left-to-right, we essencially impose the order of the first
  // element on all other elements in the pair-chain.
  for (PairSetIterator pair(_pairset); !pair.done(); pair.next()) {
    Node* left  = pair.left();
    Node* right = pair.right();
    order_inputs_of_all_use_pairs_to_match_def_pair(left, right);
  }

#ifndef PRODUCT
  if (is_trace_superword_packset()) {
    tty->print_cr("\nAfter Superword::extend_pairset_with_more_pairs_by_following_use_and_def");
    _pairset.print();
  }
#endif
}

bool SuperWord::extend_pairset_with_more_pairs_by_following_def(Node* s1, Node* s2) {
  assert(_pairset.is_pair(s1, s2), "(s1, s2) must be a pair");
  assert(s1->req() == s2->req(), "just checking");

  if (s1->is_Load()) return false;

  bool changed = false;
  int start = s1->is_Store() ? MemNode::ValueIn   : 1;
  int end   = s1->is_Store() ? MemNode::ValueIn+1 : s1->req();
  for (int j = start; j < end; j++) {
    Node* t1 = s1->in(j);
    Node* t2 = s2->in(j);
    if (!in_bb(t1) || !in_bb(t2) || t1->is_Mem() || t2->is_Mem())  {
      // Only follow non-memory nodes in block - we do not want to resurrect misaligned packs.
      continue;
    }
    if (can_pack_into_pair(t1, t2)) {
      if (estimate_cost_savings_when_packing_as_pair(t1, t2) >= 0) {
        _pairset.add_pair(t1, t2);
        changed = true;
      }
    }
  }
  return changed;
}

// Note: we only extend with a single pair (the one with most savings) for every call. Since we keep
//       calling this method as long as there are some changes, we will eventually pack all pairs that
//       can be packed.
bool SuperWord::extend_pairset_with_more_pairs_by_following_use(Node* s1, Node* s2) {
  assert(_pairset.is_pair(s1, s2), "(s1, s2) must be a pair");
  assert(s1->req() == s2->req(), "just checking");

  if (s1->is_Store()) return false;

  int savings = -1;
  Node* u1 = nullptr;
  Node* u2 = nullptr;
  for (DUIterator_Fast imax, i = s1->fast_outs(imax); i < imax; i++) {
    Node* t1 = s1->fast_out(i);
    if (!in_bb(t1) || t1->is_Mem()) {
      // Only follow non-memory nodes in block - we do not want to resurrect misaligned packs.
      continue;
    }
    for (DUIterator_Fast jmax, j = s2->fast_outs(jmax); j < jmax; j++) {
      Node* t2 = s2->fast_out(j);
      if (!in_bb(t2) || t2->is_Mem()) {
        // Only follow non-memory nodes in block - we do not want to resurrect misaligned packs.
        continue;
      }
      if (t2->Opcode() == Op_AddI && t2 == cl()->incr()) continue; // don't mess with the iv
      if (order_inputs_of_uses_to_match_def_pair(s1, s2, t1, t2) != PairOrderStatus::Ordered) { continue; }
      if (can_pack_into_pair(t1, t2)) {
        int my_savings = estimate_cost_savings_when_packing_as_pair(t1, t2);
        if (my_savings > savings) {
          savings = my_savings;
          u1 = t1;
          u2 = t2;
        }
      }
    }
  }
  if (savings >= 0) {
    _pairset.add_pair(u1, u2);
    return true; // changed
  }
  return false; // no change
}

// For a pair (def1, def2), find all use packs (use1, use2), and ensure that their inputs have an order
// that matches the (def1, def2) pair.
void SuperWord::order_inputs_of_all_use_pairs_to_match_def_pair(Node* def1, Node* def2) {
  assert(_pairset.is_pair(def1, def2), "(def1, def2) must be a pair");

  if (def1->is_Store()) return;

  // reductions are always managed beforehand
  if (is_marked_reduction(def1)) return;

  for (DUIterator_Fast imax, i = def1->fast_outs(imax); i < imax; i++) {
    Node* use1 = def1->fast_out(i);

    // Only allow operand swap on commuting operations
    if (!use1->is_Add() && !use1->is_Mul() && !VectorNode::is_muladds2i(use1)) {
      break;
    }

    // Find pair (use1, use2)
    Node* use2 = _pairset.get_right_or_null_for(use1);
    if (use2 == nullptr) { break; }

    order_inputs_of_uses_to_match_def_pair(def1, def2, use1, use2);
  }
}

// For a def-pair (def1, def2), and their use-nodes (use1, use2):
// Ensure that the input order of (use1, use2) matches the order of (def1, def2).
//
// We have different cases:
//
// 1. Reduction (use1, use2): must always reduce left-to-right. Make sure that we have pattern:
//
//    phi/reduction x1  phi/reduction x2                    phi/reduction x1
//                | |               | |    and hopefully:               | |
//                use1              use2                                use1 x2
//                                                                         | |
//                                                                         use2
//
// 2: Commutative operations, just as Add/Mul and their subclasses: we can try to swap edges:
//
//     def1 x1   x2 def2           def1 x1   def2 x2
//        | |     | |       ==>       | |       | |
//        use1    use2                use1      use2
//
// 3: MulAddS2I (use1, use2): we can try to swap edges:
//
//    (x1 * x2) + (x3 * x4)    ==>  3.a: (x2 * x1) + (x4 * x3)
//                                  3.b: (x4 * x3) + (x2 * x1)
//                                  3.c: (x3 * x4) + (x1 * x2)
//
//    Note: MulAddS2I with its 4 inputs is too complicated, if there is any mismatch, we always
//          return PairOrderStatus::Unknown.
//          Therefore, extend_pairset_with_more_pairs_by_following_use cannot extend to MulAddS2I,
//          but there is a chance that extend_pairset_with_more_pairs_by_following_def can do it.
//
// 4: Otherwise, check if the inputs of (use1, use2) already match (def1, def2), i.e. for all input indices i:
//
//    use1->in(i) == def1 || use2->in(i) == def2   ->    use1->in(i) == def1 && use2->in(i) == def2
//
SuperWord::PairOrderStatus SuperWord::order_inputs_of_uses_to_match_def_pair(Node* def1, Node* def2, Node* use1, Node* use2) {
  assert(_pairset.is_pair(def1, def2), "(def1, def2) must be a pair");

  // 1. Reduction
  if (is_marked_reduction(use1) && is_marked_reduction(use2)) {
    Node* use1_in2 = use1->in(2);
    if (use1_in2->is_Phi() || is_marked_reduction(use1_in2)) {
      use1->swap_edges(1, 2);
    }
    Node* use2_in2 = use2->in(2);
    if (use2_in2->is_Phi() || is_marked_reduction(use2_in2)) {
      use2->swap_edges(1, 2);
    }
    return PairOrderStatus::Ordered;
  }

  uint ct = use1->req();
  if (ct != use2->req()) { return PairOrderStatus::Unordered; };
  uint i1 = 0;
  uint i2 = 0;
  do {
    for (i1++; i1 < ct; i1++) { if (use1->in(i1) == def1) { break; } }
    for (i2++; i2 < ct; i2++) { if (use2->in(i2) == def2) { break; } }
    if (i1 != i2) {
      if ((i1 == (3-i2)) && (use2->is_Add() || use2->is_Mul())) {
        // 2. Commutative: swap edges, and hope the other position matches too.
        use2->swap_edges(i1, i2);
      } else if (VectorNode::is_muladds2i(use2) && use1 != use2) {
        // 3.a/b: MulAddS2I.
        if (i1 == 5 - i2) { // ((i1 == 3 && i2 == 2) || (i1 == 2 && i2 == 3) || (i1 == 1 && i2 == 4) || (i1 == 4 && i2 == 1))
          use2->swap_edges(1, 2);
          use2->swap_edges(3, 4);
        }
        if (i1 == 3 - i2 || i1 == 7 - i2) { // ((i1 == 1 && i2 == 2) || (i1 == 2 && i2 == 1) || (i1 == 3 && i2 == 4) || (i1 == 4 && i2 == 3))
          use2->swap_edges(2, 3);
          use2->swap_edges(1, 4);
        }
        return PairOrderStatus::Unknown;
      } else {
        // 4. The inputs are not ordered, and we cannot do anything about it.
        return PairOrderStatus::Unordered;
      }
    } else if (i1 == i2 && VectorNode::is_muladds2i(use2) && use1 != use2) {
      // 3.c: MulAddS2I.
      use2->swap_edges(1, 3);
      use2->swap_edges(2, 4);
      return PairOrderStatus::Unknown;
    }
  } while (i1 < ct);

  // 4. All inputs match.
  return PairOrderStatus::Ordered;
}

// Estimate the savings from executing s1 and s2 as a pair.
int SuperWord::estimate_cost_savings_when_packing_as_pair(const Node* s1, const Node* s2) const {
  int save_in = 2 - 1; // 2 operations per instruction in packed form

  const int adjacent_profit = 2;
  auto pack_cost       = [&] (const int size) { return size; };
  auto unpack_cost     = [&] (const int size) { return size; };

  // inputs
  for (uint i = 1; i < s1->req(); i++) {
    Node* x1 = s1->in(i);
    Node* x2 = s2->in(i);
    if (x1 != x2) {
      if (are_adjacent_refs(x1, x2)) {
        save_in += adjacent_profit;
      } else if (!_pairset.is_pair(x1, x2)) {
        save_in -= pack_cost(2);
      } else {
        save_in += unpack_cost(2);
      }
    }
  }

  // uses of result
  uint number_of_packed_use_pairs = 0;
  int save_use = 0;
  for (DUIterator_Fast imax, i = s1->fast_outs(imax); i < imax; i++) {
    Node* use1 = s1->fast_out(i);

    // Find pair (use1, use2)
    Node* use2 = _pairset.get_right_or_null_for(use1);
    if (use2 == nullptr) { continue; }

    for (DUIterator_Fast kmax, k = s2->fast_outs(kmax); k < kmax; k++) {
      if (use2 == s2->fast_out(k)) {
        // We have pattern:
        //
        //   s1    s2
        //    |    |
        // [use1, use2]
        //
        number_of_packed_use_pairs++;
        if (are_adjacent_refs(use1, use2)) {
          save_use += adjacent_profit;
        }
      }
    }
  }

  if (number_of_packed_use_pairs < s1->outcnt()) save_use += unpack_cost(1);
  if (number_of_packed_use_pairs < s2->outcnt()) save_use += unpack_cost(1);

  return MAX2(save_in, save_use);
}

// Combine pairs (n1, n2), (n2, n3), ... into pack (n1, n2, n3 ...)
void SuperWord::combine_pairs_to_longer_packs() {
#ifdef ASSERT
  assert(!_pairset.is_empty(), "pairset not empty");
  assert(_packset.is_empty(), "packset not empty");
#endif

  // Iterate pair-chain by pair-chain, each from left-most to right-most.
  Node_List* pack = nullptr;
  for (PairSetIterator pair(_pairset); !pair.done(); pair.next()) {
    Node* left  = pair.left();
    Node* right = pair.right();
    if (_pairset.is_left_in_a_left_most_pair(left)) {
      assert(pack == nullptr, "no unfinished pack");
      pack = new (arena()) Node_List(arena());
      pack->push(left);
    }
    assert(pack != nullptr, "must have unfinished pack");
    pack->push(right);
    if (_pairset.is_right_in_a_right_most_pair(right)) {
      _packset.add_pack(pack);
      pack = nullptr;
    }
  }
  assert(pack == nullptr, "no unfinished pack");

  assert(!_packset.is_empty(), "must have combined some packs");

#ifndef PRODUCT
  if (is_trace_superword_packset()) {
    tty->print_cr("\nAfter Superword::combine_pairs_to_longer_packs");
    _packset.print();
  }
#endif
}

SplitStatus PackSet::split_pack(const char* split_name,
                                Node_List* pack,
                                SplitTask task)
{
  uint pack_size = pack->size();

  if (task.is_unchanged()) {
    return SplitStatus::make_unchanged(pack);
  }

  if (task.is_rejected()) {
#ifndef PRODUCT
      if (is_trace_superword_rejections()) {
        tty->cr();
        tty->print_cr("WARNING: Removed pack: %s:", task.message());
        print_pack(pack);
      }
#endif
    unmap_all_nodes_in_pack(pack);
    return SplitStatus::make_rejected();
  }

  uint split_size = task.split_size();
  assert(0 < split_size && split_size < pack_size, "split_size must be in range");

  // Split the size
  uint new_size = split_size;
  uint old_size = pack_size - new_size;

#ifndef PRODUCT
  if (is_trace_superword_packset()) {
    tty->cr();
    tty->print_cr("INFO: splitting pack (sizes: %d %d): %s:",
                  old_size, new_size, task.message());
    print_pack(pack);
  }
#endif

  // Are both sizes too small to be a pack?
  if (old_size < 2 && new_size < 2) {
    assert(old_size == 1 && new_size == 1, "implied");
#ifndef PRODUCT
      if (is_trace_superword_rejections()) {
        tty->cr();
        tty->print_cr("WARNING: Removed size 2 pack, cannot be split: %s:", task.message());
        print_pack(pack);
      }
#endif
    unmap_all_nodes_in_pack(pack);
    return SplitStatus::make_rejected();
  }

  // Just pop off a single node?
  if (new_size < 2) {
    assert(new_size == 1 && old_size >= 2, "implied");
    Node* n = pack->pop();
    unmap_node_in_pack(n);
#ifndef PRODUCT
      if (is_trace_superword_rejections()) {
        tty->cr();
        tty->print_cr("WARNING: Removed node from pack, because of split: %s:", task.message());
        n->dump();
      }
#endif
    return SplitStatus::make_modified(pack);
  }

  // Just remove a single node at front?
  if (old_size < 2) {
    assert(old_size == 1 && new_size >= 2, "implied");
    Node* n = pack->at(0);
    pack->remove(0);
    unmap_node_in_pack(n);
#ifndef PRODUCT
      if (is_trace_superword_rejections()) {
        tty->cr();
        tty->print_cr("WARNING: Removed node from pack, because of split: %s:", task.message());
        n->dump();
      }
#endif
    return SplitStatus::make_modified(pack);
  }

  // We will have two packs
  assert(old_size >= 2 && new_size >= 2, "implied");
  Node_List* new_pack = new Node_List(new_size);

  for (uint i = 0; i < new_size; i++) {
    Node* n = pack->at(old_size + i);
    new_pack->push(n);
    remap_node_in_pack(n, new_pack);
  }

  for (uint i = 0; i < new_size; i++) {
    pack->pop();
  }

  // We assume that new_pack is more "stable" (i.e. will have to be split less than new_pack).
  // Put "pack" second, so that we insert it later in the list, and iterate over it again sooner.
  return SplitStatus::make_split(new_pack, pack);
}

template <typename SplitStrategy>
void PackSet::split_packs(const char* split_name,
                          SplitStrategy strategy) {
  bool changed;
  do {
    changed = false;
    int new_packset_length = 0;
    for (int i = 0; i < _packs.length(); i++) {
      Node_List* pack = _packs.at(i);
      assert(pack != nullptr && pack->size() >= 2, "no nullptr, at least size 2");
      SplitTask task = strategy(pack);
      SplitStatus status = split_pack(split_name, pack, task);
      changed |= !status.is_unchanged();
      Node_List* first_pack = status.first_pack();
      Node_List* second_pack = status.second_pack();
      _packs.at_put(i, nullptr); // take out pack
      if (first_pack != nullptr) {
        // The first pack can be put at the current position
        assert(i >= new_packset_length, "only move packs down");
        _packs.at_put(new_packset_length++, first_pack);
      }
      if (second_pack != nullptr) {
        // The second node has to be appended at the end
        _packs.append(second_pack);
      }
    }
    _packs.trunc_to(new_packset_length);
  } while (changed);

#ifndef PRODUCT
  if (is_trace_superword_packset()) {
    tty->print_cr("\nAfter %s", split_name);
    print();
  }
#endif
}

// Split packs at boundaries where left and right have different use or def packs.
void SuperWord::split_packs_at_use_def_boundaries() {
  auto split_strategy = [&](const Node_List* pack) {
    uint pack_size = pack->size();
    uint boundary = find_use_def_boundary(pack);
    assert(boundary < pack_size, "valid boundary %d", boundary);
    if (boundary != 0) {
      return SplitTask::make_split(pack_size - boundary, "found a use/def boundary");
    }
    return SplitTask::make_unchanged();
  };
  _packset.split_packs("SuperWord::split_packs_at_use_def_boundaries", split_strategy);
}

// Split packs that are only implemented with a smaller pack size. Also splits packs
// such that they eventually have power of 2 size.
void SuperWord::split_packs_only_implemented_with_smaller_size() {
  auto split_strategy = [&](const Node_List* pack) {
    uint pack_size = pack->size();
    uint implemented_size = max_implemented_size(pack);
    if (implemented_size == 0)  {
      return SplitTask::make_rejected("not implemented at any smaller size");
    }
    assert(is_power_of_2(implemented_size), "power of 2 size or zero: %d", implemented_size);
    if (implemented_size != pack_size) {
      return SplitTask::make_split(implemented_size, "only implemented at smaller size");
    }
    return SplitTask::make_unchanged();
  };
  _packset.split_packs("SuperWord::split_packs_only_implemented_with_smaller_size", split_strategy);
}

// Split packs that have a mutual dependency, until all packs are mutually_independent.
void SuperWord::split_packs_to_break_mutual_dependence() {
  auto split_strategy = [&](const Node_List* pack) {
    uint pack_size = pack->size();
    assert(is_power_of_2(pack_size), "ensured by earlier splits %d", pack_size);
    if (!is_marked_reduction(pack->at(0)) &&
        !mutually_independent(pack)) {
      // As a best guess, we split the pack in half. This way, we iteratively make the
      // packs smaller, until there is no dependency.
      return SplitTask::make_split(pack_size >> 1, "was not mutually independent");
    }
    return SplitTask::make_unchanged();
  };
  _packset.split_packs("SuperWord::split_packs_to_break_mutual_dependence", split_strategy);
}

template <typename FilterPredicate>
void PackSet::filter_packs(const char* filter_name,
                             const char* rejection_message,
                             FilterPredicate filter) {
  auto split_strategy = [&](const Node_List* pack) {
    if (filter(pack)) {
      return SplitTask::make_unchanged();
    } else {
      return SplitTask::make_rejected(rejection_message);
    }
  };
  split_packs(filter_name, split_strategy);
}

void SuperWord::filter_packs_for_power_of_2_size() {
  auto filter = [&](const Node_List* pack) {
    return is_power_of_2(pack->size());
  };
  _packset.filter_packs("SuperWord::filter_packs_for_power_of_2_size",
                        "size is not a power of 2", filter);
}

// We know that the nodes in a pair pack were independent - this gives us independence
// at distance 1. But now that we may have more than 2 nodes in a pack, we need to check
// if they are all mutually independent. If there is a dependence we remove the pack.
// This is better than giving up completely - we can have partial vectorization if some
// are rejected and others still accepted.
//
// Examples with dependence at distance 1 (pack pairs are not created):
// for (int i ...) { v[i + 1] = v[i] + 5; }
// for (int i ...) { v[i] = v[i - 1] + 5; }
//
// Example with independence at distance 1, but dependence at distance 2 (pack pairs are
// created and we need to filter them out now):
// for (int i ...) { v[i + 2] = v[i] + 5; }
// for (int i ...) { v[i] = v[i - 2] + 5; }
//
// Note: dependencies are created when a later load may reference the same memory location
// as an earlier store. This happens in "read backward" or "store forward" cases. On the
// other hand, "read forward" or "store backward" cases do not have such dependencies:
// for (int i ...) { v[i] = v[i + 1] + 5; }
// for (int i ...) { v[i - 1] = v[i] + 5; }
void SuperWord::filter_packs_for_mutual_independence() {
  auto filter = [&](const Node_List* pack) {
    // reductions are trivially connected
    return is_marked_reduction(pack->at(0)) ||
           mutually_independent(pack);
  };
  _packset.filter_packs("SuperWord::filter_packs_for_mutual_independence",
                        "found dependency between nodes at distance greater than 1", filter);
}

// Find the set of alignment solutions for load/store pack.
const AlignmentSolution* SuperWord::pack_alignment_solution(const Node_List* pack) {
  assert(pack != nullptr && (pack->at(0)->is_Load() || pack->at(0)->is_Store()), "only load/store packs");

  const MemNode* mem_ref = pack->at(0)->as_Mem();
  const VPointer& mem_ref_p = vpointer(mem_ref);
  const CountedLoopEndNode* pre_end = _vloop.pre_loop_end();
  assert(pre_end->stride_is_con(), "pre loop stride is constant");

  AlignmentSolver solver(mem_ref_p,
                         pack->at(0)->as_Mem(),
                         pack->size(),
                         pre_end->init_trip(),
                         pre_end->stride_con(),
                         iv_stride(),
                         _vloop.are_speculative_checks_possible()
                         DEBUG_ONLY(COMMA is_trace_align_vector()));
  return solver.solve();
}

// Ensure all packs are aligned, if AlignVector is on.
// Find an alignment solution: find the set of pre_iter that memory align all packs.
// Start with the maximal set (pre_iter >= 0) and filter it with the constraints
// that the packs impose. Remove packs that do not have a compatible solution.
void SuperWord::filter_packs_for_alignment() {
  // We do not need to filter if no alignment is required.
  if (!VLoop::vectors_should_be_aligned()) {
    return;
  }

#ifndef PRODUCT
  if (is_trace_superword_info() || is_trace_align_vector()) {
    tty->print_cr("\nSuperWord::filter_packs_for_alignment:");
  }
#endif

  ResourceMark rm;

  // Start with trivial (unconstrained) solution space
  AlignmentSolution const* current = new TrivialAlignmentSolution();
  int mem_ops_count = 0;
  int mem_ops_rejected = 0;

  auto filter = [&](const Node_List* pack) {
    // Only memops need to be aligned.
    if (!pack->at(0)->is_Load() &&
        !pack->at(0)->is_Store()) {
      return true; // accept all non memops
    }

    mem_ops_count++;
    const AlignmentSolution* s = pack_alignment_solution(pack);
    const AlignmentSolution* intersect = current->filter(s);

#ifndef PRODUCT
    if (is_trace_align_vector()) {
      tty->print("  solution for pack:         ");
      s->print();
      tty->print("  intersection with current: ");
      intersect->print();
    }
#endif
    if (intersect->is_empty()) {
      mem_ops_rejected++;
      return false; // reject because of empty solution
    }

    current = intersect;
    return true; // accept because of non-empty solution
  };

  _packset.filter_packs("SuperWord::filter_packs_for_alignment",
                        "rejected by AlignVector (strict alignment requirement)", filter);

#ifndef PRODUCT
  if (is_trace_superword_info() || is_trace_align_vector()) {
    tty->print("\n final solution: ");
    current->print();
    tty->print_cr(" rejected mem_ops packs: %d of %d", mem_ops_rejected, mem_ops_count);
    tty->cr();
  }
#endif

  assert(!current->is_empty(), "solution must be non-empty");
  if (current->is_constrained()) {
    // Solution is constrained (not trivial)
    // -> must change pre-limit to achieve alignment
    MemNode const* mem = current->as_constrained()->mem_ref();
    Node_List* pack = get_pack(mem);
    assert(pack != nullptr, "memop of final solution must still be packed");
    _mem_ref_for_main_loop_alignment = mem;
    _aw_for_main_loop_alignment = pack->size() * mem->memory_size();
  }
}

// Remove packs that are not implemented
void SuperWord::filter_packs_for_implemented() {
  auto filter = [&](const Node_List* pack) {
    return implemented(pack, pack->size());
  };
  _packset.filter_packs("SuperWord::filter_packs_for_implemented",
                        "Unimplemented", filter);
}

// Remove packs that are not profitable.
void SuperWord::filter_packs_for_profitable() {
  // Count the number of reductions vs other vector ops, for the
  // reduction profitability heuristic.
  for (int i = 0; i < _packset.length(); i++) {
    Node_List* pack = _packset.at(i);
    Node* n = pack->at(0);
    if (is_marked_reduction(n)) {
      _num_reductions++;
    } else {
      _num_work_vecs++;
    }
  }

  // Remove packs that are not profitable
  auto filter = [&](const Node_List* pack) {
    return profitable(pack);
  };
  _packset.filter_packs("Superword::filter_packs_for_profitable",
                        "not profitable", filter);
}

// Can code be generated for the pack, restricted to size nodes?
bool SuperWord::implemented(const Node_List* pack, const uint size) const {
  assert(size >= 2 && size <= pack->size() && is_power_of_2(size), "valid size");
  bool retValue = false;
  Node* p0 = pack->at(0);
  if (p0 != nullptr) {
    int opc = p0->Opcode();
    if (is_marked_reduction(p0)) {
      const Type *arith_type = p0->bottom_type();
      // This heuristic predicts that 2-element reductions for INT/LONG are not
      // profitable. This heuristic was added in JDK-8078563. The argument
      // was that reductions are not just a single instruction, but multiple, and
      // hence it is not directly clear that they are profitable. If we only have
      // two elements per vector, then the performance gains from non-reduction
      // vectors are at most going from 2 scalar instructions to 1 vector instruction.
      // But a 2-element reduction vector goes from 2 scalar instructions to
      // 3 instructions (1 shuffle and two reduction ops).
      // However, this optimization assumes that these reductions stay in the loop
      // which may not be true any more in most cases after the introduction of:
      // PhaseIdealLoop::move_unordered_reduction_out_of_loop
      // Hence, this heuristic has room for improvement.
      bool is_two_element_int_or_long_reduction = (size == 2) &&
                                                  (arith_type->basic_type() == T_INT ||
                                                   arith_type->basic_type() == T_LONG);
      if (is_two_element_int_or_long_reduction && AutoVectorizationOverrideProfitability != 2) {
#ifndef PRODUCT
        if (is_trace_superword_rejections()) {
          tty->print_cr("\nPerformance heuristic: 2-element INT/LONG reduction not profitable.");
          tty->print_cr("  Can override with AutoVectorizationOverrideProfitability=2");
        }
#endif
        return false;
      }
      retValue = ReductionNode::implemented(opc, size, arith_type->basic_type());
    } else if (VectorNode::is_convert_opcode(opc)) {
      retValue = VectorCastNode::implemented(opc, size, velt_basic_type(p0->in(1)), velt_basic_type(p0));
    } else if (VectorNode::is_minmax_opcode(opc) && is_subword_type(velt_basic_type(p0))) {
      // Java API for Math.min/max operations supports only int, long, float
      // and double types. Thus, avoid generating vector min/max nodes for
      // integer subword types with superword vectorization.
      // See JDK-8294816 for miscompilation issues with shorts.
      return false;
    } else if (p0->is_Cmp()) {
      // Cmp -> Bool -> Cmove
      retValue = UseVectorCmov;
    } else if (VectorNode::is_scalar_op_that_returns_int_but_vector_op_returns_long(opc)) {
      // Requires extra vector long -> int conversion.
      retValue = VectorNode::implemented(opc, size, T_LONG) &&
                 VectorCastNode::implemented(Op_ConvL2I, size, T_LONG, T_INT);
    } else {
      if (VectorNode::can_use_RShiftI_instead_of_URShiftI(p0, velt_basic_type(p0))) {
        opc = Op_RShiftI;
      }
      retValue = VectorNode::implemented(opc, size, velt_basic_type(p0));
    }
  }
  return retValue;
}

// Find the maximal implemented size smaller or equal to the packs size
uint SuperWord::max_implemented_size(const Node_List* pack) {
  uint size = round_down_power_of_2(pack->size());
  if (implemented(pack, size)) {
    return size;
  } else {
    // Iteratively divide size by 2, and check.
    for (uint s = size >> 1; s >= 2; s >>= 1) {
      if (implemented(pack, s)) {
        return s;
      }
    }
    return 0; // not implementable at all
  }
}

// If the j-th input for all nodes in the pack is the same input: return it, else nullptr.
Node* PackSet::same_inputs_at_index_or_null(const Node_List* pack, const int index) const {
  Node* p0_in = pack->at(0)->in(index);
  for (uint i = 1; i < pack->size(); i++) {
    if (pack->at(i)->in(index) != p0_in) {
      return nullptr; // not same
    }
  }
  return p0_in;
}

VTransformBoolTest PackSet::get_bool_test(const Node_List* bool_pack) const {
  BoolNode* bol = bool_pack->at(0)->as_Bool();
  BoolTest::mask mask = bol->_test._test;
  bool is_negated = false;
  assert(mask == BoolTest::eq ||
         mask == BoolTest::ne ||
         mask == BoolTest::ge ||
         mask == BoolTest::gt ||
         mask == BoolTest::lt ||
         mask == BoolTest::le,
         "Bool should be one of: eq, ne, ge, gt, lt, le");

#ifdef ASSERT
  for (uint j = 0; j < bool_pack->size(); j++) {
    Node* m = bool_pack->at(j);
    assert(m->as_Bool()->_test._test == mask,
           "all bool nodes must have same test");
  }
#endif

  CmpNode* cmp0 = bol->in(1)->as_Cmp();
  assert(get_pack(cmp0) != nullptr, "Bool must have matching Cmp pack");

  if (cmp0->Opcode() == Op_CmpF || cmp0->Opcode() == Op_CmpD) {
    // If we have a Float or Double comparison, we must be careful with
    // handling NaN's correctly. CmpF and CmpD have a return code, as
    // they are based on the java bytecodes fcmpl/dcmpl:
    // -1: cmp_in1 <  cmp_in2, or at least one of the two is a NaN
    //  0: cmp_in1 == cmp_in2  (no NaN)
    //  1: cmp_in1 >  cmp_in2  (no NaN)
    //
    // The "mask" selects which of the [-1, 0, 1] cases lead to "true".
    //
    // Note: ordered   (O) comparison returns "false" if either input is NaN.
    //       unordered (U) comparison returns "true"  if either input is NaN.
    //
    // The VectorMaskCmpNode does a comparison directly on in1 and in2, in the java
    // standard way (all comparisons are ordered, except NEQ is unordered).
    //
    // In the following, "mask" already matches the cmp code for VectorMaskCmpNode:
    //   BoolTest::eq:  Case 0     -> EQ_O
    //   BoolTest::ne:  Case -1, 1 -> NEQ_U
    //   BoolTest::ge:  Case 0, 1  -> GE_O
    //   BoolTest::gt:  Case 1     -> GT_O
    //
    // But the lt and le comparisons must be converted from unordered to ordered:
    //   BoolTest::lt:  Case -1    -> LT_U -> VectorMaskCmp would interpret lt as LT_O
    //   BoolTest::le:  Case -1, 0 -> LE_U -> VectorMaskCmp would interpret le as LE_O
    //
    if (mask == BoolTest::lt || mask == BoolTest::le) {
      // Negating the mask gives us the negated result, since all non-NaN cases are
      // negated, and the unordered (U) comparisons are turned into ordered (O) comparisons.
      //          VectorMaskCmp(LT_U, in1_cmp, in2_cmp)
      // <==> NOT VectorMaskCmp(GE_O, in1_cmp, in2_cmp)
      //          VectorMaskCmp(LE_U, in1_cmp, in2_cmp)
      // <==> NOT VectorMaskCmp(GT_O, in1_cmp, in2_cmp)
      //
      // When a VectorBlend uses the negated mask, it can simply swap its blend-inputs:
      //      VectorBlend(    VectorMaskCmp(LT_U, in1_cmp, in2_cmp), in1_blend, in2_blend)
      // <==> VectorBlend(NOT VectorMaskCmp(GE_O, in1_cmp, in2_cmp), in1_blend, in2_blend)
      // <==> VectorBlend(    VectorMaskCmp(GE_O, in1_cmp, in2_cmp), in2_blend, in1_blend)
      //      VectorBlend(    VectorMaskCmp(LE_U, in1_cmp, in2_cmp), in1_blend, in2_blend)
      // <==> VectorBlend(NOT VectorMaskCmp(GT_O, in1_cmp, in2_cmp), in1_blend, in2_blend)
      // <==> VectorBlend(    VectorMaskCmp(GT_O, in1_cmp, in2_cmp), in2_blend, in1_blend)
      mask = bol->_test.negate();
      is_negated = true;
    }
  }

  return VTransformBoolTest(mask, is_negated);
}

//------------------------------profitable---------------------------
// For pack p, are all operands and all uses (with in the block) vector?
bool SuperWord::profitable(const Node_List* p) const {
  Node* p0 = p->at(0);
  uint start, end;
  VectorNode::vector_operands(p0, &start, &end);

  // Return false if some inputs are not vectors or vectors with different
  // size or alignment.
  // Also, for now, return false if not scalar promotion case when inputs are
  // the same. Later, implement PackNode and allow differing, non-vector inputs
  // (maybe just the ones from outside the block.)
  for (uint i = start; i < end; i++) {
    if (!is_vector_use(p0, i)) {
      return false;
    }
  }
  // Check if reductions are connected
  if (is_marked_reduction(p0)) {
    Node* second_in = p0->in(2);
    Node_List* second_pk = get_pack(second_in);
    if (second_pk == nullptr) {
      // The second input has to be the vector we wanted to reduce,
      // but it was not packed.
      return false;
    } else if (_num_work_vecs == _num_reductions && AutoVectorizationOverrideProfitability != 2) {
      // This heuristic predicts that the reduction is not profitable.
      // Reduction vectors can be expensive, because they require multiple
      // operations to fold all the lanes together. Hence, vectorizing the
      // reduction is not profitable on its own. Hence, we need a lot of
      // other "work vectors" that deliver performance improvements to
      // balance out the performance loss due to reductions.
      // This heuristic is a bit simplistic, and assumes that the reduction
      // vector stays in the loop. But in some cases, we can move the
      // reduction out of the loop, replacing it with a single vector op.
      // See: PhaseIdealLoop::move_unordered_reduction_out_of_loop
      // Hence, this heuristic has room for improvement.
#ifndef PRODUCT
        if (is_trace_superword_rejections()) {
          tty->print_cr("\nPerformance heuristic: not enough vectors in the loop to make");
          tty->print_cr("  reduction profitable.");
          tty->print_cr("  Can override with AutoVectorizationOverrideProfitability=2");
        }
#endif
      return false;
    } else if (second_pk->size() != p->size()) {
      return false;
    }
  }
  if (VectorNode::is_shift(p0)) {
    // For now, return false if shift count is vector or not scalar promotion
    // case (different shift counts) because it is not supported yet.
    Node* cnt = p0->in(2);
    Node_List* cnt_pk = get_pack(cnt);
    if (cnt_pk != nullptr || _packset.same_inputs_at_index_or_null(p, 2) == nullptr) {
      return false;
    }
  }
  if (!p0->is_Store()) {
    // For now, return false if not all uses are vector.
    // Later, implement ExtractNode and allow non-vector uses (maybe
    // just the ones outside the block.)
    for (uint i = 0; i < p->size(); i++) {
      Node* def = p->at(i);
      for (DUIterator_Fast jmax, j = def->fast_outs(jmax); j < jmax; j++) {
        Node* use = def->fast_out(j);
        for (uint k = 0; k < use->req(); k++) {
          Node* n = use->in(k);
          if (def == n) {
            // Reductions should only have a Phi use at the loop head or a non-phi use
            // outside of the loop if it is the last element of the pack (e.g. SafePoint).
            if (is_marked_reduction(def) &&
                ((use->is_Phi() && use->in(0) == lpt()->_head) ||
                 (!lpt()->is_member(phase()->get_loop(phase()->ctrl_or_self(use))) && i == p->size()-1))) {
              continue;
            }
            if (!is_vector_use(use, k)) {
              return false;
            }
          }
        }
      }
    }
  }
  if (p0->is_Cmp()) {
    // Verify that Cmp pack only has Bool pack uses
    for (DUIterator_Fast jmax, j = p0->fast_outs(jmax); j < jmax; j++) {
      Node* bol = p0->fast_out(j);
      if (!bol->is_Bool() || bol->in(0) != nullptr || !is_vector_use(bol, 1)) {
        return false;
      }
    }
  }
  if (p0->is_Bool()) {
    // Verify that Bool pack only has CMove pack uses
    for (DUIterator_Fast jmax, j = p0->fast_outs(jmax); j < jmax; j++) {
      Node* cmove = p0->fast_out(j);
      if (!cmove->is_CMove() || cmove->in(0) != nullptr || !is_vector_use(cmove, 1)) {
        return false;
      }
    }
  }
  if (p0->is_CMove()) {
    // Verify that CMove has a matching Bool pack
    BoolNode* bol = p0->in(1)->as_Bool();
    if (bol == nullptr || get_pack(bol) == nullptr) {
      return false;
    }
    // Verify that Bool has a matching Cmp pack
    CmpNode* cmp = bol->in(1)->as_Cmp();
    if (cmp == nullptr || get_pack(cmp) == nullptr) {
      return false;
    }
  }
  return true;
}

#ifdef ASSERT
void SuperWord::verify_packs() const {
  _packset.verify();

  // All packs must be:
  for (int i = 0; i < _packset.length(); i++) {
    Node_List* pack = _packset.at(i);

    // 1. Mutually independent (or a reduction).
    if (!is_marked_reduction(pack->at(0)) &&
        !mutually_independent(pack)) {
      tty->print_cr("FAILURE: nodes not mutually independent in pack[%d]", i);
      _packset.print_pack(pack);
      assert(false, "pack nodes not mutually independent");
    }

    // 2. Implemented.
    if (!implemented(pack, pack->size())) {
      tty->print_cr("FAILURE: nodes not implementable in pack[%d]", i);
      _packset.print_pack(pack);
      assert(false, "pack not implementable");
    }

    // 3. Profitable.
    if (!profitable(pack)) {
      tty->print_cr("FAILURE: nodes not profitable in pack[%d]", i);
      _packset.print_pack(pack);
      assert(false, "pack not profitable");
    }
  }
}

void PackSet::verify() const {
  // Verify all nodes in packset have pack set correctly.
  ResourceMark rm;
  Unique_Node_List processed;
  for (int i = 0; i < _packs.length(); i++) {
    Node_List* p = _packs.at(i);
    for (uint k = 0; k < p->size(); k++) {
      Node* n = p->at(k);
      assert(_vloop.in_bb(n), "only nodes in bb can be in packset");
      assert(!processed.member(n), "node should only occur once in packset");
      assert(get_pack(n) == p, "n has consisten packset info");
      processed.push(n);
    }
  }

  // Check that no other node has pack set.
  for (int i = 0; i < _body.body().length(); i++) {
    Node* n = _body.body().at(i);
    if (!processed.member(n)) {
      assert(get_pack(n) == nullptr, "should not have pack if not in packset");
    }
  }
}
#endif

bool SuperWord::schedule_and_apply() const {
  if (_packset.is_empty()) { return false; }

  // Make an empty transform.
#ifndef PRODUCT
  VTransformTrace trace(_vloop.vtrace(),
                        is_trace_superword_rejections(),
                        is_trace_align_vector(),
                        _vloop.is_trace_speculative_runtime_checks(),
                        is_trace_superword_info());
#endif
  VTransform vtransform(_vloop_analyzer,
                        _mem_ref_for_main_loop_alignment,
                        _aw_for_main_loop_alignment
                        NOT_PRODUCT(COMMA trace)
                        );

  // Build the transform from the packset.
  {
    ResourceMark rm;
    SuperWordVTransformBuilder builder(_packset, vtransform);
  }

  if (!vtransform.schedule()) { return false; }
  if (vtransform.has_store_to_load_forwarding_failure()) { return false; }

  if (AutoVectorizationOverrideProfitability == 0) {
#ifndef PRODUCT
    if (is_trace_superword_any()) {
      tty->print_cr("\nForced bailout of vectorization (AutoVectorizationOverrideProfitability=0).");
    }
#endif
    return false;
  }

  vtransform.apply();
  return true;
}

// Apply the vectorization, i.e. we irreversibly edit the C2 graph. At this point, all
// correctness and profitability checks have passed, and the graph was successfully scheduled.
void VTransform::apply() {
#ifndef PRODUCT
  if (_trace._info || TraceLoopOpts) {
    tty->print_cr("\nVTransform::apply:");
    lpt()->dump_head();
    lpt()->head()->dump();
  }
  assert(cl()->is_main_loop(), "auto vectorization only for main loops");
  assert(_graph.is_scheduled(), "must already be scheduled");
#endif

  Compile* C = phase()->C;
  C->print_method(PHASE_AUTO_VECTORIZATION1_BEFORE_APPLY, 4, cl());

  _graph.apply_memops_reordering_with_schedule();
  C->print_method(PHASE_AUTO_VECTORIZATION2_AFTER_REORDER, 4, cl());

  adjust_pre_loop_limit_to_align_main_loop_vectors();
  C->print_method(PHASE_AUTO_VECTORIZATION3_AFTER_ADJUST_LIMIT, 4, cl());

  apply_speculative_runtime_checks();
  C->print_method(PHASE_AUTO_VECTORIZATION4_AFTER_SPECULATIVE_RUNTIME_CHECKS, 4, cl());

  apply_vectorization();
  C->print_method(PHASE_AUTO_VECTORIZATION5_AFTER_APPLY, 4, cl());
}

// We prepare the memory graph for the replacement of scalar memops with vector memops.
// We reorder all slices in parallel, ensuring that the memops inside each slice are
// ordered according to the _schedule. This means that all packed memops are consecutive
// in the memory graph after the reordering.
void VTransformGraph::apply_memops_reordering_with_schedule() const {
#ifndef PRODUCT
  assert(is_scheduled(), "must be already scheduled");
  if (_trace._info) {
    print_memops_schedule();
  }
#endif

  ResourceMark rm;
  int max_slices = phase()->C->num_alias_types();
  // When iterating over the schedule, we keep track of the current memory state,
  // which is the Phi or a store in the loop.
  GrowableArray<Node*> current_state_in_slice(max_slices, max_slices, nullptr);
  // The memory state after the loop is the last store inside the loop. If we reorder the
  // loop we may have a different last store, and we need to adjust the uses accordingly.
  GrowableArray<Node*> old_last_store_in_slice(max_slices, max_slices, nullptr);

  const GrowableArray<PhiNode*>& mem_slice_head = _vloop_analyzer.memory_slices().heads();

  // (1) Set up the initial memory state from Phi. And find the old last store.
  for (int i = 0; i < mem_slice_head.length(); i++) {
    Node* phi  = mem_slice_head.at(i);
    assert(phi->is_Phi(), "must be phi");
    int alias_idx = phase()->C->get_alias_index(phi->adr_type());
    current_state_in_slice.at_put(alias_idx, phi);

    // If we have a memory phi, we have a last store in the loop, find it over backedge.
    StoreNode* last_store = phi->in(2)->as_Store();
    old_last_store_in_slice.at_put(alias_idx, last_store);
  }

  // (2) Walk over schedule, append memops to the current state
  //     of that slice. If it is a Store, we take it as the new state.
  for_each_memop_in_schedule([&] (MemNode* n) {
    assert(n->is_Load() || n->is_Store(), "only loads or stores");
    int alias_idx = phase()->C->get_alias_index(n->adr_type());
    Node* current_state = current_state_in_slice.at(alias_idx);
    if (current_state == nullptr) {
      // If there are only loads in a slice, we never update the memory
      // state in the loop, hence there is no phi for the memory state.
      // We just keep the old memory state that was outside the loop.
      assert(n->is_Load() && !in_bb(n->in(MemNode::Memory)),
             "only loads can have memory state from outside loop");
    } else {
      igvn().replace_input_of(n, MemNode::Memory, current_state);
      if (n->is_Store()) {
        current_state_in_slice.at_put(alias_idx, n);
      }
    }
  });

  // (3) For each slice, we add the current state to the backedge
  //     in the Phi. Further, we replace uses of the old last store
  //     with uses of the new last store (current_state).
  GrowableArray<Node*> uses_after_loop;
  for (int i = 0; i < mem_slice_head.length(); i++) {
    Node* phi  = mem_slice_head.at(i);
    int alias_idx = phase()->C->get_alias_index(phi->adr_type());
    Node* current_state = current_state_in_slice.at(alias_idx);
    assert(current_state != nullptr, "slice is mapped");
    assert(current_state != phi, "did some work in between");
    assert(current_state->is_Store(), "sanity");
    igvn().replace_input_of(phi, 2, current_state);

    // Replace uses of old last store with current_state (new last store)
    // Do it in two loops: first find all the uses, and change the graph
    // in as second loop so that we do not break the iterator.
    Node* last_store = old_last_store_in_slice.at(alias_idx);
    assert(last_store != nullptr, "we have a old last store");
    uses_after_loop.clear();
    for (DUIterator_Fast kmax, k = last_store->fast_outs(kmax); k < kmax; k++) {
      Node* use = last_store->fast_out(k);
      if (!in_bb(use)) {
        uses_after_loop.push(use);
      }
    }
    for (int k = 0; k < uses_after_loop.length(); k++) {
      Node* use = uses_after_loop.at(k);
      for (uint j = 0; j < use->req(); j++) {
        Node* def = use->in(j);
        if (def == last_store) {
          igvn().replace_input_of(use, j, current_state);
        }
      }
    }
  }
}

void VTransformGraph::apply_vectorization_for_each_vtnode(uint& max_vector_length, uint& max_vector_width) const {
  ResourceMark rm;
  // We keep track of the resulting Nodes from every "VTransformNode::apply" call.
  // Since "apply" is called on defs before uses, this allows us to find the
  // generated def (input) nodes when we are generating the use nodes in "apply".
  int length = _vtnodes.length();
  GrowableArray<Node*> vtnode_idx_to_transformed_node(length, length, nullptr);

  for (int i = 0; i < _schedule.length(); i++) {
    VTransformNode* vtn = _schedule.at(i);
    VTransformApplyResult result = vtn->apply(_vloop_analyzer,
                                              vtnode_idx_to_transformed_node);
    NOT_PRODUCT( if (_trace._verbose) { result.trace(vtn); } )

    vtnode_idx_to_transformed_node.at_put(vtn->_idx, result.node());
    max_vector_length = MAX2(max_vector_length, result.vector_length());
    max_vector_width  = MAX2(max_vector_width,  result.vector_width());
  }
}

// We call "apply" on every VTransformNode, which replaces the packed scalar nodes with vector nodes.
void VTransform::apply_vectorization() const {
  Compile* C = phase()->C;
#ifndef PRODUCT
  if (_trace._verbose) {
    tty->print_cr("\nVTransform::apply_vectorization:");
  }
#endif

  uint max_vector_length = 0; // number of elements
  uint max_vector_width  = 0; // total width in bytes
  _graph.apply_vectorization_for_each_vtnode(max_vector_length, max_vector_width);

  assert(max_vector_length > 0 && max_vector_width > 0, "must have vectorized");
  cl()->mark_loop_vectorized();

  if (max_vector_width > C->max_vector_size()) {
    C->set_max_vector_size(max_vector_width);
  }

  if (SuperWordLoopUnrollAnalysis) {
    if (cl()->has_passed_slp()) {
      uint slp_max_unroll_factor = cl()->slp_max_unroll();
      if (slp_max_unroll_factor == max_vector_length) {
#ifndef PRODUCT
        if (TraceSuperWordLoopUnrollAnalysis) {
          tty->print_cr("vector loop(unroll=%d, len=%d)\n", max_vector_length, max_vector_width * BitsPerByte);
        }
#endif
        // For atomic unrolled loops which are vector mapped, instigate more unrolling
        cl()->set_notpassed_slp();
        // if vector resources are limited, do not allow additional unrolling
        if (Matcher::float_pressure_limit() > 8) {
          C->set_major_progress();
          cl()->mark_do_unroll_only();
        }
      }
    }
  }
}

#ifdef ASSERT
// We check that every packset (name it p_def) only has vector uses (p_use),
// which are proper vector uses of def.
void SuperWord::verify_no_extract() {
  for (int i = 0; i < _packset.length(); i++) {
    Node_List* p_def = _packset.at(i);

    // A vector store has no uses
    if (p_def->at(0)->is_Store()) { continue; }

<<<<<<< HEAD
  if (have_same_inputs) {
    if (opd->is_Vector() || opd->is_LoadVector()) {
      assert(((opd_idx != 2) || !VectorNode::is_shift(p0)), "shift's count can't be vector");
      if (opd_idx == 2 && VectorNode::is_shift(p0)) {
        NOT_PRODUCT(if(is_trace_loop_reverse() || TraceLoopOpts) {tty->print_cr("shift's count can't be vector");})
        return nullptr;
      }
      return opd; // input is matching vector
    }
    if ((opd_idx == 2) && VectorNode::is_shift(p0)) {
      Node* cnt = opd;
      // Vector instructions do not mask shift count, do it here.
      juint mask = (p0->bottom_type() == TypeInt::INT) ? (BitsPerInt - 1) : (BitsPerLong - 1);
      const TypeInt* t = opd->find_int_type();
      if (t != nullptr && t->is_con()) {
        juint shift = t->get_con();
        if (shift > mask) { // Unsigned cmp
          cnt = _igvn.makecon(TypeInt::make(shift & mask));
        }
      } else {
        if (t == nullptr || t->_lo < 0 || t->_hi > (int)mask) {
          cnt = ConNode::make(TypeInt::make(mask));
          _igvn.register_new_node_with_optimizer(cnt);
          cnt = new AndINode(opd, cnt);
          _igvn.register_new_node_with_optimizer(cnt);
          _phase->set_ctrl(cnt, _phase->get_ctrl(opd));
        }
        assert(opd->bottom_type()->isa_int(), "int type only");
        if (!opd->bottom_type()->isa_int()) {
          NOT_PRODUCT(if(is_trace_loop_reverse() || TraceLoopOpts) {tty->print_cr("Should be int type only");})
          return nullptr;
=======
    // for every def in p_def, and every use:
    for (uint i = 0; i < p_def->size(); i++) {
      Node* def = p_def->at(i);
      for (DUIterator_Fast jmax, j = def->fast_outs(jmax); j < jmax; j++) {
        Node* use = def->fast_out(j);
        // find every use->def edge:
        for (uint k = 0; k < use->req(); k++) {
          Node* maybe_def = use->in(k);
          if (def == maybe_def) {
            Node_List* p_use = get_pack(use);
            if (is_marked_reduction(def)) { continue; }
            assert(p_use != nullptr && is_vector_use(use, k), "all uses must be vector uses");
          }
>>>>>>> faf19abd
        }
      }
    }
  }
}
#endif

// Check if n_super's pack uses are a superset of n_sub's pack uses.
bool SuperWord::has_use_pack_superset(const Node* n_super, const Node* n_sub) const {
  Node_List* pack = get_pack(n_super);
  assert(pack != nullptr && pack == get_pack(n_sub), "must have the same pack");

  // For all uses of n_sub that are in a pack (use_sub) ...
  for (DUIterator_Fast jmax, j = n_sub->fast_outs(jmax); j < jmax; j++) {
    Node* use_sub = n_sub->fast_out(j);
    Node_List* pack_use_sub = get_pack(use_sub);
    if (pack_use_sub == nullptr) { continue; }

    // ... and all input edges: use_sub->in(i) == n_sub.
    uint start, end;
    VectorNode::vector_operands(use_sub, &start, &end);
    for (uint i = start; i < end; i++) {
      if (use_sub->in(i) != n_sub) { continue; }

      // Check if n_super has any use use_super in the same pack ...
      bool found = false;
      for (DUIterator_Fast kmax, k = n_super->fast_outs(kmax); k < kmax; k++) {
        Node* use_super = n_super->fast_out(k);
        Node_List* pack_use_super = get_pack(use_super);
        if (pack_use_sub != pack_use_super) { continue; }

        // ... and where there is an edge use_super->in(i) == n_super.
        // For MulAddS2I it is expected to have defs over different input edges.
        if (use_super->in(i) != n_super && !VectorNode::is_muladds2i(use_super)) { continue; }

        found = true;
        break;
      }
      if (!found) {
        // n_sub has a use-edge (use_sub->in(i) == n_sub) with use_sub in a packset,
        // but n_super does not have any edge (use_super->in(i) == n_super) with
        // use_super in the same packset. Hence, n_super does not have a use pack
        // superset of n_sub.
        return false;
      }
    }
  }
  // n_super has all edges that n_sub has.
  return true;
}

// Find a boundary in the pack, where left and right have different pack uses and defs.
// This is a natural boundary to split a pack, to ensure that use and def packs match.
// If no boundary is found, return zero.
uint SuperWord::find_use_def_boundary(const Node_List* pack) const {
  Node* p0 = pack->at(0);
  Node* p1 = pack->at(1);

  const bool is_reduction_pack = reduction(p0, p1);

  // Inputs range
  uint start, end;
  VectorNode::vector_operands(p0, &start, &end);

  for (int i = pack->size() - 2; i >= 0; i--) {
    // For all neighbours
    Node* n0 = pack->at(i + 0);
    Node* n1 = pack->at(i + 1);


    // 1. Check for matching defs
    for (uint j = start; j < end; j++) {
      Node* n0_in = n0->in(j);
      Node* n1_in = n1->in(j);
      // No boundary if:
      // 1) the same packs OR
      // 2) reduction edge n0->n1 or n1->n0
      if (get_pack(n0_in) != get_pack(n1_in) &&
          !((n0 == n1_in || n1 == n0_in) && is_reduction_pack)) {
        return i + 1;
      }
    }

    // 2. Check for matching uses: equal if both are superset of the other.
    //    Reductions have no pack uses, so they match trivially on the use packs.
    if (!is_reduction_pack &&
        !(has_use_pack_superset(n0, n1) &&
          has_use_pack_superset(n1, n0))) {
      return i + 1;
    }
  }

  return 0;
}

//------------------------------is_vector_use---------------------------
// Is use->in(u_idx) a vector use?
bool SuperWord::is_vector_use(Node* use, int u_idx) const {
  Node_List* u_pk = get_pack(use);
  if (u_pk == nullptr) return false;

  // Reduction: first input is internal connection.
  if (is_marked_reduction(use) && u_idx == 1) {
    for (uint i = 1; i < u_pk->size(); i++) {
      if (u_pk->at(i - 1) != u_pk->at(i)->in(1)) {
        return false; // not internally connected
      }
    }
    return true;
  }

  Node* def = use->in(u_idx);
  Node_List* d_pk = get_pack(def);
  if (d_pk == nullptr) {
    Node* n = u_pk->at(0)->in(u_idx);
    if (n == iv()) {
      // check for index population
      BasicType bt = velt_basic_type(use);
      if (!VectorNode::is_populate_index_supported(bt)) return false;
      for (uint i = 1; i < u_pk->size(); i++) {
        // We can create a vector filled with iv indices if all other nodes
        // in use pack have inputs of iv plus node index.
        Node* use_in = u_pk->at(i)->in(u_idx);
        if (!use_in->is_Add() || use_in->in(1) != n) return false;
        const TypeInt* offset_t = use_in->in(2)->bottom_type()->is_int();
        if (offset_t == nullptr || !offset_t->is_con() ||
            offset_t->get_con() != (jint) i) return false;
      }
    } else {
      // check for scalar promotion
      for (uint i = 1; i < u_pk->size(); i++) {
        if (u_pk->at(i)->in(u_idx) != n) return false;
      }
    }
    return true;
  }

  if (!is_velt_basic_type_compatible_use_def(use, def)) {
    return false;
  }

  if (VectorNode::is_muladds2i(use)) {
    return _packset.is_muladds2i_pack_with_pack_inputs(u_pk);
  }

  return _packset.pack_input_at_index_or_null(u_pk, u_idx) != nullptr;
}

// MulAddS2I takes 4 shorts and produces an int. We can reinterpret
// the 4 shorts as two ints: a = (a0, a1) and b = (b0, b1).
//
// Inputs:                 1    2    3    4
// Offsets:                0    0    1    1
//   v = MulAddS2I(a, b) = a0 * b0 + a1 * b1
//
// But permutations are possible, because add and mul are commutative. For
// simplicity, the first input is always either a0 or a1. These are all
// the possible permutations:
//
//   v = MulAddS2I(a, b) = a0 * b0 + a1 * b1     (case 1)
//   v = MulAddS2I(a, b) = a0 * b0 + b1 * a1     (case 2)
//   v = MulAddS2I(a, b) = a1 * b1 + a0 * b0     (case 3)
//   v = MulAddS2I(a, b) = a1 * b1 + b0 * a0     (case 4)
//
// To vectorize, we expect (a0, a1) to be consecutive in one input pack,
// and (b0, b1) in the other input pack. Thus, both a and b are strided,
// with stride = 2. Further, a0 and b0 have offset 0, whereas a1 and b1
// have offset 1.
bool PackSet::is_muladds2i_pack_with_pack_inputs(const Node_List* pack) const {
  assert(VectorNode::is_muladds2i(pack->at(0)), "must be MulAddS2I");

  bool pack1_has_offset_0 = (strided_pack_input_at_index_or_null(pack, 1, 2, 0) != nullptr);
  Node_List* pack1 = strided_pack_input_at_index_or_null(pack, 1, 2, pack1_has_offset_0 ? 0 : 1);
  Node_List* pack2 = strided_pack_input_at_index_or_null(pack, 2, 2, pack1_has_offset_0 ? 0 : 1);
  Node_List* pack3 = strided_pack_input_at_index_or_null(pack, 3, 2, pack1_has_offset_0 ? 1 : 0);
  Node_List* pack4 = strided_pack_input_at_index_or_null(pack, 4, 2, pack1_has_offset_0 ? 1 : 0);

  return pack1 != nullptr &&
         pack2 != nullptr &&
         pack3 != nullptr &&
         pack4 != nullptr &&
         ((pack1 == pack3 && pack2 == pack4) || // case 1 or 3
          (pack1 == pack4 && pack2 == pack3));  // case 2 or 4
}

Node_List* PackSet::strided_pack_input_at_index_or_null(const Node_List* pack, const int index, const int stride, const int offset) const {
  Node* def0 = pack->at(0)->in(index);

  Node_List* pack_in = get_pack(def0);
  if (pack_in == nullptr || pack->size() * stride != pack_in->size()) {
    return nullptr; // size mismatch
  }

  for (uint i = 0; i < pack->size(); i++) {
    if (pack->at(i)->in(index) != pack_in->at(i * stride + offset)) {
      return nullptr; // use-def mismatch
    }
  }
  return pack_in;
}

// Check if the output type of def is compatible with the input type of use, i.e. if the
// types have the same size.
bool SuperWord::is_velt_basic_type_compatible_use_def(Node* use, Node* def) const {
  assert(in_bb(def) && in_bb(use), "both use and def are in loop");

  // Conversions are trivially compatible.
  if (VectorNode::is_convert_opcode(use->Opcode())) {
    return true;
  }

  BasicType use_bt = velt_basic_type(use);
  BasicType def_bt = velt_basic_type(def);

  assert(is_java_primitive(use_bt), "sanity %s", type2name(use_bt));
  assert(is_java_primitive(def_bt), "sanity %s", type2name(def_bt));

  // Nodes like Long.bitCount: expect long input, and int output.
  if (VectorNode::is_scalar_op_that_returns_int_but_vector_op_returns_long(use->Opcode())) {
    return type2aelembytes(def_bt) == 8 &&
           type2aelembytes(use_bt) == 4;
  }

  // MulAddS2I: expect short input, and int output.
  if (VectorNode::is_muladds2i(use)) {
    return type2aelembytes(def_bt) == 2 &&
           type2aelembytes(use_bt) == 4;
  }

  // Default case: input size of use equals output size of def.
  return type2aelembytes(use_bt) == type2aelembytes(def_bt);
}

// Return nullptr if success, else failure message
VStatus VLoopBody::construct() {
  assert(_body.is_empty(), "body is empty");

  // First pass over loop body:
  //  (1) Check that there are no unwanted nodes (LoadStore, MergeMem, data Proj).
  //  (2) Count number of nodes, and create a temporary map (_idx -> bb_idx).
  //  (3) Verify that all non-ctrl nodes have an input inside the loop.
  int body_count = 0;
  for (uint i = 0; i < _vloop.lpt()->_body.size(); i++) {
    Node* n = _vloop.lpt()->_body.at(i);
    set_bb_idx(n, i); // Create a temporary map
    if (_vloop.in_bb(n)) {
      body_count++;

      if (n->is_LoadStore() || n->is_MergeMem() ||
          (n->is_Proj() && !n->as_Proj()->is_CFG())) {
        // Bailout if the loop has LoadStore, MergeMem or data Proj
        // nodes. Superword optimization does not work with them.
#ifndef PRODUCT
        if (_vloop.is_trace_body()) {
          tty->print_cr("VLoopBody::construct: fails because of unhandled node:");
          n->dump();
        }
#endif
        return VStatus::make_failure(VLoopBody::FAILURE_NODE_NOT_ALLOWED);
      }

      if (!n->is_CFG()) {
        bool found = false;
        for (uint j = 0; j < n->req(); j++) {
          Node* def = n->in(j);
          if (def != nullptr && _vloop.in_bb(def)) {
            found = true;
            break;
          }
        }
        if (!found) {
          // If all inputs to a data-node are outside the loop, the node itself should be outside the loop.
#ifndef PRODUCT
          if (_vloop.is_trace_body()) {
            tty->print_cr("VLoopBody::construct: fails because data node in loop has no input in loop:");
            n->dump();
          }
#endif
          return VStatus::make_failure(VLoopBody::FAILURE_UNEXPECTED_CTRL);
        }
      }
    }
  }

  // Create a reverse-post-order list of nodes in body
  ResourceMark rm;
  GrowableArray<Node*> stack;
  VectorSet visited;
  VectorSet post_visited;

  visited.set(bb_idx(_vloop.cl()));
  stack.push(_vloop.cl());

  // Do a depth first walk over out edges
  int rpo_idx = body_count - 1;
  while (!stack.is_empty()) {
    Node* n = stack.top(); // Leave node on stack
    if (!visited.test_set(bb_idx(n))) {
      // forward arc in graph
    } else if (!post_visited.test(bb_idx(n))) {
      // cross or back arc
      const int old_length = stack.length();

      // If a Load depends on the same memory state as a Store, we must make sure that
      // the Load is ordered before the Store.
      //
      //      mem
      //       |
      //    +--+--+
      //    |     |
      //    |    Load (n)
      //    |
      //   Store (mem_use)
      //
      if (n->is_Load()) {
        Node* mem = n->in(MemNode::Memory);
        for (DUIterator_Fast imax, i = mem->fast_outs(imax); i < imax; i++) {
          Node* mem_use = mem->fast_out(i);
          if (mem_use->is_Store() && _vloop.in_bb(mem_use) && !visited.test(bb_idx(mem_use))) {
            stack.push(mem_use); // Ordering edge: Load (n) -> Store (mem_use)
          }
        }
      }

      for (DUIterator_Fast imax, i = n->fast_outs(imax); i < imax; i++) {
        Node* use = n->fast_out(i);
        if (_vloop.in_bb(use) && !visited.test(bb_idx(use)) &&
            // Don't go around backedge
            (!use->is_Phi() || n == _vloop.cl())) {
          stack.push(use); // Ordering edge: n -> use
        }
      }

      if (stack.length() == old_length) {
        // There were no additional uses, post visit node now
        stack.pop(); // Remove node from stack
        assert(rpo_idx >= 0, "must still have idx to pass out");
        _body.at_put_grow(rpo_idx, n);
        rpo_idx--;
        post_visited.set(bb_idx(n));
        assert(rpo_idx >= 0 || stack.is_empty(), "still have idx left or are finished");
      }
    } else {
      stack.pop(); // Remove post-visited node from stack
    }
  }

  // Create real map of body indices for nodes
  for (int j = 0; j < _body.length(); j++) {
    Node* n = _body.at(j);
    set_bb_idx(n, j);
  }

#ifndef PRODUCT
  if (_vloop.is_trace_body()) {
    print();
  }
#endif

  assert(rpo_idx == -1 && body_count == _body.length(), "all body members found");
  return VStatus::make_success();
}

void VLoopTypes::compute_vector_element_type() {
#ifndef PRODUCT
  if (_vloop.is_trace_vector_element_type()) {
    tty->print_cr("\nVLoopTypes::compute_vector_element_type:");
  }
#endif

  const GrowableArray<Node*>& body = _body.body();

  assert(_velt_type.is_empty(), "must not yet be computed");
  // reserve space
  _velt_type.at_put_grow(body.length()-1, nullptr);

  // Initial type
  for (int i = 0; i < body.length(); i++) {
    Node* n = body.at(i);
    set_velt_type(n, container_type(n));
  }

  // Propagate integer narrowed type backwards through operations
  // that don't depend on higher order bits
  for (int i = body.length() - 1; i >= 0; i--) {
    Node* n = body.at(i);
    // Only integer types need be examined
    const Type* vtn = velt_type(n);
    if (vtn->basic_type() == T_INT) {
      uint start, end;
      VectorNode::vector_operands(n, &start, &end);

      for (uint j = start; j < end; j++) {
        Node* in  = n->in(j);
        // Don't propagate through a memory
        if (!in->is_Mem() &&
            _vloop.in_bb(in) &&
            velt_type(in)->basic_type() == T_INT &&
            data_size(n) < data_size(in)) {
          bool same_type = true;
          for (DUIterator_Fast kmax, k = in->fast_outs(kmax); k < kmax; k++) {
            Node *use = in->fast_out(k);
            if (!_vloop.in_bb(use) || !same_velt_type(use, n)) {
              same_type = false;
              break;
            }
          }
          if (same_type) {
            // In any Java arithmetic operation, operands of small integer types
            // (boolean, byte, char & short) should be promoted to int first.
            // During narrowed integer type backward propagation, for some operations
            // like RShiftI, Abs, and ReverseBytesI,
            // the compiler has to know the higher order bits of the 1st operand,
            // which will be lost in the narrowed type. These operations shouldn't
            // be vectorized if the higher order bits info is imprecise.
            const Type* vt = vtn;
            int op = in->Opcode();
            if (VectorNode::is_shift_opcode(op) || op == Op_AbsI || op == Op_ReverseBytesI) {
              Node* load = in->in(1);
              if (load->is_Load() &&
                  _vloop.in_bb(load) &&
                  (velt_type(load)->basic_type() == T_INT)) {
                // Only Load nodes distinguish signed (LoadS/LoadB) and unsigned
                // (LoadUS/LoadUB) values. Store nodes only have one version.
                vt = velt_type(load);
              } else if (op != Op_LShiftI) {
                // Widen type to int to avoid the creation of vector nodes. Note
                // that left shifts work regardless of the signedness.
                vt = TypeInt::INT;
              }
            }
            set_velt_type(in, vt);
          }
        }
      }
    }
  }
  for (int i = 0; i < body.length(); i++) {
    Node* n = body.at(i);
    Node* nn = n;
    if (nn->is_Bool() && nn->in(0) == nullptr) {
      nn = nn->in(1);
      assert(nn->is_Cmp(), "always have Cmp above Bool");
    }
    if (nn->is_Cmp() && nn->in(0) == nullptr) {
      assert(_vloop.in_bb(nn->in(1)) || _vloop.in_bb(nn->in(2)),
             "one of the inputs must be in the loop, too");
      if (_vloop.in_bb(nn->in(1))) {
        set_velt_type(n, velt_type(nn->in(1)));
      } else {
        set_velt_type(n, velt_type(nn->in(2)));
      }
    }
  }
#ifndef PRODUCT
  if (_vloop.is_trace_vector_element_type()) {
    for (int i = 0; i < body.length(); i++) {
      Node* n = body.at(i);
      velt_type(n)->dump();
      tty->print("\t");
      n->dump();
    }
  }
#endif
}

// Smallest type containing range of values
const Type* VLoopTypes::container_type(Node* n) const {
  int opc = n->Opcode();
  if (n->is_Mem()) {
    BasicType bt = n->as_Mem()->value_basic_type();
    if (n->is_Store() && (bt == T_CHAR)) {
      // Use T_SHORT type instead of T_CHAR for stored values because any
      // preceding arithmetic operation extends values to signed Int.
      bt = T_SHORT;
    }
    if (opc == Op_LoadUB) {
      // Adjust type for unsigned byte loads, it is important for right shifts.
      // T_BOOLEAN is used because there is no basic type representing type
      // TypeInt::UBYTE. Use of T_BOOLEAN for vectors is fine because only
      // size (one byte) and sign is important.
      bt = T_BOOLEAN;
    }
    return Type::get_const_basic_type(bt);
  }
  const Type* t = _vloop.phase()->igvn().type(n);
  if (t->basic_type() == T_INT) {
    // Float to half float conversion may be succeeded by a conversion from
    // half float to float, in such a case back propagation of narrow type (SHORT)
    // may not be possible.
    if (opc == Op_ConvF2HF || opc == Op_ReinterpretHF2S) {
      return TypeInt::SHORT;
    }
    // A narrow type of arithmetic operations will be determined by
    // propagating the type of memory operations.
    return TypeInt::INT;
  }
  return t;
}

bool VLoopMemorySlices::same_memory_slice(MemNode* m1, MemNode* m2) const {
  return _vloop.phase()->C->get_alias_index(m1->adr_type()) ==
         _vloop.phase()->C->get_alias_index(m2->adr_type());
}

LoadNode::ControlDependency VTransformLoadVectorNode::control_dependency() const {
  LoadNode::ControlDependency dep = LoadNode::DependsOnlyOnTest;
  for (int i = 0; i < nodes().length(); i++) {
    Node* n = nodes().at(i);
    assert(n->is_Load(), "only meaningful for loads");
    if (!n->depends_only_on_test()) {
      if (n->as_Load()->has_unknown_control_dependency() &&
          dep != LoadNode::Pinned) {
        // Upgrade to unknown control...
        dep = LoadNode::UnknownControl;
      } else {
        // Otherwise, we must pin it.
        dep = LoadNode::Pinned;
      }
    }
  }
  return dep;
}

// Find the memop pack with the maximum vector width, unless they were already
// determined (e.g. by SuperWord::filter_packs_for_alignment()).
void VTransform::determine_mem_ref_and_aw_for_main_loop_alignment() {
  if (_mem_ref_for_main_loop_alignment != nullptr) {
    assert(VLoop::vectors_should_be_aligned(), "mem_ref only set if filtered for alignment");
    return;
  }

  MemNode const* mem_ref = nullptr;
  int max_aw = 0;

  const GrowableArray<VTransformNode*>& vtnodes = _graph.vtnodes();
  for (int i = 0; i < vtnodes.length(); i++) {
    VTransformMemVectorNode* vtn = vtnodes.at(i)->isa_MemVector();
    if (vtn == nullptr) { continue; }
    MemNode* p0 = vtn->nodes().at(0)->as_Mem();

    int vw = p0->memory_size() * vtn->nodes().length();
    // Generally, we prefer to align with the largest memory op (load or store).
    // If there are multiple, then SuperWordAutomaticAlignment determines if we
    // prefer loads or stores.
    // When a load or store is misaligned, this can lead to the load or store
    // being split, when it goes over a cache line. Most CPUs can schedule
    // more loads than stores per cycle (often 2 loads and 1 store). Hence,
    // it is worse if a store is split, and less bad if a load is split.
    // By default, we have SuperWordAutomaticAlignment=1, i.e. we align with a
    // store if possible, to avoid splitting that store.
    bool prefer_store = mem_ref != nullptr && SuperWordAutomaticAlignment == 1 && mem_ref->is_Load() && p0->is_Store();
    bool prefer_load  = mem_ref != nullptr && SuperWordAutomaticAlignment == 2 && mem_ref->is_Store() && p0->is_Load();
    if (vw > max_aw || (vw == max_aw && (prefer_load || prefer_store))) {
      max_aw = vw;
      mem_ref = p0;
    }
  }
  assert(mem_ref != nullptr && max_aw > 0, "found mem_ref and aw");
  _mem_ref_for_main_loop_alignment = mem_ref;
  _aw_for_main_loop_alignment = max_aw;
}

#define TRACE_ALIGN_VECTOR_NODE(node) { \
  DEBUG_ONLY(                           \
    if (_trace._align_vector) {         \
      tty->print("  " #node ": ");      \
      node->dump();                     \
    }                                   \
  )                                     \
}                                       \

// Ensure that the main loop vectors are aligned by adjusting the pre loop limit. We memory-align
// the address of "_mem_ref_for_main_loop_alignment" to "_aw_for_main_loop_alignment", which is a
// sufficiently large alignment width. We adjust the pre-loop iteration count by adjusting the
// pre-loop limit.
void VTransform::adjust_pre_loop_limit_to_align_main_loop_vectors() {
  determine_mem_ref_and_aw_for_main_loop_alignment();
  const MemNode* align_to_ref = _mem_ref_for_main_loop_alignment;
  const int aw                = _aw_for_main_loop_alignment;

  if (!VLoop::vectors_should_be_aligned() && SuperWordAutomaticAlignment == 0) {
#ifdef ASSERT
    if (_trace._align_vector) {
      tty->print_cr("\nVTransform::adjust_pre_loop_limit_to_align_main_loop_vectors: disabled.");
    }
#endif
    return;
  }

  assert(align_to_ref != nullptr && aw > 0, "must have alignment reference and aw");
  assert(cl()->is_main_loop(), "can only do alignment for main loop");

  // The opaque node for the limit, where we adjust the input
  Opaque1Node* pre_opaq = _vloop.pre_loop_end()->limit()->as_Opaque1();

  // Current pre-loop limit.
  Node* old_limit = pre_opaq->in(1);

  // Where we put new limit calculations.
  Node* pre_ctrl = _vloop.pre_loop_head()->in(LoopNode::EntryControl);

  // Ensure the original loop limit is available from the pre-loop Opaque1 node.
  Node* orig_limit = pre_opaq->original_loop_limit();
  assert(orig_limit != nullptr && igvn().type(orig_limit) != Type::TOP, "");

  const VPointer& p = vpointer(align_to_ref);
  assert(p.is_valid(), "sanity");

  // For the main-loop, we want the address of align_to_ref to be memory aligned
  // with some alignment width (aw, a power of 2). When we enter the main-loop,
  // we know that iv is equal to the pre-loop limit. If we adjust the pre-loop
  // limit by executing adjust_pre_iter many extra iterations, we can change the
  // alignment of the address.
  //
  //   adr = base + invar + iv_scale * iv + con                               (1)
  //   adr % aw = 0                                                           (2)
  //
  // Note, that we are defining the modulo operator "%" such that the remainder is
  // always positive, see AlignmentSolution::mod(i, q). Since we are only computing
  // modulo with powers of 2, we can instead simply use the last log2(q) bits of
  // a number i, to get "i % q". This is performed with a bitmask.
  //
  // The limit of the pre-loop needs to be adjusted:
  //
  //   old_limit:       current pre-loop limit
  //   new_limit:       new pre-loop limit
  //   adjust_pre_iter: additional pre-loop iterations for alignment adjustment
  //
  // We want to find adjust_pre_iter, such that the address is aligned when entering
  // the main-loop:
  //
  //   iv = new_limit = old_limit + adjust_pre_iter                           (3a, iv_stride > 0)
  //   iv = new_limit = old_limit - adjust_pre_iter                           (3b, iv_stride < 0)
  //
  // We define bic as:
  //
  //   bic = base + invar + con                                               (4)
  //
  // And now we can simplify the address using (1), (3), and (4):
  //
  //   adr = bic + iv_scale * new_limit
  //   adr = bic + iv_scale * (old_limit + adjust_pre_iter)                   (5a, iv_stride > 0)
  //   adr = bic + iv_scale * (old_limit - adjust_pre_iter)                   (5b, iv_stride < 0)
  //
  // And hence we can restate (2) with (5), and solve the equation for adjust_pre_iter:
  //
  //   (bic + iv_scale * (old_limit + adjust_pre_iter) % aw = 0               (6a, iv_stride > 0)
  //   (bic + iv_scale * (old_limit - adjust_pre_iter) % aw = 0               (6b, iv_stride < 0)
  //
  // In most cases, iv_scale is the element size, for example:
  //
  //   for (i = 0; i < a.length; i++) { a[i] = ...; }
  //
  // It is thus reasonable to assume that both abs(iv_scale) and abs(iv_stride) are
  // strictly positive powers of 2. Further, they can be assumed to be non-zero,
  // otherwise the address does not depend on iv, and the alignment cannot be
  // affected by adjusting the pre-loop limit.
  //
  // Further, if abs(iv_scale) >= aw, then adjust_pre_iter has no effect on alignment, and
  // we are not able to affect the alignment at all. Hence, we require abs(iv_scale) < aw.
  //
  // Moreover, for alignment to be achievable, bic must be a multiple of iv_scale. If strict
  // alignment is required (i.e. -XX:+AlignVector), this is guaranteed by the filtering
  // done with the AlignmentSolver / AlignmentSolution. If strict alignment is not
  // required, then alignment is still preferable for performance, but not necessary.
  // In many cases bic will be a multiple of iv_scale, but if it is not, then the adjustment
  // does not guarantee alignment, but the code is still correct.
  //
  // Hence, in what follows we assume that bic is a multiple of iv_scale, and in fact all
  // terms in (6) are multiples of iv_scale. Therefore we divide all terms by iv_scale:
  //
  //   AW = aw / abs(iv_scale)            (power of 2)                        (7)
  //   BIC = bic / abs(iv_scale)                                              (8)
  //
  // and restate (6), using (7) and (8), i.e. we divide (6) by abs(iv_scale):
  //
  //   (BIC + sign(iv_scale) * (old_limit + adjust_pre_iter) % AW = 0         (9a, iv_stride > 0)
  //   (BIC + sign(iv_scale) * (old_limit - adjust_pre_iter) % AW = 0         (9b, iv_stride < 0)
  //
  //   where: sign(iv_scale) = iv_scale / abs(iv_scale) = (iv_scale > 0 ? 1 : -1)
  //
  // Note, (9) allows for periodic solutions of adjust_pre_iter, with periodicity AW.
  // But we would like to spend as few iterations in the pre-loop as possible,
  // hence we want the smallest adjust_pre_iter, and so:
  //
  //   0 <= adjust_pre_iter < AW                                              (10)
  //
  // We solve (9) for adjust_pre_iter, in the following 4 cases:
  //
  // Case A: iv_scale > 0 && iv_stride > 0 (i.e. sign(iv_scale) =  1)
  //   (BIC + old_limit + adjust_pre_iter) % AW = 0
  //   adjust_pre_iter = (-BIC - old_limit) % AW                              (11a)
  //
  // Case B: iv_scale < 0 && iv_stride > 0 (i.e. sign(iv_scale) = -1)
  //   (BIC - old_limit - adjust_pre_iter) % AW = 0
  //   adjust_pre_iter = (BIC - old_limit) % AW                               (11b)
  //
  // Case C: iv_scale > 0 && iv_stride < 0 (i.e. sign(iv_scale) =  1)
  //   (BIC + old_limit - adjust_pre_iter) % AW = 0
  //   adjust_pre_iter = (BIC + old_limit) % AW                               (11c)
  //
  // Case D: iv_scale < 0 && iv_stride < 0 (i.e. sign(iv_scale) = -1)
  //   (BIC - old_limit + adjust_pre_iter) % AW = 0
  //   adjust_pre_iter = (-BIC + old_limit) % AW                              (11d)
  //
  // We now generalize the equations (11*) by using:
  //
  //   OP:   (iv_stride            > 0) ?  SUB  : ADD
  //   XBIC: (iv_stride * iv_scale > 0) ? -BIC  : BIC
  //
  // which gives us the final pre-loop limit adjustment:
  //
  //   adjust_pre_iter = (XBIC OP old_limit) % AW                             (12)
  //
  // We can construct XBIC by additionally defining:
  //
  //   xbic = (iv_stride * iv_scale > 0) ? -bic                 : bic         (13)
  //
  // which gives us:
  //
  //   XBIC = (iv_stride * iv_scale > 0) ? -BIC                 : BIC
  //        = (iv_stride * iv_scale > 0) ? -bic / abs(iv_scale) : bic / abs(iv_scale)
  //        = xbic / abs(iv_scale)                                            (14)
  //
  // When we have computed adjust_pre_iter, we update the pre-loop limit
  // with (3a, b). However, we have to make sure that the adjust_pre_iter
  // additional pre-loop iterations do not lead the pre-loop to execute
  // iterations that would step over the original limit (orig_limit) of
  // the loop. Hence, we must constrain the updated limit as follows:
  //
  // constrained_limit = MIN(old_limit + adjust_pre_iter, orig_limit)
  //                   = MIN(new_limit,                   orig_limit)         (15a, iv_stride > 0)
  // constrained_limit = MAX(old_limit - adjust_pre_iter, orig_limit)
  //                   = MAX(new_limit,                   orig_limit)         (15a, iv_stride < 0)
  //
  const int iv_stride = this->iv_stride();
  const int iv_scale  = p.iv_scale();
  const int con       = p.con();
  Node* base          = p.mem_pointer().base().object_or_native();

#ifdef ASSERT
  if (_trace._align_vector) {
    tty->print_cr("\nVTransform::adjust_pre_loop_limit_to_align_main_loop_vectors:");
    tty->print("  align_to_ref:");
    align_to_ref->dump();
    tty->print("  ");
    p.print_on(tty);
    tty->print_cr("  aw:        %d", aw);
    tty->print_cr("  iv_stride: %d", iv_stride);
    tty->print_cr("  iv_scale:  %d", iv_scale);
    tty->print_cr("  con:       %d", con);
    tty->print("  base:");
    base->dump();
    if (!p.has_invar_summands()) {
      tty->print_cr("  invar:     none");
    } else {
      tty->print_cr("  invar_summands:");
      p.for_each_invar_summand([&] (const MemPointerSummand& s) {
        tty->print("   -> ");
        s.print_on(tty);
      });
      tty->cr();
    }
    tty->print("  old_limit: ");
    old_limit->dump();
    tty->print("  orig_limit: ");
    orig_limit->dump();
  }
#endif

  if (iv_stride == 0 || !is_power_of_2(abs(iv_stride)) ||
      iv_scale  == 0 || !is_power_of_2(abs(iv_scale))  ||
      abs(iv_scale) >= aw) {
#ifdef ASSERT
    if (_trace._align_vector) {
      tty->print_cr(" Alignment cannot be affected by changing pre-loop limit because");
      tty->print_cr(" iv_stride or iv_scale are not power of 2, or abs(iv_scale) >= aw.");
    }
#endif
    // Cannot affect alignment, abort.
    return;
  }

  assert(iv_stride != 0 && is_power_of_2(abs(iv_stride)) &&
         iv_scale  != 0 && is_power_of_2(abs(iv_scale))  &&
         abs(iv_scale) < aw, "otherwise we cannot affect alignment with pre-loop");

  const int AW = aw / abs(iv_scale);

#ifdef ASSERT
  if (_trace._align_vector) {
    tty->print_cr("  AW = aw(%d) / abs(iv_scale(%d)) = %d", aw, iv_scale, AW);
  }
#endif

  // 1: Compute (13a, b):
  //    xbic = -bic = (-base - invar - con)         (iv_stride * iv_scale > 0)
  //    xbic = +bic = (+base + invar + con)         (iv_stride * iv_scale < 0)
  const bool is_sub = iv_scale * iv_stride > 0;

  // 1.1: con
  Node* xbic = igvn().intcon(is_sub ? -con : con);
  TRACE_ALIGN_VECTOR_NODE(xbic);

  // 1.2: invar = SUM(invar_summands)
  //      We iteratively add / subtract all invar_summands, if there are any.
  p.for_each_invar_summand([&] (const MemPointerSummand& s) {
    Node* invar_variable = s.variable();
    jint  invar_scale    = s.scale().value();
    TRACE_ALIGN_VECTOR_NODE(invar_variable);
    if (igvn().type(invar_variable)->isa_long()) {
      // Computations are done % (vector width/element size) so it's
      // safe to simply convert invar to an int and loose the upper 32
      // bit half.
      invar_variable = new ConvL2INode(invar_variable);
      phase()->register_new_node(invar_variable, pre_ctrl);
      TRACE_ALIGN_VECTOR_NODE(invar_variable);
    }
    Node* invar_scale_con = igvn().intcon(invar_scale);
    TRACE_ALIGN_VECTOR_NODE(invar_scale_con);
    Node* invar_summand = new MulINode(invar_variable, invar_scale_con);
    phase()->register_new_node(invar_summand, pre_ctrl);
    TRACE_ALIGN_VECTOR_NODE(invar_summand);
    if (is_sub) {
      xbic = new SubINode(xbic, invar_summand);
    } else {
      xbic = new AddINode(xbic, invar_summand);
    }
    phase()->register_new_node(xbic, pre_ctrl);
    TRACE_ALIGN_VECTOR_NODE(xbic);
  });

  // 1.3: base (unless base is guaranteed aw aligned)
  bool is_base_native = p.mem_pointer().base().is_native();
  if (aw > ObjectAlignmentInBytes || is_base_native) {
    // For objects, the base is ObjectAlignmentInBytes aligned.
    // For native memory, we simply have a long that was cast to
    // a pointer via CastX2P, or if we parsed through the CastX2P
    // we only have a long. There is no alignment guarantee, and
    // we must always take the base into account for the calculation.
    //
    // Computations are done % (vector width/element size) so it's
    // safe to simply convert invar to an int and loose the upper 32
    // bit half. The base could be ptr, long or int. We cast all
    // to int.
    Node* xbase = base;
    if (igvn().type(xbase)->isa_ptr()) {
      // ptr -> int/long
      xbase = new CastP2XNode(nullptr, xbase);
      phase()->register_new_node(xbase, pre_ctrl);
      TRACE_ALIGN_VECTOR_NODE(xbase);
    }
    if (igvn().type(xbase)->isa_long()) {
      // long -> int
      xbase  = new ConvL2INode(xbase);
      phase()->register_new_node(xbase, pre_ctrl);
      TRACE_ALIGN_VECTOR_NODE(xbase);
    }
    if (is_sub) {
      xbic = new SubINode(xbic, xbase);
    } else {
      xbic = new AddINode(xbic, xbase);
    }
    phase()->register_new_node(xbic, pre_ctrl);
    TRACE_ALIGN_VECTOR_NODE(xbic);
  }

  // 2: Compute (14):
  //    XBIC = xbic / abs(iv_scale)
  //    The division is executed as shift
  Node* log2_abs_iv_scale = igvn().intcon(exact_log2(abs(iv_scale)));
  Node* XBIC = new URShiftINode(xbic, log2_abs_iv_scale);
  phase()->register_new_node(XBIC, pre_ctrl);
  TRACE_ALIGN_VECTOR_NODE(log2_abs_iv_scale);
  TRACE_ALIGN_VECTOR_NODE(XBIC);

  // 3: Compute (12):
  //    adjust_pre_iter = (XBIC OP old_limit) % AW
  //
  // 3.1: XBIC_OP_old_limit = XBIC OP old_limit
  Node* XBIC_OP_old_limit = nullptr;
  if (iv_stride > 0) {
    XBIC_OP_old_limit = new SubINode(XBIC, old_limit);
  } else {
    XBIC_OP_old_limit = new AddINode(XBIC, old_limit);
  }
  phase()->register_new_node(XBIC_OP_old_limit, pre_ctrl);
  TRACE_ALIGN_VECTOR_NODE(XBIC_OP_old_limit);

  // 3.2: Compute:
  //    adjust_pre_iter = (XBIC OP old_limit) % AW
  //                    = XBIC_OP_old_limit % AW
  //                    = XBIC_OP_old_limit AND (AW - 1)
  //    Since AW is a power of 2, the modulo operation can be replaced with
  //    a bitmask operation.
  Node* mask_AW = igvn().intcon(AW-1);
  Node* adjust_pre_iter = new AndINode(XBIC_OP_old_limit, mask_AW);
  phase()->register_new_node(adjust_pre_iter, pre_ctrl);
  TRACE_ALIGN_VECTOR_NODE(mask_AW);
  TRACE_ALIGN_VECTOR_NODE(adjust_pre_iter);

  // 4: The computation of the new pre-loop limit could overflow (for 3a) or
  //    underflow (for 3b) the int range. This is problematic in combination
  //    with Range Check Elimination (RCE), which determines a "safe" range
  //    where a RangeCheck will always succeed. RCE adjusts the pre-loop limit
  //    such that we only enter the main-loop once we have reached the "safe"
  //    range, and adjusts the main-loop limit so that we exit the main-loop
  //    before we leave the "safe" range. After RCE, the range of the main-loop
  //    can only be safely narrowed, and should never be widened. Hence, the
  //    pre-loop limit can only be increased (for iv_stride > 0), but an add
  //    overflow might decrease it, or decreased (for iv_stride < 0), but a sub
  //    underflow might increase it. To prevent that, we perform the Sub / Add
  //    and Max / Min with long operations.
  old_limit       = new ConvI2LNode(old_limit);
  orig_limit      = new ConvI2LNode(orig_limit);
  adjust_pre_iter = new ConvI2LNode(adjust_pre_iter);
  phase()->register_new_node(old_limit, pre_ctrl);
  phase()->register_new_node(orig_limit, pre_ctrl);
  phase()->register_new_node(adjust_pre_iter, pre_ctrl);
  TRACE_ALIGN_VECTOR_NODE(old_limit);
  TRACE_ALIGN_VECTOR_NODE(orig_limit);
  TRACE_ALIGN_VECTOR_NODE(adjust_pre_iter);

  // 5: Compute (3a, b):
  //    new_limit = old_limit + adjust_pre_iter     (iv_stride > 0)
  //    new_limit = old_limit - adjust_pre_iter     (iv_stride < 0)
  //
  Node* new_limit = nullptr;
  if (iv_stride < 0) {
    new_limit = new SubLNode(old_limit, adjust_pre_iter);
  } else {
    new_limit = new AddLNode(old_limit, adjust_pre_iter);
  }
  phase()->register_new_node(new_limit, pre_ctrl);
  TRACE_ALIGN_VECTOR_NODE(new_limit);

  // 6: Compute (15a, b):
  //    Prevent pre-loop from going past the original limit of the loop.
  Node* constrained_limit =
    (iv_stride > 0) ? (Node*) new MinLNode(phase()->C, new_limit, orig_limit)
                    : (Node*) new MaxLNode(phase()->C, new_limit, orig_limit);
  phase()->register_new_node(constrained_limit, pre_ctrl);
  TRACE_ALIGN_VECTOR_NODE(constrained_limit);

  // 7: We know that the result is in the int range, there is never truncation
  constrained_limit = new ConvL2INode(constrained_limit);
  phase()->register_new_node(constrained_limit, pre_ctrl);
  TRACE_ALIGN_VECTOR_NODE(constrained_limit);

  // 8: Hack the pre-loop limit
  igvn().replace_input_of(pre_opaq, 1, constrained_limit);
}

#ifndef PRODUCT
void PairSet::print() const {
  tty->print_cr("\nPairSet::print: %d pairs", length());
  int chain = 0;
  int chain_index = 0;
  for (PairSetIterator pair(*this); !pair.done(); pair.next()) {
    Node* left  = pair.left();
    Node* right = pair.right();
    if (is_left_in_a_left_most_pair(left)) {
      chain_index = 0;
      tty->print_cr(" Pair-chain %d:", chain++);
      tty->print("  %3d: ", chain_index++);
      left->dump();
    }
    tty->print("  %3d: ", chain_index++);
    right->dump();
  }
}

void PackSet::print() const {
  tty->print_cr("\nPackSet::print: %d packs", _packs.length());
  for (int i = 0; i < _packs.length(); i++) {
    tty->print_cr(" Pack: %d", i);
    Node_List* pack = _packs.at(i);
    if (pack == nullptr) {
      tty->print_cr("  nullptr");
    } else {
      print_pack(pack);
    }
  }
}

void PackSet::print_pack(Node_List* pack) {
  for (uint i = 0; i < pack->size(); i++) {
    tty->print("  %3d: ", i);
    pack->at(i)->dump();
  }
}
#endif

#ifndef PRODUCT
void VLoopBody::print() const {
  tty->print_cr("\nVLoopBody::print");
  for (int i = 0; i < body().length(); i++) {
    Node* n = body().at(i);
    tty->print("%4d ", i);
    if (n != nullptr) {
      n->dump();
    }
  }
}
#endif

//
// --------------------------------- vectorization/simd -----------------------------------
//
bool SuperWord::same_origin_idx(Node* a, Node* b) const {
  return a != nullptr && b != nullptr && _clone_map.same_idx(a->_idx, b->_idx);
}
bool SuperWord::same_generation(Node* a, Node* b) const {
  return a != nullptr && b != nullptr && _clone_map.same_gen(a->_idx, b->_idx);
}
<|MERGE_RESOLUTION|>--- conflicted
+++ resolved
@@ -2159,39 +2159,6 @@
     // A vector store has no uses
     if (p_def->at(0)->is_Store()) { continue; }
 
-<<<<<<< HEAD
-  if (have_same_inputs) {
-    if (opd->is_Vector() || opd->is_LoadVector()) {
-      assert(((opd_idx != 2) || !VectorNode::is_shift(p0)), "shift's count can't be vector");
-      if (opd_idx == 2 && VectorNode::is_shift(p0)) {
-        NOT_PRODUCT(if(is_trace_loop_reverse() || TraceLoopOpts) {tty->print_cr("shift's count can't be vector");})
-        return nullptr;
-      }
-      return opd; // input is matching vector
-    }
-    if ((opd_idx == 2) && VectorNode::is_shift(p0)) {
-      Node* cnt = opd;
-      // Vector instructions do not mask shift count, do it here.
-      juint mask = (p0->bottom_type() == TypeInt::INT) ? (BitsPerInt - 1) : (BitsPerLong - 1);
-      const TypeInt* t = opd->find_int_type();
-      if (t != nullptr && t->is_con()) {
-        juint shift = t->get_con();
-        if (shift > mask) { // Unsigned cmp
-          cnt = _igvn.makecon(TypeInt::make(shift & mask));
-        }
-      } else {
-        if (t == nullptr || t->_lo < 0 || t->_hi > (int)mask) {
-          cnt = ConNode::make(TypeInt::make(mask));
-          _igvn.register_new_node_with_optimizer(cnt);
-          cnt = new AndINode(opd, cnt);
-          _igvn.register_new_node_with_optimizer(cnt);
-          _phase->set_ctrl(cnt, _phase->get_ctrl(opd));
-        }
-        assert(opd->bottom_type()->isa_int(), "int type only");
-        if (!opd->bottom_type()->isa_int()) {
-          NOT_PRODUCT(if(is_trace_loop_reverse() || TraceLoopOpts) {tty->print_cr("Should be int type only");})
-          return nullptr;
-=======
     // for every def in p_def, and every use:
     for (uint i = 0; i < p_def->size(); i++) {
       Node* def = p_def->at(i);
@@ -2205,7 +2172,6 @@
             if (is_marked_reduction(def)) { continue; }
             assert(p_use != nullptr && is_vector_use(use, k), "all uses must be vector uses");
           }
->>>>>>> faf19abd
         }
       }
     }
