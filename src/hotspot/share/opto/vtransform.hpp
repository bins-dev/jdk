/*
 * Copyright (c) 2024, 2025, Oracle and/or its affiliates. All rights reserved.
 * DO NOT ALTER OR REMOVE COPYRIGHT NOTICES OR THIS FILE HEADER.
 *
 * This code is free software; you can redistribute it and/or modify it
 * under the terms of the GNU General Public License version 2 only, as
 * published by the Free Software Foundation.
 *
 * This code is distributed in the hope that it will be useful, but WITHOUT
 * ANY WARRANTY; without even the implied warranty of MERCHANTABILITY or
 * FITNESS FOR A PARTICULAR PURPOSE.  See the GNU General Public License
 * version 2 for more details (a copy is included in the LICENSE file that
 * accompanied this code).
 *
 * You should have received a copy of the GNU General Public License version
 * 2 along with this work; if not, write to the Free Software Foundation,
 * Inc., 51 Franklin St, Fifth Floor, Boston, MA 02110-1301 USA.
 *
 * Please contact Oracle, 500 Oracle Parkway, Redwood Shores, CA 94065 USA
 * or visit www.oracle.com if you need additional information or have any
 * questions.
 */

#ifndef SHARE_OPTO_VTRANSFORM_HPP
#define SHARE_OPTO_VTRANSFORM_HPP

#include "opto/node.hpp"
#include "opto/vectorization.hpp"

// VTransform:
// - Models the transformation of the scalar loop to vectorized loop:
//   It is a "C2 subgraph" -> "C2 subgraph" mapping.
// - The VTransform contains a graph (VTransformGraph), which consists of
//   many vtnodes (VTransformNode).
// - Each vtnode models a part of the transformation, and is supposed
//   to represent the output C2 nodes after the vectorization as closely
//   as possible.
//
// This is the life-cycle of a VTransform:
// - Construction:
//   - From SuperWord, with the SuperWordVTransformBuilder.
//
// - Future Plans: optimize, if-conversion, etc.
//
// - Schedule:
//   - Compute linearization of the VTransformGraph, into an order that respects
//     all edges in the graph (bailout if cycle detected).
//
// - Apply:
//   - Changes to the C2 IR are only made once the "apply" method is called.
//   - Each vtnode generates its corresponding scalar and vector C2 nodes,
//     possibly replacing old scalar C2 nodes.
//
// Future Plans with VTransform:
// - Cost model: estimate if vectorization is profitable.
// - Optimizations: moving unordered reductions out of the loop, whih decreases cost.
// - Pack/Unpack/Shuffle: introduce additional nodes not present in the scalar loop.
//                        This is difficult to do with the SuperWord packset approach.
// - If-conversion: convert predicated nodes into CFG.

typedef int VTransformNodeIDX;
class VTransformNode;
class VTransformScalarNode;
class VTransformInputScalarNode;
class VTransformVectorNode;
class VTransformElementWiseVectorNode;
class VTransformBoolVectorNode;
class VTransformReductionVectorNode;
class VTransformMemVectorNode;
class VTransformLoadVectorNode;
class VTransformStoreVectorNode;

// Result from VTransformNode::apply
class VTransformApplyResult {
private:
  Node* const _node;
  const uint _vector_length; // number of elements
  const uint _vector_width;  // total width in bytes

  VTransformApplyResult(Node* n, uint vector_length, uint vector_width) :
    _node(n),
    _vector_length(vector_length),
    _vector_width(vector_width) {}

public:
  static VTransformApplyResult make_scalar(Node* n) {
    return VTransformApplyResult(n, 0, 0);
  }

  static VTransformApplyResult make_vector(Node* n, uint vector_length, uint vector_width) {
    assert(vector_length > 0 && vector_width > 0, "must have nonzero size");
    return VTransformApplyResult(n, vector_length, vector_width);
  }

  static VTransformApplyResult make_empty() {
    return VTransformApplyResult(nullptr, 0, 0);
  }

  Node* node() const { return _node; }
  uint vector_length() const { return _vector_length; }
  uint vector_width() const { return _vector_width; }
  NOT_PRODUCT( void trace(VTransformNode* vtnode) const; )
};

#ifndef PRODUCT
// Convenience class for tracing flags.
class VTransformTrace {
public:
  const bool _verbose;
  const bool _rejections;
  const bool _align_vector;
  const bool _speculative_aliasing_analysis;
  const bool _speculative_runtime_checks;
  const bool _info;

  VTransformTrace(const VTrace& vtrace,
                  const bool is_trace_rejections,
                  const bool is_trace_align_vector,
                  const bool is_trace_speculative_aliasing_analysis,
                  const bool is_trace_speculative_runtime_checks,
                  const bool is_trace_info) :
    _verbose                   (vtrace.is_trace(TraceAutoVectorizationTag::ALL)),
    _rejections                    (_verbose | is_trace_vtransform(vtrace) | is_trace_rejections),
    _align_vector                  (_verbose | is_trace_vtransform(vtrace) | is_trace_align_vector),
    _speculative_aliasing_analysis (_verbose | is_trace_vtransform(vtrace) | is_trace_speculative_aliasing_analysis),
    _speculative_runtime_checks    (_verbose | is_trace_vtransform(vtrace) | is_trace_speculative_runtime_checks),
    _info                          (_verbose | is_trace_vtransform(vtrace) | is_trace_info) {}

  static bool is_trace_vtransform(const VTrace& vtrace) {
    return vtrace.is_trace(TraceAutoVectorizationTag::VTRANSFORM);
  }
};
#endif

// VTransformGraph: component of VTransform
// See description at top of this file.
class VTransformGraph : public StackObj {
private:
  const VLoopAnalyzer& _vloop_analyzer;
  const VLoop& _vloop;

  NOT_PRODUCT(const VTransformTrace _trace;)

  VTransformNodeIDX _next_idx;
  GrowableArray<VTransformNode*> _vtnodes;

  // Schedule (linearization) of the graph. We use this to reorder the memory graph
  // before inserting vector operations.
  GrowableArray<VTransformNode*> _schedule;

public:
  VTransformGraph(const VLoopAnalyzer& vloop_analyzer,
                  Arena& arena
                  NOT_PRODUCT( COMMA const VTransformTrace trace)) :
    _vloop_analyzer(vloop_analyzer),
    _vloop(vloop_analyzer.vloop()),
    NOT_PRODUCT(_trace(trace) COMMA)
    _next_idx(0),
    _vtnodes(&arena, _vloop.estimated_body_length(), 0, nullptr),
    _schedule(&arena, _vloop.estimated_body_length(), 0, nullptr) {}

  VTransformNodeIDX new_idx() { return _next_idx++; }
  void add_vtnode(VTransformNode* vtnode);
  DEBUG_ONLY( bool is_empty() const { return _vtnodes.is_empty(); } )
  DEBUG_ONLY( bool is_scheduled() const { return _schedule.is_nonempty(); } )
  const GrowableArray<VTransformNode*>& vtnodes() const { return _vtnodes; }
  const GrowableArray<VTransformNode*>& get_schedule() const { return _schedule; }

  bool schedule();
  bool has_store_to_load_forwarding_failure(const VLoopAnalyzer& vloop_analyzer) const;
  void apply_memops_reordering_with_schedule() const;
  void apply_vectorization_for_each_vtnode(uint& max_vector_length, uint& max_vector_width) const;

private:
  // VLoop accessors
  PhaseIdealLoop* phase()     const { return _vloop.phase(); }
  PhaseIterGVN& igvn()        const { return _vloop.phase()->igvn(); }
  bool in_bb(const Node* n)   const { return _vloop.in_bb(n); }

  void collect_nodes_without_strong_dependency(GrowableArray<VTransformNode*>& stack) const;

  template<typename Callback>
  void for_each_memop_in_schedule(Callback callback) const;

#ifndef PRODUCT
  void print_vtnodes() const;
  void print_schedule() const;
  void print_memops_schedule() const;
  void trace_schedule_cycle(const GrowableArray<VTransformNode*>& stack,
                            const VectorSet& pre_visited,
                            const VectorSet& post_visited) const;
#endif
};

// VTransform: models the transformation of the scalar loop to vectorized loop.
// It is a "C2 subgraph" to "C2 subgraph" mapping.
// See description at top of this file.
class VTransform : public StackObj {
private:
  const VLoopAnalyzer& _vloop_analyzer;
  const VLoop& _vloop;

  NOT_PRODUCT(const VTransformTrace _trace;)

  // Everything in the vtransform is allocated from this arena, including all vtnodes.
  Arena _arena;

  VTransformGraph _graph;

  // Memory reference, and the alignment width (aw) for which we align the main-loop,
  // by adjusting the pre-loop limit.
  MemNode const* _mem_ref_for_main_loop_alignment;
  int _aw_for_main_loop_alignment;

public:
  VTransform(const VLoopAnalyzer& vloop_analyzer,
             MemNode const* mem_ref_for_main_loop_alignment,
             int aw_for_main_loop_alignment
             NOT_PRODUCT( COMMA const VTransformTrace trace)
             ) :
    _vloop_analyzer(vloop_analyzer),
    _vloop(vloop_analyzer.vloop()),
    NOT_PRODUCT(_trace(trace) COMMA)
    _arena(mtCompiler, Arena::Tag::tag_superword),
    _graph(_vloop_analyzer, _arena NOT_PRODUCT(COMMA _trace)),
    _mem_ref_for_main_loop_alignment(mem_ref_for_main_loop_alignment),
    _aw_for_main_loop_alignment(aw_for_main_loop_alignment) {}

  const VLoopAnalyzer& vloop_analyzer() const { return _vloop_analyzer; }
  Arena* arena() { return &_arena; }
  DEBUG_ONLY( bool has_graph() const { return !_graph.is_empty(); } )
  VTransformGraph& graph() { return _graph; }

  bool schedule() { return _graph.schedule(); }
  bool has_store_to_load_forwarding_failure() const { return _graph.has_store_to_load_forwarding_failure(_vloop_analyzer); }
  void apply();

private:
  // VLoop accessors
  PhaseIdealLoop* phase()     const { return _vloop.phase(); }
  PhaseIterGVN& igvn()        const { return _vloop.phase()->igvn(); }
  IdealLoopTree* lpt()        const { return _vloop.lpt(); }
  CountedLoopNode* cl()       const { return _vloop.cl(); }
  int iv_stride()             const { return cl()->stride_con(); }

  // VLoopVPointers accessors
  const VPointer& vpointer(const MemNode* mem) const {
    return _vloop_analyzer.vpointers().vpointer(mem);
  }

  // Ensure that the main loop vectors are aligned by adjusting the pre loop limit.
  void determine_mem_ref_and_aw_for_main_loop_alignment();
  void adjust_pre_loop_limit_to_align_main_loop_vectors();

  void apply_speculative_alignment_runtime_checks();
  void apply_speculative_aliasing_runtime_checks();
  void add_speculative_alignment_check(Node* node, juint alignment);
  void add_speculative_check(BoolNode* bol);

  void apply_vectorization() const;
};

// The vtnodes (VTransformNode) resemble the C2 IR Nodes, and model a part of the
// VTransform. Many such vtnodes make up the VTransformGraph. The vtnodes represent
// the resulting scalar and vector nodes as closely as possible.
// See description at top of this file.
//
// There are 3 tyes of edges:
// - req:                        data edges, corresponding to C2 IR Node data edges.
// - strong memory dependencies: memory edges that must be respected when scheduling.
// - weak memory dependencies:   memory edges that can be violated, but if violated then
//                               corresponding aliasing analysis runtime checks must be
//                               inserted.
//
// Strong dependencies: union of req and strong memory dependencies.
//
// The C2 IR Node memory edges essencially define a linear order of all memory operations
// (only Loads with the same memory input can be executed in an arbitrary order). This is
// efficient, because it means ever Load and Store has exactly one input memory dependency,
// which keeps the memory edge count linear. This is approach is too restrictive for
// vectorization, for example, we could never vectorize stores, since they are all in a
// dependency chain. Instead, we model the memory edges between all memory nodes, which
// could be quadratic in the worst case. For vectorization, we must essencially reorder the
// instructions in the graph. For this we must model all memory dependencies.
class VTransformNode : public ArenaObj {
public:
  const VTransformNodeIDX _idx;

private:
<<<<<<< HEAD
  // We split _in into 3 sections:
  // - req:                         _in[0              .. _req-1]
  // - strong memory dependencies:  _in[_req           .. _in_strong_dep-1]
  // - weak memory dependencies:    _in[_in_strong_dep .. _len-1]
=======
  // _in is split into required inputs (_req, i.e. all data dependencies),
  // and memory dependencies.
>>>>>>> e2cb6467
  const uint _req;
  uint _in_strong_dep;
  GrowableArray<VTransformNode*> _in;

  // We split _out into 2 sections:
  // - strong dependencies:  _out[0               .. _out_strong_dep-1]
  // - weak dependencies:    _out[_out_strong_dep .. _len-1]
  uint _out_strong_dep;
  GrowableArray<VTransformNode*> _out;

public:
  VTransformNode(VTransform& vtransform, const uint req) :
    _idx(vtransform.graph().new_idx()),
    _req(req),
    _in_strong_dep(req),
    _in(vtransform.arena(),  req, req, nullptr),
    _out_strong_dep(0),
    _out(vtransform.arena(), 4, 0, nullptr)
  {
    vtransform.graph().add_vtnode(this);
  }

  void set_req(uint i, VTransformNode* n) {
    assert(i < _req, "must be a req");
    assert(_in.at(i) == nullptr && n != nullptr, "only set once");
    _in.at_put(i, n);
    n->add_out_strong(this);
  }

  void swap_req(uint i, uint j) {
    assert(i < _req, "must be a req");
    assert(j < _req, "must be a req");
    VTransformNode* tmp = _in.at(i);
    _in.at_put(i, _in.at(j));
    _in.at_put(j, tmp);
  }

<<<<<<< HEAD
  void add_strong_memory_dependency(VTransformNode* n) {
    assert(n != nullptr, "no need to add nullptr");
    if (_in_strong_dep < (uint)_in.length()) {
      // Put n in place of first weak dependency, and move weak
      // the weak dependency to the end.
      VTransformNode* first_weak = _in.at(_in_strong_dep);
      _in.at_put(_in_strong_dep, n);
      _in.push(first_weak);
    } else {
      _in.push(n);
    }
    _in_strong_dep++;
    n->add_out_strong(this);
  }

  void add_weak_memory_dependency(VTransformNode* n) {
=======
  void add_memory_dependency(VTransformNode* n) {
>>>>>>> e2cb6467
    assert(n != nullptr, "no need to add nullptr");
    _in.push(n);
    n->add_out_weak(this);
  }

  void add_out_strong(VTransformNode* n) {
    if (_out_strong_dep < (uint)_out.length()) {
      // Put n in place of first weak dependency, and move weak
      // the weak dependency to the end.
      VTransformNode* first_weak = _out.at(_out_strong_dep);
      _out.at_put(_out_strong_dep, n);
      _out.push(first_weak);
    } else {
      _out.push(n);
    }
    _out_strong_dep++;
  }

  void add_out_weak(VTransformNode* n) {
    _out.push(n);
  }

  uint req() const { return _req; }
  uint out_strongs() const { return _out_strong_dep; }
  uint out_weaks() const { return _out.length() - _out_strong_dep; }

  VTransformNode* in_req(uint i) const {
    assert(i < _req, "must be a req");
    return _in.at(i);
  }

  VTransformNode* out_strong(uint i) const {
    assert(i < out_strongs(), "must be a strong dependency");
    return _out.at(i);
  }

  VTransformNode* out_weak(uint i) const {
    assert(i < out_weaks(), "must be a strong dependency");
    return _out.at(_out_strong_dep + i);
  }

  bool has_strong_dependency() const {
    for (uint i = 0; i < _in_strong_dep; i++) {
      if (_in.at(i) != nullptr) { return true; }
    }
    return false;
  }

  virtual VTransformScalarNode* isa_Scalar() { return nullptr; }
  virtual VTransformInputScalarNode* isa_InputScalar() { return nullptr; }
  virtual VTransformVectorNode* isa_Vector() { return nullptr; }
  virtual VTransformElementWiseVectorNode* isa_ElementWiseVector() { return nullptr; }
  virtual VTransformBoolVectorNode* isa_BoolVector() { return nullptr; }
  virtual VTransformReductionVectorNode* isa_ReductionVector() { return nullptr; }
  virtual VTransformMemVectorNode* isa_MemVector() { return nullptr; }
  virtual VTransformLoadVectorNode* isa_LoadVector() { return nullptr; }
  virtual VTransformStoreVectorNode* isa_StoreVector() { return nullptr; }

  virtual bool is_load_in_loop() const { return false; }
  virtual bool is_load_or_store_in_loop() const { return false; }
  virtual const VPointer& vpointer(const VLoopAnalyzer& vloop_analyzer) const { ShouldNotReachHere(); }

  virtual VTransformApplyResult apply(const VLoopAnalyzer& vloop_analyzer,
                                      const GrowableArray<Node*>& vnode_idx_to_transformed_node) const = 0;

  Node* find_transformed_input(int i, const GrowableArray<Node*>& vnode_idx_to_transformed_node) const;

  void register_new_node_from_vectorization(const VLoopAnalyzer& vloop_analyzer, Node* vn, Node* old_node) const;

  NOT_PRODUCT(virtual const char* name() const = 0;)
  NOT_PRODUCT(void print() const;)
  NOT_PRODUCT(virtual void print_spec() const {};)
  NOT_PRODUCT(static void print_node_idx(const VTransformNode* vtn);)
};

// Identity transform for scalar nodes.
class VTransformScalarNode : public VTransformNode {
private:
  Node* _node;
public:
  VTransformScalarNode(VTransform& vtransform, Node* n) :
    VTransformNode(vtransform, n->req()), _node(n) {}
  Node* node() const { return _node; }
  virtual VTransformScalarNode* isa_Scalar() override { return this; }
  virtual bool is_load_in_loop() const override { return _node->is_Load(); }
  virtual bool is_load_or_store_in_loop() const override { return _node->is_Load() || _node->is_Store(); }
  virtual const VPointer& vpointer(const VLoopAnalyzer& vloop_analyzer) const override { return vloop_analyzer.vpointers().vpointer(node()->as_Mem()); }
  virtual VTransformApplyResult apply(const VLoopAnalyzer& vloop_analyzer,
                                      const GrowableArray<Node*>& vnode_idx_to_transformed_node) const override;
  NOT_PRODUCT(virtual const char* name() const override { return "Scalar"; };)
  NOT_PRODUCT(virtual void print_spec() const override;)
};

// Wrapper node for nodes outside the loop that are inputs to nodes in the loop.
// Since we want the loop-internal nodes to be able to reference all inputs as vtnodes,
// we must wrap the inputs that are outside the loop into special vtnodes, too.
class VTransformInputScalarNode : public VTransformScalarNode {
public:
  VTransformInputScalarNode(VTransform& vtransform, Node* n) :
    VTransformScalarNode(vtransform, n) {}
  virtual VTransformInputScalarNode* isa_InputScalar() override { return this; }
  virtual bool is_load_in_loop() const override { return false; }
  virtual bool is_load_or_store_in_loop() const override { return false; }
  NOT_PRODUCT(virtual const char* name() const override { return "InputScalar"; };)
};

// Transform produces a ReplicateNode, replicating the input to all vector lanes.
class VTransformReplicateNode : public VTransformNode {
private:
  int _vlen;
  BasicType _element_type;
public:
  VTransformReplicateNode(VTransform& vtransform, int vlen, BasicType element_type) :
    VTransformNode(vtransform, 2), _vlen(vlen), _element_type(element_type) {}
  virtual VTransformApplyResult apply(const VLoopAnalyzer& vloop_analyzer,
                                      const GrowableArray<Node*>& vnode_idx_to_transformed_node) const override;
  NOT_PRODUCT(virtual const char* name() const override { return "Replicate"; };)
  NOT_PRODUCT(virtual void print_spec() const override;)
};

// Transform introduces a scalar ConvI2LNode that was not previously in the C2 graph.
class VTransformConvI2LNode : public VTransformNode {
public:
  VTransformConvI2LNode(VTransform& vtransform) : VTransformNode(vtransform, 2) {}
  virtual VTransformApplyResult apply(const VLoopAnalyzer& vloop_analyzer,
                                      const GrowableArray<Node*>& vnode_idx_to_transformed_node) const override;
  NOT_PRODUCT(virtual const char* name() const override { return "ConvI2L"; };)
};

// Transform introduces a shift-count node that truncates the shift count for a vector shift.
class VTransformShiftCountNode : public VTransformNode {
private:
  int _vlen;
  const BasicType _element_bt;
  juint _mask;
  int _shift_opcode;
public:
  VTransformShiftCountNode(VTransform& vtransform, int vlen, BasicType element_bt, juint mask, int shift_opcode) :
    VTransformNode(vtransform, 2), _vlen(vlen), _element_bt(element_bt), _mask(mask), _shift_opcode(shift_opcode) {}
  virtual VTransformApplyResult apply(const VLoopAnalyzer& vloop_analyzer,
                                      const GrowableArray<Node*>& vnode_idx_to_transformed_node) const override;
  NOT_PRODUCT(virtual const char* name() const override { return "ShiftCount"; };)
  NOT_PRODUCT(virtual void print_spec() const override;)
};

// Transform introduces a PopulateIndex node: [phi, phi+1, phi+2, phi+3, ...].
class VTransformPopulateIndexNode : public VTransformNode {
private:
  int _vlen;
  const BasicType _element_bt;
public:
  VTransformPopulateIndexNode(VTransform& vtransform, int vlen, const BasicType element_bt) :
    VTransformNode(vtransform, 2), _vlen(vlen), _element_bt(element_bt) {}
  virtual VTransformApplyResult apply(const VLoopAnalyzer& vloop_analyzer,
                                      const GrowableArray<Node*>& vnode_idx_to_transformed_node) const override;
  NOT_PRODUCT(virtual const char* name() const override { return "PopulateIndex"; };)
  NOT_PRODUCT(virtual void print_spec() const override;)
};

// Base class for all vector vtnodes.
class VTransformVectorNode : public VTransformNode {
private:
  GrowableArray<Node*> _nodes;
public:
  VTransformVectorNode(VTransform& vtransform, const uint req, const uint number_of_nodes) :
    VTransformNode(vtransform, req), _nodes(vtransform.arena(), number_of_nodes, number_of_nodes, nullptr) {}

  void set_nodes(const Node_List* pack) {
    for (uint k = 0; k < pack->size(); k++) {
      _nodes.at_put(k, pack->at(k));
    }
  }

  const GrowableArray<Node*>& nodes() const { return _nodes; }
  virtual VTransformVectorNode* isa_Vector() override { return this; }
  void register_new_node_from_vectorization_and_replace_scalar_nodes(const VLoopAnalyzer& vloop_analyzer, Node* vn) const;
  NOT_PRODUCT(virtual void print_spec() const override;)
};

// Catch all for all element-wise vector operations.
class VTransformElementWiseVectorNode : public VTransformVectorNode {
public:
  VTransformElementWiseVectorNode(VTransform& vtransform, uint req, uint number_of_nodes) :
    VTransformVectorNode(vtransform, req, number_of_nodes) {}
  virtual VTransformElementWiseVectorNode* isa_ElementWiseVector() override { return this; }
  virtual VTransformApplyResult apply(const VLoopAnalyzer& vloop_analyzer,
                                      const GrowableArray<Node*>& vnode_idx_to_transformed_node) const override;
  NOT_PRODUCT(virtual const char* name() const override { return "ElementWiseVector"; };)
};

struct VTransformBoolTest {
  const BoolTest::mask _mask;
  const bool _is_negated;

  VTransformBoolTest(const BoolTest::mask mask, bool is_negated) :
    _mask(mask), _is_negated(is_negated) {}
};

class VTransformBoolVectorNode : public VTransformElementWiseVectorNode {
private:
  const VTransformBoolTest _test;
public:
  VTransformBoolVectorNode(VTransform& vtransform, uint number_of_nodes, VTransformBoolTest test) :
    VTransformElementWiseVectorNode(vtransform, 2, number_of_nodes), _test(test) {}
  VTransformBoolTest test() const { return _test; }
  virtual VTransformBoolVectorNode* isa_BoolVector() override { return this; }
  virtual VTransformApplyResult apply(const VLoopAnalyzer& vloop_analyzer,
                                      const GrowableArray<Node*>& vnode_idx_to_transformed_node) const override;
  NOT_PRODUCT(virtual const char* name() const override { return "BoolVector"; };)
};

class VTransformReductionVectorNode : public VTransformVectorNode {
public:
  // req = 3 -> [ctrl, scalar init, vector]
  VTransformReductionVectorNode(VTransform& vtransform, uint number_of_nodes) :
    VTransformVectorNode(vtransform, 3, number_of_nodes) {}
  virtual VTransformReductionVectorNode* isa_ReductionVector() override { return this; }
  virtual VTransformApplyResult apply(const VLoopAnalyzer& vloop_analyzer,
                                      const GrowableArray<Node*>& vnode_idx_to_transformed_node) const override;
  NOT_PRODUCT(virtual const char* name() const override { return "ReductionVector"; };)
};

class VTransformMemVectorNode : public VTransformVectorNode {
private:
  const VPointer _vpointer; // with size of the vector

public:
  VTransformMemVectorNode(VTransform& vtransform, const uint req, uint number_of_nodes, const VPointer& vpointer) :
    VTransformVectorNode(vtransform, req, number_of_nodes),
    _vpointer(vpointer) {}

  virtual VTransformMemVectorNode* isa_MemVector() override { return this; }
  virtual bool is_load_or_store_in_loop() const override { return true; }
  virtual const VPointer& vpointer(const VLoopAnalyzer& vloop_analyzer) const override { return _vpointer; }
};

class VTransformLoadVectorNode : public VTransformMemVectorNode {
public:
  // req = 3 -> [ctrl, mem, adr]
  VTransformLoadVectorNode(VTransform& vtransform, uint number_of_nodes, const VPointer& vpointer) :
    VTransformMemVectorNode(vtransform, 3, number_of_nodes, vpointer) {}
  LoadNode::ControlDependency control_dependency() const;
  virtual VTransformLoadVectorNode* isa_LoadVector() override { return this; }
  virtual bool is_load_in_loop() const override { return true; }
  virtual VTransformApplyResult apply(const VLoopAnalyzer& vloop_analyzer,
                                      const GrowableArray<Node*>& vnode_idx_to_transformed_node) const override;
  NOT_PRODUCT(virtual const char* name() const override { return "LoadVector"; };)
};

class VTransformStoreVectorNode : public VTransformMemVectorNode {
public:
  // req = 4 -> [ctrl, mem, adr, val]
  VTransformStoreVectorNode(VTransform& vtransform, uint number_of_nodes, const VPointer& vpointer) :
    VTransformMemVectorNode(vtransform, 4, number_of_nodes, vpointer) {}
  virtual VTransformStoreVectorNode* isa_StoreVector() override { return this; }
  virtual bool is_load_in_loop() const override { return false; }
  virtual VTransformApplyResult apply(const VLoopAnalyzer& vloop_analyzer,
                                      const GrowableArray<Node*>& vnode_idx_to_transformed_node) const override;
  NOT_PRODUCT(virtual const char* name() const override { return "StoreVector"; };)
};

// Invoke callback on all memops, in the order of the schedule.
template<typename Callback>
void VTransformGraph::for_each_memop_in_schedule(Callback callback) const {
  assert(_schedule.length() == _vtnodes.length(), "schedule was computed");

  for (int i = 0; i < _schedule.length(); i++) {
    VTransformNode* vtn = _schedule.at(i);

    // We can ignore input nodes, they are outside the loop.
    if (vtn->isa_InputScalar() != nullptr) { continue; }

    VTransformScalarNode* scalar = vtn->isa_Scalar();
    if (scalar != nullptr && scalar->node()->is_Mem()) {
      callback(scalar->node()->as_Mem());
    }

    VTransformVectorNode* vector = vtn->isa_Vector();
    if (vector != nullptr && vector->nodes().at(0)->is_Mem()) {
      for (int j = 0; j < vector->nodes().length(); j++) {
        callback(vector->nodes().at(j)->as_Mem());
      }
    }
  }
}

#endif // SHARE_OPTO_VTRANSFORM_HPP<|MERGE_RESOLUTION|>--- conflicted
+++ resolved
@@ -287,15 +287,11 @@
   const VTransformNodeIDX _idx;
 
 private:
-<<<<<<< HEAD
+  // TODO: consider renaming to make data and memory more explicit!
   // We split _in into 3 sections:
-  // - req:                         _in[0              .. _req-1]
+  // - req (data dependencies):     _in[0              .. _req-1]
   // - strong memory dependencies:  _in[_req           .. _in_strong_dep-1]
   // - weak memory dependencies:    _in[_in_strong_dep .. _len-1]
-=======
-  // _in is split into required inputs (_req, i.e. all data dependencies),
-  // and memory dependencies.
->>>>>>> e2cb6467
   const uint _req;
   uint _in_strong_dep;
   GrowableArray<VTransformNode*> _in;
@@ -333,7 +329,6 @@
     _in.at_put(j, tmp);
   }
 
-<<<<<<< HEAD
   void add_strong_memory_dependency(VTransformNode* n) {
     assert(n != nullptr, "no need to add nullptr");
     if (_in_strong_dep < (uint)_in.length()) {
@@ -350,9 +345,6 @@
   }
 
   void add_weak_memory_dependency(VTransformNode* n) {
-=======
-  void add_memory_dependency(VTransformNode* n) {
->>>>>>> e2cb6467
     assert(n != nullptr, "no need to add nullptr");
     _in.push(n);
     n->add_out_weak(this);
