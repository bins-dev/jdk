--- conflicted
+++ resolved
@@ -176,17 +176,10 @@
     return Type::TOP;
   }
   if (phase->type(in(Condition)) == TypeInt::ZERO) {
-<<<<<<< HEAD
-    return phase->type(in(IfFalse))->filter(_type); // Always pick left(false) input
-  }
-  if (phase->type(in(Condition)) == TypeInt::ONE) {
-    return phase->type(in(IfTrue))->filter(_type);  // Always pick right(true) input
-=======
     return phase->type(in(IfFalse))->filter(_type); // Always pick left (false) input
   }
   if (phase->type(in(Condition)) == TypeInt::ONE) {
     return phase->type(in(IfTrue))->filter(_type);  // Always pick right (true) input
->>>>>>> faf19abd
   }
 
   const Type* t = phase->type(in(IfFalse))->meet_speculative(phase->type(in(IfTrue)));
