/*
 * Copyright (c) 1998, 2025, Oracle and/or its affiliates. All rights reserved.
 * DO NOT ALTER OR REMOVE COPYRIGHT NOTICES OR THIS FILE HEADER.
 *
 * This code is free software; you can redistribute it and/or modify it
 * under the terms of the GNU General Public License version 2 only, as
 * published by the Free Software Foundation.
 *
 * This code is distributed in the hope that it will be useful, but WITHOUT
 * ANY WARRANTY; without even the implied warranty of MERCHANTABILITY or
 * FITNESS FOR A PARTICULAR PURPOSE.  See the GNU General Public License
 * version 2 for more details (a copy is included in the LICENSE file that
 * accompanied this code).
 *
 * You should have received a copy of the GNU General Public License version
 * 2 along with this work; if not, write to the Free Software Foundation,
 * Inc., 51 Franklin St, Fifth Floor, Boston, MA 02110-1301 USA.
 *
 * Please contact Oracle, 500 Oracle Parkway, Redwood Shores, CA 94065 USA
 * or visit www.oracle.com if you need additional information or have any
 * questions.
 *
 */

#include "compiler/compilationPolicy.hpp"
#include "compiler/compileBroker.hpp"
#include "compiler/compileLog.hpp"
#include "compiler/compilerDirectives.hpp"
#include "compiler/compileTask.hpp"
#include "logging/log.hpp"
#include "logging/logStream.hpp"
#include "memory/resourceArea.hpp"
#include "oops/klass.inline.hpp"
#include "oops/method.inline.hpp"
#include "runtime/handles.inline.hpp"
#include "runtime/jniHandles.hpp"
#include "runtime/mutexLocker.hpp"

<<<<<<< HEAD
CompileTask::CompileTask(int compile_id,
                         const methodHandle& method,
                         int osr_bci,
                         int comp_level,
                         int hot_count,
                         CompileReason compile_reason,
                         bool is_blocking) {
=======
CompileTask*  CompileTask::_task_free_list = nullptr;
int CompileTask::_active_tasks = 0;

/**
 * Allocate a CompileTask, from the free list if possible.
 */
CompileTask* CompileTask::allocate() {
  MonitorLocker locker(CompileTaskAlloc_lock);
  CompileTask* task = nullptr;

  if (_task_free_list != nullptr) {
    task = _task_free_list;
    _task_free_list = task->next();
    task->set_next(nullptr);
  } else {
    task = new CompileTask();
    task->set_next(nullptr);
    task->set_is_free(true);
  }
  assert(task->is_free(), "Task must be free.");
  task->set_is_free(false);
  _active_tasks++;
  return task;
}

/**
* Add a task to the free list.
*/
void CompileTask::free(CompileTask* task) {
  MonitorLocker locker(CompileTaskAlloc_lock);
  if (!task->is_free()) {
    if ((task->_method_holder != nullptr && JNIHandles::is_weak_global_handle(task->_method_holder))) {
      JNIHandles::destroy_weak_global(task->_method_holder);
    } else {
      JNIHandles::destroy_global(task->_method_holder);
    }
    if (task->_failure_reason_on_C_heap && task->_failure_reason != nullptr) {
      os::free((void*) task->_failure_reason);
    }
    task->_failure_reason = nullptr;
    task->_failure_reason_on_C_heap = false;

    task->set_is_free(true);
    task->set_next(_task_free_list);
    _task_free_list = task;
    _active_tasks--;
    if (_active_tasks == 0) {
      locker.notify_all();
    }
  }
}

void CompileTask::wait_for_no_active_tasks() {
  MonitorLocker locker(CompileTaskAlloc_lock);
  while (_active_tasks > 0) {
    locker.wait();
  }
}

void CompileTask::initialize(int compile_id,
                             const methodHandle& method,
                             int osr_bci,
                             int comp_level,
                             int hot_count,
                             CompileTask::CompileReason compile_reason,
                             bool is_blocking) {
>>>>>>> 5cf349c3
  Thread* thread = Thread::current();
  _compile_id = compile_id;
  _method = method();
  _method_holder = JNIHandles::make_weak_global(Handle(thread, method->method_holder()->klass_holder()));
  _osr_bci = osr_bci;
  _is_blocking = is_blocking;
  JVMCI_ONLY(_has_waiter = CompileBroker::compiler(comp_level)->is_jvmci();)
  JVMCI_ONLY(_blocking_jvmci_compile_state = nullptr;)
  _comp_level = comp_level;
  _num_inlined_bytecodes = 0;

  _waiting_count = 0;

  _is_complete = false;
  _is_success = false;

  _hot_count = hot_count;
  _time_queued = os::elapsed_counter();
  _time_started = 0;
  _compile_reason = compile_reason;
  _nm_content_size = 0;
  AbstractCompiler* comp = compiler();
  _directive = DirectivesStack::getMatchingDirective(method, comp);
  _nm_insts_size = 0;
  _nm_total_size = 0;
  _failure_reason = nullptr;
  _failure_reason_on_C_heap = false;
  _training_data = nullptr;
  _arena_bytes = 0;

  _next = nullptr;
}

CompileTask::~CompileTask() {
  if ((_method_holder != nullptr && JNIHandles::is_weak_global_handle(_method_holder))) {
    JNIHandles::destroy_weak_global(_method_holder);
  } else {
    JNIHandles::destroy_global(_method_holder);
  }
  if (_failure_reason_on_C_heap && _failure_reason != nullptr) {
    os::free((void*) _failure_reason);
    _failure_reason = nullptr;
    _failure_reason_on_C_heap = false;
  }
}

/**
 * Returns the compiler for this task.
 */
AbstractCompiler* CompileTask::compiler() const {
  return CompileBroker::compiler(_comp_level);
}

// Replace weak handles by strong handles to avoid unloading during compilation.
CompileTask* CompileTask::select_for_compilation() {
  if (is_unloaded()) {
    // Guard against concurrent class unloading
    return nullptr;
  }
  Thread* thread = Thread::current();
  assert(_method->method_holder()->is_loader_alive(), "should be alive");
  Handle method_holder(thread, _method->method_holder()->klass_holder());
  JNIHandles::destroy_weak_global(_method_holder);
  _method_holder = JNIHandles::make_global(method_holder);
  return this;
}

void CompileTask::mark_on_stack() {
  if (is_unloaded()) {
    return;
  }
  // Mark these methods as something redefine classes cannot remove.
  _method->set_on_stack(true);
}

bool CompileTask::is_unloaded() const {
  return _method_holder != nullptr && JNIHandles::is_weak_global_handle(_method_holder) && JNIHandles::is_weak_global_cleared(_method_holder);
}

// RedefineClasses support
void CompileTask::metadata_do(MetadataClosure* f) {
  if (is_unloaded()) {
    return;
  }
  f->do_metadata(method());
}

// ------------------------------------------------------------------
// CompileTask::print_line_on_error
//
// This function is called by fatal error handler when the thread
// causing troubles is a compiler thread.
//
// Do not grab any lock, do not allocate memory.
//
// Otherwise it's the same as CompileTask::print_line()
//
void CompileTask::print_line_on_error(outputStream* st, char* buf, int buflen) {
  // print compiler name
  st->print("%s:", CompileBroker::compiler_name(comp_level()));
  print(st);
}

// ------------------------------------------------------------------
// CompileTask::print_tty
void CompileTask::print_tty() {
  ttyLocker ttyl;  // keep the following output all in one block
  print(tty);
}

// ------------------------------------------------------------------
// CompileTask::print_impl
void CompileTask::print_impl(outputStream* st, Method* method, int compile_id, int comp_level,
                             bool is_osr_method, int osr_bci, bool is_blocking,
                             const char* msg, bool short_form, bool cr,
                             jlong time_queued, jlong time_started) {
  if (!short_form) {
    // Print current time
    st->print(UINT64_FORMAT " ", (uint64_t) tty->time_stamp().milliseconds());
    if (Verbose && time_queued != 0) {
      // Print time in queue and time being processed by compiler thread
      jlong now = os::elapsed_counter();
      st->print("%.0f ", TimeHelper::counter_to_millis(now-time_queued));
      if (time_started != 0) {
        st->print("%.0f ", TimeHelper::counter_to_millis(now-time_started));
      }
    }
  }
  // print compiler name if requested
  if (CIPrintCompilerName) {
    st->print("%s:", CompileBroker::compiler_name(comp_level));
  }
  st->print("%4d ", compile_id);    // print compilation number

  bool is_synchronized = false;
  bool has_exception_handler = false;
  bool is_native = false;
  if (method != nullptr) {
    is_synchronized       = method->is_synchronized();
    has_exception_handler = method->has_exception_handler();
    is_native             = method->is_native();
  }
  // method attributes
  const char compile_type   = is_osr_method                   ? '%' : ' ';
  const char sync_char      = is_synchronized                 ? 's' : ' ';
  const char exception_char = has_exception_handler           ? '!' : ' ';
  const char blocking_char  = is_blocking                     ? 'b' : ' ';
  const char native_char    = is_native                       ? 'n' : ' ';

  // print method attributes
  st->print("%c%c%c%c%c ", compile_type, sync_char, exception_char, blocking_char, native_char);

  if (TieredCompilation) {
    if (comp_level != -1)  st->print("%d ", comp_level);
    else                   st->print("- ");
  }
  st->print("     ");  // more indent

  if (method == nullptr) {
    st->print("(method)");
  } else {
    method->print_short_name(st);
    if (is_osr_method) {
      st->print(" @ %d", osr_bci);
    }
    if (method->is_native())
      st->print(" (native)");
    else
      st->print(" (%d bytes)", method->code_size());
  }

  if (msg != nullptr) {
    st->print("   %s", msg);
  }
  if (cr) {
    st->cr();
  }
}

// ------------------------------------------------------------------
// CompileTask::print_compilation
void CompileTask::print(outputStream* st, const char* msg, bool short_form, bool cr) {
  bool is_osr_method = osr_bci() != InvocationEntryBci;
  print_impl(st, is_unloaded() ? nullptr : method(), compile_id(), comp_level(), is_osr_method, osr_bci(), is_blocking(), msg, short_form, cr, _time_queued, _time_started);
}

// ------------------------------------------------------------------
// CompileTask::log_task
void CompileTask::log_task(xmlStream* log) {
  Thread* thread = Thread::current();
  methodHandle method(thread, this->method());
  ResourceMark rm(thread);

  // <task id='9' method='M' osr_bci='X' level='1' blocking='1' stamp='1.234'>
  log->print(" compile_id='%d'", _compile_id);
  if (_osr_bci != CompileBroker::standard_entry_bci) {
    log->print(" compile_kind='osr'");  // same as nmethod::compile_kind
  } // else compile_kind='c2c'
  if (!method.is_null())  log->method(method());
  if (_osr_bci != CompileBroker::standard_entry_bci) {
    log->print(" osr_bci='%d'", _osr_bci);
  }
  if (_comp_level != CompilationPolicy::highest_compile_level()) {
    log->print(" level='%d'", _comp_level);
  }
  if (_is_blocking) {
    log->print(" blocking='1'");
  }
  log->stamp();
}

// ------------------------------------------------------------------
// CompileTask::log_task_queued
void CompileTask::log_task_queued() {
  ttyLocker ttyl;
  ResourceMark rm;
  NoSafepointVerifier nsv;

  xtty->begin_elem("task_queued");
  log_task(xtty);
  assert(_compile_reason > CompileTask::Reason_None && _compile_reason < CompileTask::Reason_Count, "Valid values");
  xtty->print(" comment='%s'", reason_name(_compile_reason));

  if (_hot_count != 0) {
    xtty->print(" hot_count='%d'", _hot_count);
  }
  xtty->end_elem();
}


// ------------------------------------------------------------------
// CompileTask::log_task_start
void CompileTask::log_task_start(CompileLog* log)   {
  log->begin_head("task");
  log_task(log);
  log->end_head();
}


// ------------------------------------------------------------------
// CompileTask::log_task_done
void CompileTask::log_task_done(CompileLog* log) {
  Thread* thread = Thread::current();
  methodHandle method(thread, this->method());
  ResourceMark rm(thread);

  if (!_is_success) {
    assert(_failure_reason != nullptr, "missing");
    const char* reason = _failure_reason != nullptr ? _failure_reason : "unknown";
    log->begin_elem("failure reason='");
    log->text("%s", reason);
    log->print("'");
    log->end_elem();
  }

  // <task_done ... stamp='1.234'>  </task>
  log->begin_elem("task_done success='%d' nmsize='%d' count='%d'",
                  _is_success, _nm_content_size,
                  method->invocation_count());
  int bec = method->backedge_count();
  if (bec != 0)  log->print(" backedge_count='%d'", bec);
  // Note:  "_is_complete" is about to be set, but is not.
  if (_num_inlined_bytecodes != 0) {
    log->print(" inlined_bytes='%d'", _num_inlined_bytecodes);
  }
  log->stamp();
  log->end_elem();
  log->clear_identities();   // next task will have different CI
  log->tail("task");
  log->flush();
  log->mark_file_end();
}

// ------------------------------------------------------------------
// CompileTask::check_break_at_flags
bool CompileTask::check_break_at_flags() {
  int compile_id = this->_compile_id;
  bool is_osr = (_osr_bci != CompileBroker::standard_entry_bci);

  if (CICountOSR && is_osr && (compile_id == CIBreakAtOSR)) {
    return true;
  } else {
    return (compile_id == CIBreakAt);
  }
}

// ------------------------------------------------------------------
// CompileTask::print_inlining
void CompileTask::print_inlining_inner(outputStream* st, ciMethod* method, int inline_level, int bci, InliningResult result, const char* msg) {
  print_inlining_header(st, method, inline_level, bci);
  print_inlining_inner_message(st, result, msg);
  st->cr();
}

void CompileTask::print_inlining_header(outputStream* st, ciMethod* method, int inline_level, int bci) {
  //         1234567
  st->print("        "); // print timestamp
  //         1234
  st->print("     "); // print compilation number

  // method attributes
  if (method->is_loaded()) {
    const char sync_char = method->is_synchronized() ? 's' : ' ';
    const char exception_char = method->has_exception_handlers() ? '!' : ' ';
    const char monitors_char = method->has_monitor_bytecodes() ? 'm' : ' ';

    // print method attributes
    st->print(" %c%c%c  ", sync_char, exception_char, monitors_char);
  } else {
    //         %s!bn
    st->print("      "); // print method attributes
  }

  if (TieredCompilation) {
    st->print("  ");
  }
  st->print("     "); // more indent
  st->print("    ");  // initial inlining indent

  for (int i = 0; i < inline_level; i++) {
    st->print("  ");
  }

  st->print("@ %d  ", bci); // print bci
  print_inline_inner_method_info(st, method);
}

void CompileTask::print_inline_inner_method_info(outputStream* st, ciMethod* method) {
  method->print_short_name(st);
  if (method->is_loaded()) {
    st->print(" (%d bytes)", method->code_size());
  } else {
    st->print(" (not loaded)");
  }
}

void CompileTask::print_inline_indent(int inline_level, outputStream* st) {
  //         1234567
  st->print("        "); // print timestamp
  //         1234
  st->print("     "); // print compilation number
  //         %s!bn
  st->print("      "); // print method attributes
  if (TieredCompilation) {
    st->print("  ");
  }
  st->print("     "); // more indent
  st->print("    ");  // initial inlining indent
  for (int i = 0; i < inline_level; i++) {
    st->print("  ");
  }
}

void CompileTask::print_inlining_inner_message(outputStream* st, InliningResult result, const char* msg) {
  if (msg != nullptr) {
    st->print("   %s%s", result == InliningResult::SUCCESS ? "" : "failed to inline: ", msg);
  } else if (result == InliningResult::FAILURE) {
    st->print("   %s", "failed to inline");
  }
}

void CompileTask::print_ul(const char* msg){
  LogTarget(Info, jit, compilation) lt;
  if (lt.is_enabled()) {
    LogStream ls(lt);
    print(&ls, msg, /* short form */ true, /* cr */ true);
  }
}

void CompileTask::print_ul(const nmethod* nm, const char* msg) {
  LogTarget(Info, jit, compilation) lt;
  if (lt.is_enabled()) {
    LogStream ls(lt);
    print_impl(&ls, nm->method(), nm->compile_id(),
               nm->comp_level(), nm->is_osr_method(),
               nm->is_osr_method() ? nm->osr_entry_bci() : -1,
               /*is_blocking*/ false,
               msg, /* short form */ true, /* cr */ true);
  }
}

void CompileTask::print_inlining_ul(ciMethod* method, int inline_level, int bci, InliningResult result, const char* msg) {
  LogTarget(Debug, jit, inlining) lt;
  if (lt.is_enabled()) {
    LogStream ls(lt);
    print_inlining_inner(&ls, method, inline_level, bci, result, msg);
  }
}
<|MERGE_RESOLUTION|>--- conflicted
+++ resolved
@@ -36,7 +36,8 @@
 #include "runtime/jniHandles.hpp"
 #include "runtime/mutexLocker.hpp"
 
-<<<<<<< HEAD
+int CompileTask::_active_tasks = 0;
+
 CompileTask::CompileTask(int compile_id,
                          const methodHandle& method,
                          int osr_bci,
@@ -44,74 +45,6 @@
                          int hot_count,
                          CompileReason compile_reason,
                          bool is_blocking) {
-=======
-CompileTask*  CompileTask::_task_free_list = nullptr;
-int CompileTask::_active_tasks = 0;
-
-/**
- * Allocate a CompileTask, from the free list if possible.
- */
-CompileTask* CompileTask::allocate() {
-  MonitorLocker locker(CompileTaskAlloc_lock);
-  CompileTask* task = nullptr;
-
-  if (_task_free_list != nullptr) {
-    task = _task_free_list;
-    _task_free_list = task->next();
-    task->set_next(nullptr);
-  } else {
-    task = new CompileTask();
-    task->set_next(nullptr);
-    task->set_is_free(true);
-  }
-  assert(task->is_free(), "Task must be free.");
-  task->set_is_free(false);
-  _active_tasks++;
-  return task;
-}
-
-/**
-* Add a task to the free list.
-*/
-void CompileTask::free(CompileTask* task) {
-  MonitorLocker locker(CompileTaskAlloc_lock);
-  if (!task->is_free()) {
-    if ((task->_method_holder != nullptr && JNIHandles::is_weak_global_handle(task->_method_holder))) {
-      JNIHandles::destroy_weak_global(task->_method_holder);
-    } else {
-      JNIHandles::destroy_global(task->_method_holder);
-    }
-    if (task->_failure_reason_on_C_heap && task->_failure_reason != nullptr) {
-      os::free((void*) task->_failure_reason);
-    }
-    task->_failure_reason = nullptr;
-    task->_failure_reason_on_C_heap = false;
-
-    task->set_is_free(true);
-    task->set_next(_task_free_list);
-    _task_free_list = task;
-    _active_tasks--;
-    if (_active_tasks == 0) {
-      locker.notify_all();
-    }
-  }
-}
-
-void CompileTask::wait_for_no_active_tasks() {
-  MonitorLocker locker(CompileTaskAlloc_lock);
-  while (_active_tasks > 0) {
-    locker.wait();
-  }
-}
-
-void CompileTask::initialize(int compile_id,
-                             const methodHandle& method,
-                             int osr_bci,
-                             int comp_level,
-                             int hot_count,
-                             CompileTask::CompileReason compile_reason,
-                             bool is_blocking) {
->>>>>>> 5cf349c3
   Thread* thread = Thread::current();
   _compile_id = compile_id;
   _method = method();
@@ -143,6 +76,8 @@
   _arena_bytes = 0;
 
   _next = nullptr;
+
+  Atomic::add(&_active_tasks, 1);
 }
 
 CompileTask::~CompileTask() {
@@ -155,6 +90,18 @@
     os::free((void*) _failure_reason);
     _failure_reason = nullptr;
     _failure_reason_on_C_heap = false;
+  }
+
+  if (Atomic::sub(&_active_tasks, 1) == 0) {
+    MonitorLocker wait_ml(CompileTaskWait_lock);
+    wait_ml.notify_all();
+  }
+}
+
+void CompileTask::wait_for_no_active_tasks() {
+  MonitorLocker locker(CompileTaskWait_lock);
+  while (_active_tasks > 0) {
+    locker.wait();
   }
 }
 
