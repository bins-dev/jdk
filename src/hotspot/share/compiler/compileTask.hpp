--- conflicted
+++ resolved
@@ -106,10 +106,6 @@
   // Fields used for logging why the compilation was initiated:
   jlong                _time_queued;  // time when task was enqueued
   jlong                _time_started; // time when compilation started
-<<<<<<< HEAD
-  UnloadableMethodHandle _hot_method_handle;  // which method actually triggered this task
-=======
->>>>>>> 48d2acb3
   int                  _hot_count;    // information about its invocation counter
   CompileReason        _compile_reason;      // more info about the task
   const char*          _failure_reason;
@@ -131,13 +127,8 @@
   static void         free(CompileTask* task);
 
   inline Method* method();
-  inline Method* hot_method();
 
   int          compile_id() const                { return _compile_id; }
-<<<<<<< HEAD
-=======
-  Method*      method() const                    { return _method; }
->>>>>>> 48d2acb3
   int          osr_bci() const                   { return _osr_bci; }
   bool         is_complete() const               { return _is_complete; }
   bool         is_blocking() const               { return _is_blocking; }
