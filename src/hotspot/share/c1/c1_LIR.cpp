--- conflicted
+++ resolved
@@ -350,13 +350,8 @@
   , _tmp(tmp)
   , _expected_type(expected_type)
   , _flags(flags) {
-<<<<<<< HEAD
-#if defined(X86) || defined(AARCH64) || defined(S390) || defined(RISCV) || defined(PPC64)
+#if defined(X86) || defined(AARCH64) || defined(S390) || defined(RISCV64) || defined(PPC64)
   if (expected_type != nullptr && ((flags & ~LIR_OpArrayCopy::unaligned) == 0)) {
-=======
-#if defined(X86) || defined(AARCH64) || defined(S390) || defined(RISCV64) || defined(PPC64)
-  if (expected_type != nullptr && flags == 0) {
->>>>>>> a9bd1ad4
     _stub = nullptr;
   } else {
     _stub = new ArrayCopyStub(this);
