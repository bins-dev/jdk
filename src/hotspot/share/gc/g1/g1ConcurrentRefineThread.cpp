/*
 * Copyright (c) 2001, 2025, Oracle and/or its affiliates. All rights reserved.
 * DO NOT ALTER OR REMOVE COPYRIGHT NOTICES OR THIS FILE HEADER.
 *
 * This code is free software; you can redistribute it and/or modify it
 * under the terms of the GNU General Public License version 2 only, as
 * published by the Free Software Foundation.
 *
 * This code is distributed in the hope that it will be useful, but WITHOUT
 * ANY WARRANTY; without even the implied warranty of MERCHANTABILITY or
 * FITNESS FOR A PARTICULAR PURPOSE.  See the GNU General Public License
 * version 2 for more details (a copy is included in the LICENSE file that
 * accompanied this code).
 *
 * You should have received a copy of the GNU General Public License version
 * 2 along with this work; if not, write to the Free Software Foundation,
 * Inc., 51 Franklin St, Fifth Floor, Boston, MA 02110-1301 USA.
 *
 * Please contact Oracle, 500 Oracle Parkway, Redwood Shores, CA 94065 USA
 * or visit www.oracle.com if you need additional information or have any
 * questions.
 *
 */

#include "gc/g1/g1BarrierSet.hpp"
#include "gc/g1/g1CardTableClaimTable.inline.hpp"
#include "gc/g1/g1ConcurrentRefine.hpp"
#include "gc/g1/g1ConcurrentRefineStats.hpp"
#include "gc/g1/g1ConcurrentRefineSweepTask.hpp"
#include "gc/g1/g1ConcurrentRefineThread.hpp"
#include "gc/g1/g1CollectedHeap.inline.hpp"
#include "gc/shared/suspendibleThreadSet.hpp"
#include "logging/log.hpp"
#include "runtime/cpuTimeCounters.hpp"
#include "runtime/mutexLocker.hpp"
#include "runtime/os.hpp"
#include "runtime/thread.hpp"
#include "utilities/debug.hpp"
#include "utilities/formatBuffer.hpp"
#include "utilities/globalDefinitions.hpp"
#include "utilities/ticks.hpp"

G1ConcurrentRefineThread::G1ConcurrentRefineThread(G1ConcurrentRefine* cr) :
  ConcurrentGCThread(),
<<<<<<< HEAD
  _vtime_start(0.0),
  _vtime_accum(0.0),
  _notifier(Mutex::nosafepoint, "G1 Refine Control", true),
=======
  _notifier(Mutex::nosafepoint, FormatBuffer<>("G1 Refine#%d", worker_id), true),
>>>>>>> d75ea7e6
  _requested_active(false),
  _cr(cr)
{
  set_name("G1 Refine Control");
}

void G1ConcurrentRefineThread::run_service() {
<<<<<<< HEAD
  _vtime_start = os::elapsedVTime();

  while (wait_for_work()) {
=======
  while (wait_for_completed_buffers()) {
>>>>>>> d75ea7e6
    SuspendibleThreadSetJoiner sts_join;
    report_active("Activated");
    while (!should_terminate()) {
      if (sts_join.should_yield()) {
        report_inactive("Paused");
        sts_join.yield();
        // Reset after yield rather than accumulating across yields, else a
        // very long running thread could overflow.
        report_active("Resumed");
      }
      // Look if we want to do refinement. If we don't then don't do any refinement
      // this. This thread may have just woken up but no threads are currently
      // needed, which is common.  In this case we want to just go back to
      // waiting, with a minimum of fuss; in particular, don't do any "premature"
      // refinement.  However, adjustment may be pending but temporarily
      // blocked. In that case we wait for adjustment to succeed.
      Ticks adjust_start = Ticks::now();
      if (cr()->adjust_num_threads_periodically()) {
        do_refinement();
      } else {
        log_debug(gc, refine)("Concurrent Refine Adjust Only (#threads wanted: %u adjustment_needed: %s wait_for_heap_lock: %s) %.2fms",
                              cr()->num_threads_wanted(),
                              BOOL_TO_STR(cr()->is_thread_adjustment_needed()),
                              BOOL_TO_STR(cr()->wait_for_heap_lock()),
                              (Ticks::now() - adjust_start).seconds() * MILLIUNITS);

        deactivate();
        break;
      }
    }
<<<<<<< HEAD
    report_inactive("Deactivated");
    track_usage();
=======
    report_inactive("Deactivated", _refinement_stats - active_stats_start);
    update_perf_counter_cpu_time();
>>>>>>> d75ea7e6
  }

  log_debug(gc, refine)("Stopping %s", name());
}

void G1ConcurrentRefineThread::report_active(const char* reason) const {
  log_trace(gc, refine)("%s active (%s)", name(), reason);
}

void G1ConcurrentRefineThread::report_inactive(const char* reason) const {
  log_trace(gc, refine)("%s inactive (%s)", name(), reason);
}

void G1ConcurrentRefineThread::activate() {
  assert(this != Thread::current(), "precondition");
  MonitorLocker ml(&_notifier, Mutex::_no_safepoint_check_flag);
  if (!_requested_active || should_terminate()) {
    _requested_active = true;
    ml.notify();
  }
}

bool G1ConcurrentRefineThread::deactivate() {
  assert(this == Thread::current(), "precondition");
  MutexLocker ml(&_notifier, Mutex::_no_safepoint_check_flag);
  bool requested = _requested_active;
  _requested_active = false;
  return !requested;  // Deactivate only if not recently requested active.
}

void G1ConcurrentRefineThread::stop_service() {
  activate();
}

<<<<<<< HEAD
// When inactive, the control thread periodically wakes up to check if there is
// refinement work pending.
bool G1ConcurrentRefineThread::wait_for_work() {
=======
jlong G1ConcurrentRefineThread::cpu_time() {
  return os::thread_cpu_time(this);
}

// The (single) primary thread drives the controller for the refinement threads.
class G1PrimaryConcurrentRefineThread final : public G1ConcurrentRefineThread {
  bool wait_for_completed_buffers() override;
  bool maybe_deactivate() override;
  void do_refinement_step() override;
  // Updates jstat cpu usage for all refinement threads.
  void update_perf_counter_cpu_time() override;

public:
  G1PrimaryConcurrentRefineThread(G1ConcurrentRefine* cr) :
    G1ConcurrentRefineThread(cr, 0)
  {}
};

// When inactive, the primary thread periodically wakes up and requests
// adjustment of the number of active refinement threads.
bool G1PrimaryConcurrentRefineThread::wait_for_completed_buffers() {
>>>>>>> d75ea7e6
  assert(this == Thread::current(), "precondition");
  MonitorLocker ml(notifier(), Mutex::_no_safepoint_check_flag);
  if (!requested_active() && !should_terminate()) {
    // Rather than trying to be smart about spurious wakeups, we just treat
    // them as timeouts.
    ml.wait(cr()->adjust_threads_wait_ms());
  }
  // Record adjustment needed whenever reactivating.
  cr()->record_thread_adjustment_needed();
  return !should_terminate();
}

void G1ConcurrentRefineThread::do_refinement() {
  G1ConcurrentRefineSweepState& state = _cr->sweep_state();

  state.start_work();
  log_debug(gc, refine)("Concurrent Refine Work Start (threads wanted: %u)", _cr->num_threads_wanted());

<<<<<<< HEAD
  // Swap card tables.

  // 1. Global card table
  if (!state.swap_global_card_table()) {
    log_debug(gc, refine)("GC pause after Global Card Table Swap");
    return;
=======
void G1PrimaryConcurrentRefineThread::update_perf_counter_cpu_time() {
  if (UsePerfData) {
    ThreadTotalCPUTimeClosure tttc(CPUTimeGroups::CPUTimeType::gc_conc_refine);
    cr()->threads_do(&tttc);
>>>>>>> d75ea7e6
  }
  log_debug(gc, refine)("Concurrent Refine Global Card Table Swap");

<<<<<<< HEAD
  // 2. Java threads
  if (!state.swap_java_threads_ct()) {
    log_debug(gc, refine)("GC pause after Java Thread CT swap");
    return;
  }
  log_debug(gc, refine)("Concurrent Refine Java Thread CT swap");
=======
class G1SecondaryConcurrentRefineThread final : public G1ConcurrentRefineThread {
  bool wait_for_completed_buffers() override;
  void do_refinement_step() override;
  void update_perf_counter_cpu_time() override { /* Nothing to do. The primary thread does all the work. */ }
>>>>>>> d75ea7e6

  // 3. GC threads
  if (!state.swap_gc_threads_ct()) {
    log_debug(gc, refine)("GC pause after GC Thread CT swap");
    return;
  }
  log_debug(gc, refine)("Concurrent Refine GC Thread CT swap");

  G1CollectedHeap* g1h = G1CollectedHeap::heap();
  jlong epoch_yield_duration = g1h->yield_duration_in_refinement_epoch();
  jlong next_epoch_start = os::elapsed_counter();

  jlong total_yield_during_sweep_duration = 0;

  // 4. Snapshot heap.
  state.snapshot_heap();
  log_debug(gc, refine)("Concurrent Refine Snapshot Heap");

  // 5. Sweep refinement table until done
  bool interrupted_by_gc = false;

  state.sweep_refinement_table_start();
  while (true) {
    bool completed = state.sweep_refinement_table_step();

    if (completed) {
      break;
    }

    if (SuspendibleThreadSet::should_yield()) {
      jlong yield_during_sweep_start = os::elapsed_counter();
      SuspendibleThreadSet::yield();

      // The yielding may have completed the task, check.
      if (!state.is_in_progress()) {
        log_debug(gc, refine)("GC completed sweeping, aborting concurrent operation");
        interrupted_by_gc = true;
        break;
      } else {
        jlong yield_during_sweep_duration = os::elapsed_counter() - yield_during_sweep_start;
        log_debug(gc, refine)("Yielded from card table sweeping for %.2fms, no GC inbetween, continue",
                              TimeHelper::counter_to_millis(yield_during_sweep_duration));
        total_yield_during_sweep_duration += yield_during_sweep_duration;
      }
    }
  }

  if (!interrupted_by_gc) {
    state.add_yield_during_sweep_duration(total_yield_during_sweep_duration);

    state.complete_work(true);

    G1CollectedHeap* g1h = G1CollectedHeap::heap();
    G1Policy* policy = g1h->policy();
    G1ConcurrentRefineStats* stats = state.stats();
    policy->record_refinement_stats(stats);

    {
      // The young gen revising mechanism reads the predictor and the values set
      // here. Avoid inconsistencies by locking.
      MutexLocker x(G1ReviseYoungLength_lock, Mutex::_no_safepoint_check_flag);
      policy->record_dirtying_stats(TimeHelper::counter_to_millis(G1CollectedHeap::heap()->last_refinement_epoch_start()),
                                    TimeHelper::counter_to_millis(next_epoch_start),
                                    stats->cards_pending(),
                                    TimeHelper::counter_to_millis(epoch_yield_duration),
                                    0 /* pending_cards_from_gc */,
                                    stats->cards_to_cset());
      G1CollectedHeap::heap()->set_last_refinement_epoch_start(next_epoch_start, epoch_yield_duration);
    }
    stats->reset();
  }
}

void G1ConcurrentRefineThread::track_usage() {
  if (os::supports_vtime()) {
    _vtime_accum = (os::elapsedVTime() - _vtime_start);
  } else {
    _vtime_accum = 0.0;
  }
  // The control thread is responsible for updating the CPU time for all workers.
  if (UsePerfData && os::is_thread_cpu_time_supported()) {
    {
      ThreadTotalCPUTimeClosure tttc(CPUTimeGroups::CPUTimeType::gc_conc_refine);
      cr()->worker_threads_do(&tttc);
    }
    {
      ThreadTotalCPUTimeClosure tttc(CPUTimeGroups::CPUTimeType::gc_conc_refine_control);
      cr()->control_thread_do(&tttc);
    }
  }
}

G1ConcurrentRefineThread* G1ConcurrentRefineThread::create(G1ConcurrentRefine* cr) {
  G1ConcurrentRefineThread* crt = new (std::nothrow) G1ConcurrentRefineThread(cr);
  if (crt != nullptr) {
    crt->create_and_start();
  }
  return crt;
}<|MERGE_RESOLUTION|>--- conflicted
+++ resolved
@@ -42,13 +42,7 @@
 
 G1ConcurrentRefineThread::G1ConcurrentRefineThread(G1ConcurrentRefine* cr) :
   ConcurrentGCThread(),
-<<<<<<< HEAD
-  _vtime_start(0.0),
-  _vtime_accum(0.0),
   _notifier(Mutex::nosafepoint, "G1 Refine Control", true),
-=======
-  _notifier(Mutex::nosafepoint, FormatBuffer<>("G1 Refine#%d", worker_id), true),
->>>>>>> d75ea7e6
   _requested_active(false),
   _cr(cr)
 {
@@ -56,13 +50,7 @@
 }
 
 void G1ConcurrentRefineThread::run_service() {
-<<<<<<< HEAD
-  _vtime_start = os::elapsedVTime();
-
   while (wait_for_work()) {
-=======
-  while (wait_for_completed_buffers()) {
->>>>>>> d75ea7e6
     SuspendibleThreadSetJoiner sts_join;
     report_active("Activated");
     while (!should_terminate()) {
@@ -93,13 +81,8 @@
         break;
       }
     }
-<<<<<<< HEAD
     report_inactive("Deactivated");
-    track_usage();
-=======
-    report_inactive("Deactivated", _refinement_stats - active_stats_start);
     update_perf_counter_cpu_time();
->>>>>>> d75ea7e6
   }
 
   log_debug(gc, refine)("Stopping %s", name());
@@ -134,33 +117,13 @@
   activate();
 }
 
-<<<<<<< HEAD
+jlong G1ConcurrentRefineThread::cpu_time() {
+  return os::thread_cpu_time(this);
+}
+
 // When inactive, the control thread periodically wakes up to check if there is
 // refinement work pending.
 bool G1ConcurrentRefineThread::wait_for_work() {
-=======
-jlong G1ConcurrentRefineThread::cpu_time() {
-  return os::thread_cpu_time(this);
-}
-
-// The (single) primary thread drives the controller for the refinement threads.
-class G1PrimaryConcurrentRefineThread final : public G1ConcurrentRefineThread {
-  bool wait_for_completed_buffers() override;
-  bool maybe_deactivate() override;
-  void do_refinement_step() override;
-  // Updates jstat cpu usage for all refinement threads.
-  void update_perf_counter_cpu_time() override;
-
-public:
-  G1PrimaryConcurrentRefineThread(G1ConcurrentRefine* cr) :
-    G1ConcurrentRefineThread(cr, 0)
-  {}
-};
-
-// When inactive, the primary thread periodically wakes up and requests
-// adjustment of the number of active refinement threads.
-bool G1PrimaryConcurrentRefineThread::wait_for_completed_buffers() {
->>>>>>> d75ea7e6
   assert(this == Thread::current(), "precondition");
   MonitorLocker ml(notifier(), Mutex::_no_safepoint_check_flag);
   if (!requested_active() && !should_terminate()) {
@@ -179,35 +142,21 @@
   state.start_work();
   log_debug(gc, refine)("Concurrent Refine Work Start (threads wanted: %u)", _cr->num_threads_wanted());
 
-<<<<<<< HEAD
   // Swap card tables.
 
   // 1. Global card table
   if (!state.swap_global_card_table()) {
     log_debug(gc, refine)("GC pause after Global Card Table Swap");
     return;
-=======
-void G1PrimaryConcurrentRefineThread::update_perf_counter_cpu_time() {
-  if (UsePerfData) {
-    ThreadTotalCPUTimeClosure tttc(CPUTimeGroups::CPUTimeType::gc_conc_refine);
-    cr()->threads_do(&tttc);
->>>>>>> d75ea7e6
   }
   log_debug(gc, refine)("Concurrent Refine Global Card Table Swap");
 
-<<<<<<< HEAD
   // 2. Java threads
   if (!state.swap_java_threads_ct()) {
     log_debug(gc, refine)("GC pause after Java Thread CT swap");
     return;
   }
   log_debug(gc, refine)("Concurrent Refine Java Thread CT swap");
-=======
-class G1SecondaryConcurrentRefineThread final : public G1ConcurrentRefineThread {
-  bool wait_for_completed_buffers() override;
-  void do_refinement_step() override;
-  void update_perf_counter_cpu_time() override { /* Nothing to do. The primary thread does all the work. */ }
->>>>>>> d75ea7e6
 
   // 3. GC threads
   if (!state.swap_gc_threads_ct()) {
@@ -281,14 +230,9 @@
   }
 }
 
-void G1ConcurrentRefineThread::track_usage() {
-  if (os::supports_vtime()) {
-    _vtime_accum = (os::elapsedVTime() - _vtime_start);
-  } else {
-    _vtime_accum = 0.0;
-  }
+void G1ConcurrentRefineThread::update_perf_counter_cpu_time() {
   // The control thread is responsible for updating the CPU time for all workers.
-  if (UsePerfData && os::is_thread_cpu_time_supported()) {
+  if (UsePerfData) {
     {
       ThreadTotalCPUTimeClosure tttc(CPUTimeGroups::CPUTimeType::gc_conc_refine);
       cr()->worker_threads_do(&tttc);
