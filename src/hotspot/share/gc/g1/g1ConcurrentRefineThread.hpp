/*
 * Copyright (c) 2001, 2025, Oracle and/or its affiliates. All rights reserved.
 * DO NOT ALTER OR REMOVE COPYRIGHT NOTICES OR THIS FILE HEADER.
 *
 * This code is free software; you can redistribute it and/or modify it
 * under the terms of the GNU General Public License version 2 only, as
 * published by the Free Software Foundation.
 *
 * This code is distributed in the hope that it will be useful, but WITHOUT
 * ANY WARRANTY; without even the implied warranty of MERCHANTABILITY or
 * FITNESS FOR A PARTICULAR PURPOSE.  See the GNU General Public License
 * version 2 for more details (a copy is included in the LICENSE file that
 * accompanied this code).
 *
 * You should have received a copy of the GNU General Public License version
 * 2 along with this work; if not, write to the Free Software Foundation,
 * Inc., 51 Franklin St, Fifth Floor, Boston, MA 02110-1301 USA.
 *
 * Please contact Oracle, 500 Oracle Parkway, Redwood Shores, CA 94065 USA
 * or visit www.oracle.com if you need additional information or have any
 * questions.
 *
 */

#ifndef SHARE_GC_G1_G1CONCURRENTREFINETHREAD_HPP
#define SHARE_GC_G1_G1CONCURRENTREFINETHREAD_HPP

#include "gc/g1/g1ConcurrentRefineStats.hpp"
#include "gc/shared/concurrentGCThread.hpp"
#include "runtime/mutex.hpp"
#include "utilities/globalDefinitions.hpp"

// Forward Decl.
class G1ConcurrentRefine;

// Concurrent refinement control thread watching card mark accrual on the card
// and starting refinement work.
class G1ConcurrentRefineThread: public ConcurrentGCThread {
  friend class VMStructs;
  friend class G1CollectedHeap;

  Monitor _notifier;
  bool _requested_active;

  uint _worker_id;

  G1ConcurrentRefine* _cr;

  NONCOPYABLE(G1ConcurrentRefineThread);

  G1ConcurrentRefineThread(G1ConcurrentRefine* cr);

  Monitor* notifier() { return &_notifier; }
  bool requested_active() const { return _requested_active; }

  // Returns !should_terminate().
  // precondition: this is the current thread.
  bool wait_for_work();

  // Deactivate if appropriate.  Returns true if deactivated.
  // precondition: this is the current thread.
  bool deactivate();

  // Swap card table and do a complete re-examination/refinement pass over the
  // refinement table.
  void do_refinement();

<<<<<<< HEAD
  // Update concurrent refine threads stats.
  void track_usage();
=======
  // Update concurrent refine threads cpu time stats.
  virtual void update_perf_counter_cpu_time() = 0;

  // Helper for do_refinement_step implementations.  Try to perform some
  // refinement work, limited by stop_at.  Returns true if any refinement work
  // was performed, false if no work available per stop_at.
  // precondition: this is the current thread.
  bool try_refinement_step(size_t stop_at);
>>>>>>> d75ea7e6

  void report_active(const char* reason) const;
  void report_inactive(const char* reason) const;

  G1ConcurrentRefine* cr() const { return _cr; }

  void run_service() override;
  void stop_service() override;

public:
  static G1ConcurrentRefineThread* create(G1ConcurrentRefine* cr);

  // Activate this thread.
  // precondition: this is not the current thread.
  void activate();

<<<<<<< HEAD
  // Total virtual time so far.
  double vtime_accum() { return _vtime_accum; }
=======
  G1ConcurrentRefineStats* refinement_stats() {
    return &_refinement_stats;
  }

  const G1ConcurrentRefineStats* refinement_stats() const {
    return &_refinement_stats;
  }

  // Total cpu time spent in this thread so far.
  jlong cpu_time();
>>>>>>> d75ea7e6
};

#endif // SHARE_GC_G1_G1CONCURRENTREFINETHREAD_HPP<|MERGE_RESOLUTION|>--- conflicted
+++ resolved
@@ -65,19 +65,8 @@
   // refinement table.
   void do_refinement();
 
-<<<<<<< HEAD
-  // Update concurrent refine threads stats.
-  void track_usage();
-=======
   // Update concurrent refine threads cpu time stats.
-  virtual void update_perf_counter_cpu_time() = 0;
-
-  // Helper for do_refinement_step implementations.  Try to perform some
-  // refinement work, limited by stop_at.  Returns true if any refinement work
-  // was performed, false if no work available per stop_at.
-  // precondition: this is the current thread.
-  bool try_refinement_step(size_t stop_at);
->>>>>>> d75ea7e6
+  void update_perf_counter_cpu_time();
 
   void report_active(const char* reason) const;
   void report_inactive(const char* reason) const;
@@ -94,21 +83,8 @@
   // precondition: this is not the current thread.
   void activate();
 
-<<<<<<< HEAD
-  // Total virtual time so far.
-  double vtime_accum() { return _vtime_accum; }
-=======
-  G1ConcurrentRefineStats* refinement_stats() {
-    return &_refinement_stats;
-  }
-
-  const G1ConcurrentRefineStats* refinement_stats() const {
-    return &_refinement_stats;
-  }
-
   // Total cpu time spent in this thread so far.
   jlong cpu_time();
->>>>>>> d75ea7e6
 };
 
 #endif // SHARE_GC_G1_G1CONCURRENTREFINETHREAD_HPP