/*
 * Copyright (c) 2024, 2025, Oracle and/or its affiliates. All rights reserved.
 * Copyright (c) 2021, 2022, Red Hat, Inc. All rights reserved.
 * Copyright Amazon.com Inc. or its affiliates. All Rights Reserved.
 * DO NOT ALTER OR REMOVE COPYRIGHT NOTICES OR THIS FILE HEADER.
 *
 * This code is free software; you can redistribute it and/or modify it
 * under the terms of the GNU General Public License version 2 only, as
 * published by the Free Software Foundation.
 *
 * This code is distributed in the hope that it will be useful, but WITHOUT
 * ANY WARRANTY; without even the implied warranty of MERCHANTABILITY or
 * FITNESS FOR A PARTICULAR PURPOSE.  See the GNU General Public License
 * version 2 for more details (a copy is included in the LICENSE file that
 * accompanied this code).
 *
 * You should have received a copy of the GNU General Public License version
 * 2 along with this work; if not, write to the Free Software Foundation,
 * Inc., 51 Franklin St, Fifth Floor, Boston, MA 02110-1301 USA.
 *
 * Please contact Oracle, 500 Oracle Parkway, Redwood Shores, CA 94065 USA
 * or visit www.oracle.com if you need additional information or have any
 * questions.
 *
 */


#include "gc/shared/barrierSetNMethod.hpp"
#include "gc/shared/collectorCounters.hpp"
#include "gc/shared/continuationGCSupport.inline.hpp"
#include "gc/shenandoah/shenandoahBreakpoint.hpp"
#include "gc/shenandoah/shenandoahClosures.inline.hpp"
#include "gc/shenandoah/shenandoahCollectorPolicy.hpp"
#include "gc/shenandoah/shenandoahConcurrentGC.hpp"
#include "gc/shenandoah/shenandoahFreeSet.hpp"
#include "gc/shenandoah/shenandoahGeneration.hpp"
#include "gc/shenandoah/shenandoahGenerationalHeap.hpp"
#include "gc/shenandoah/shenandoahOldGeneration.hpp"
#include "gc/shenandoah/shenandoahYoungGeneration.hpp"
#include "gc/shenandoah/shenandoahLock.hpp"
#include "gc/shenandoah/shenandoahMark.inline.hpp"
#include "gc/shenandoah/shenandoahMonitoringSupport.hpp"
#include "gc/shenandoah/shenandoahPhaseTimings.hpp"
#include "gc/shenandoah/shenandoahReferenceProcessor.hpp"
#include "gc/shenandoah/shenandoahRootProcessor.inline.hpp"
#include "gc/shenandoah/shenandoahStackWatermark.hpp"
#include "gc/shenandoah/shenandoahUtils.hpp"
#include "gc/shenandoah/shenandoahVerifier.hpp"
#include "gc/shenandoah/shenandoahVMOperations.hpp"
#include "gc/shenandoah/shenandoahWorkGroup.hpp"
#include "gc/shenandoah/shenandoahWorkerPolicy.hpp"
#include "memory/allocation.hpp"
#include "prims/jvmtiTagMap.hpp"
#include "runtime/vmThread.hpp"
#include "utilities/events.hpp"

// Breakpoint support
class ShenandoahBreakpointGCScope : public StackObj {
private:
  const GCCause::Cause _cause;
public:
  ShenandoahBreakpointGCScope(GCCause::Cause cause) : _cause(cause) {
    if (cause == GCCause::_wb_breakpoint) {
      ShenandoahBreakpoint::start_gc();
      ShenandoahBreakpoint::at_before_gc();
    }
  }

  ~ShenandoahBreakpointGCScope() {
    if (_cause == GCCause::_wb_breakpoint) {
      ShenandoahBreakpoint::at_after_gc();
    }
  }
};

class ShenandoahBreakpointMarkScope : public StackObj {
private:
  const GCCause::Cause _cause;
public:
  ShenandoahBreakpointMarkScope(GCCause::Cause cause) : _cause(cause) {
    if (_cause == GCCause::_wb_breakpoint) {
      ShenandoahBreakpoint::at_after_marking_started();
    }
  }

  ~ShenandoahBreakpointMarkScope() {
    if (_cause == GCCause::_wb_breakpoint) {
      ShenandoahBreakpoint::at_before_marking_completed();
    }
  }
};

ShenandoahConcurrentGC::ShenandoahConcurrentGC(ShenandoahGeneration* generation, bool do_old_gc_bootstrap) :
  _mark(generation),
  _generation(generation),
  _degen_point(ShenandoahDegenPoint::_degenerated_unset),
  _abbreviated(false),
  _do_old_gc_bootstrap(do_old_gc_bootstrap) {
}

ShenandoahGC::ShenandoahDegenPoint ShenandoahConcurrentGC::degen_point() const {
  return _degen_point;
}

void ShenandoahConcurrentGC::entry_concurrent_update_refs_prepare(ShenandoahHeap* const heap) {
  TraceCollectorStats tcs(heap->monitoring_support()->concurrent_collection_counters());
  const char* msg = conc_init_update_refs_event_message();
  ShenandoahConcurrentPhase gc_phase(msg, ShenandoahPhaseTimings::conc_update_refs_prepare);
  EventMark em("%s", msg);

  // Evacuation is complete, retire gc labs and change gc state
  heap->concurrent_prepare_for_update_refs();
}

bool ShenandoahConcurrentGC::collect(GCCause::Cause cause) {
  ShenandoahHeap* const heap = ShenandoahHeap::heap();
  ShenandoahHeuristics* heuristics = _generation->heuristics();
  ShenandoahBreakpointGCScope breakpoint_gc_scope(cause);

  bool is_generational = heap->mode()->is_generational();
  ShenandoahYoungHeuristics* young_heuristics = is_generational ? heap->young_generation()->heuristics(): nullptr;


  // Reset for upcoming marking
  entry_reset();

  // Start initial mark under STW
  vmop_entry_init_mark();

  {
    ShenandoahBreakpointMarkScope breakpoint_mark_scope(cause);

    // Reset task queue stats here, rather than in mark_concurrent_roots,
    // because remembered set scan will `push` oops into the queues and
    // resetting after this happens will lose those counts.
    TASKQUEUE_STATS_ONLY(_mark.task_queues()->reset_taskqueue_stats());

    // Concurrent remembered set scanning
    entry_scan_remembered_set();

    // Concurrent mark roots
    entry_mark_roots();
    if (check_cancellation_and_abort(ShenandoahDegenPoint::_degenerated_roots)) {
      return false;
    }

    // Continue concurrent mark
    entry_mark();
    if (check_cancellation_and_abort(ShenandoahDegenPoint::_degenerated_mark)) {
      return false;
    }
  }

  // Complete marking under STW, and start evacuation
  vmop_entry_final_mark();

  // If the GC was cancelled before final mark, nothing happens on the safepoint. We are still
  // in the marking phase and must resume the degenerated cycle from there. If the GC was cancelled
  // after final mark, then we've entered the evacuation phase and must resume the degenerated cycle
  // from that phase.
  if (_generation->is_concurrent_mark_in_progress()) {
    bool cancelled = check_cancellation_and_abort(ShenandoahDegenPoint::_degenerated_mark);
    assert(cancelled, "GC must have been cancelled between concurrent and final mark");
    return false;
  }

  if (is_generational) {
    double start_evac_or_final_roots_time = os::elapsedTime();
    size_t live_young_words_after_mark = young_heuristics->get_young_live_words_after_most_recent_mark();
    young_heuristics->record_mark_end(start_evac_or_final_roots_time, live_young_words_after_mark);
  }
  assert(heap->is_concurrent_weak_root_in_progress(), "Must be doing weak roots now");

  // Concurrent stack processing
  if (heap->is_evacuation_in_progress()) {
    entry_thread_roots();
  }

  // Process weak roots that might still point to regions that would be broken by cleanup.
  // We cannot recycle regions because weak roots need to know what is marked in trashed regions.
  entry_weak_refs();
  entry_weak_roots();

  // Perform concurrent class unloading before any regions get recycled. Class unloading may
  // need to inspect unmarked objects in trashed regions.
  if (heap->unload_classes()) {
    entry_class_unloading();
  }

  // Final mark might have reclaimed some immediate garbage, kick cleanup to reclaim
  // the space. This would be the last action if there is nothing to evacuate.  Note that
  // we will not age young-gen objects in the case that we skip evacuation.
  entry_cleanup_early();

  heap->free_set()->log_status_under_lock();

  // Processing strong roots
  // This may be skipped if there is nothing to update/evacuate.
  // If so, strong_root_in_progress would be unset.
  if (heap->is_concurrent_strong_root_in_progress()) {
    entry_strong_roots();
  }

  // Continue the cycle with evacuation and optional update-refs.
  // This may be skipped if there is nothing to evacuate.
  // If so, evac_in_progress would be unset by collection set preparation code.
  if (heap->is_evacuation_in_progress()) {
    // Concurrently evacuate
    entry_evacuate();
    if (check_cancellation_and_abort(ShenandoahDegenPoint::_degenerated_evac)) {
      return false;
    }

<<<<<<< HEAD
    if (is_generational) {
      double start_update_time = os::elapsedTime();
      size_t evacuated_words =
	young_heuristics->get_young_words_most_recently_evacuated() + young_heuristics->get_old_words_most_recently_evacuated();
      size_t pip_words = young_heuristics->get_live_words_most_recently_promoted_in_place();
      young_heuristics->record_evac_end(start_update_time, evacuated_words, pip_words);
    }

    // Evacuation is complete, retire gc labs
    heap->concurrent_prepare_for_update_refs();
=======
    entry_concurrent_update_refs_prepare(heap);
>>>>>>> 2560a637

    // Perform update-refs phase.
    if (ShenandoahVerify || ShenandoahPacing) {
      vmop_entry_init_update_refs();
    }

    entry_update_refs();
    if (check_cancellation_and_abort(ShenandoahDegenPoint::_degenerated_update_refs)) {
      return false;
    }

    // Concurrent update thread roots
    entry_update_thread_roots();
    if (check_cancellation_and_abort(ShenandoahDegenPoint::_degenerated_update_refs)) {
      return false;
    }

    vmop_entry_final_update_refs();

    // Update references freed up collection set, kick the cleanup to reclaim the space.
    entry_cleanup_complete();

    if (is_generational) {
      double gc_finish_time = os::elapsedTime();
      if (_generation->is_global() || (young_heuristics->get_old_words_most_recently_evacuated() > 0)) {
	// This was a global or mixed evacuation
	size_t updated_young = young_heuristics->get_young_live_words_not_in_most_recent_cset();
	size_t updated_old = young_heuristics->get_old_live_words_not_in_most_recent_cset();
	size_t updated_words = updated_young + updated_old;
	young_heuristics->record_update_end(gc_finish_time, updated_words);
      } else {
	// This was a traditional young GC
	size_t updated_young = young_heuristics->get_young_live_words_not_in_most_recent_cset();
	size_t updated_remset = young_heuristics->get_remset_words_in_most_recent_mark_scan();   // approximation
	size_t updated_words = updated_young + updated_remset;
	young_heuristics->record_update_end(gc_finish_time, updated_words);
      }
    }
  } else {
<<<<<<< HEAD
    // We chose not to evacuate because we found sufficient immediate garbage.

    // However, there may still be regions to promote in place, so do that now.
    if (has_in_place_promotions(heap)) {
      entry_promote_in_place();

      // If the promote-in-place operation was cancelled, we can have the degenerated
      // cycle complete the operation. It will see that no evacuations are in progress,
      // and that there are regions wanting promotion. The risk with not handling the
      // cancellation would be failing to restore top for these regions and leaving
      // them unable to serve allocations for the old generation.
      if (check_cancellation_and_abort(ShenandoahDegenPoint::_degenerated_evac)) {
        return false;
      }
    }

    // At this point, the cycle is effectively complete. If the cycle has been cancelled here,
    // the control thread will detect it on its next iteration and run a degenerated young cycle.
=======
    if (!entry_final_roots()) {
      assert(_degen_point != _degenerated_unset, "Need to know where to start degenerated cycle");
      return false;
    }

    if (VerifyAfterGC) {
      vmop_entry_verify_final_roots();
    }
>>>>>>> 2560a637
    _abbreviated = true;
    vmop_entry_final_roots();

    if (is_generational) {
      double gc_finish_time = os::elapsedTime();
      size_t pip_words = young_heuristics->get_live_words_most_recently_promoted_in_place();
      young_heuristics->record_final_roots_end(gc_finish_time, pip_words);
    }
  }

  // We defer generation resizing actions until after cset regions have been recycled.  We do this even following an
  // abbreviated cycle.
  if (heap->mode()->is_generational()) {
    ShenandoahGenerationalHeap::heap()->complete_concurrent_cycle();
  }

  // Instead of always resetting immediately before the start of a new GC, we can often reset at the end of the
  // previous GC. This allows us to start the next GC cycle more quickly after a trigger condition is detected,
  // reducing the likelihood that GC will degenerate.
  entry_reset_after_collect();

  return true;
}

bool ShenandoahConcurrentGC::complete_abbreviated_cycle() {
  shenandoah_assert_generational();

  ShenandoahGenerationalHeap* const heap = ShenandoahGenerationalHeap::heap();

  // We chose not to evacuate because we found sufficient immediate garbage.
  // However, there may still be regions to promote in place, so do that now.
  if (heap->old_generation()->has_in_place_promotions()) {
    entry_promote_in_place();

    // If the promote-in-place operation was cancelled, we can have the degenerated
    // cycle complete the operation. It will see that no evacuations are in progress,
    // and that there are regions wanting promotion. The risk with not handling the
    // cancellation would be failing to restore top for these regions and leaving
    // them unable to serve allocations for the old generation.This will leave the weak
    // roots flag set (the degenerated cycle will unset it).
    if (check_cancellation_and_abort(ShenandoahDegenPoint::_degenerated_evac)) {
      return false;
    }
  }

  // At this point, the cycle is effectively complete. If the cycle has been cancelled here,
  // the control thread will detect it on its next iteration and run a degenerated young cycle.
  if (!_generation->is_old()) {
    heap->update_region_ages(_generation->complete_marking_context());
  }

  if (!heap->is_concurrent_old_mark_in_progress()) {
    heap->concurrent_final_roots();
  } else {
    // Since the cycle was shortened for having enough immediate garbage, this will be
    // the last phase before concurrent marking of old resumes. We must be sure
    // that old mark threads don't see any pointers to garbage in the SATB queues. Even
    // though nothing was evacuated, overwriting unreachable weak roots with null may still
    // put pointers to regions that become trash in the SATB queues. The following will
    // piggyback flushing the thread local SATB queues on the same handshake that propagates
    // the gc state change.
    ShenandoahSATBMarkQueueSet& satb_queues = ShenandoahBarrierSet::satb_mark_queue_set();
    ShenandoahFlushSATBHandshakeClosure complete_thread_local_satb_buffers(satb_queues);
    heap->concurrent_final_roots(&complete_thread_local_satb_buffers);
    heap->old_generation()->concurrent_transfer_pointers_from_satb();
  }
  return true;
}


void ShenandoahConcurrentGC::vmop_entry_init_mark() {
  ShenandoahHeap* const heap = ShenandoahHeap::heap();
  TraceCollectorStats tcs(heap->monitoring_support()->stw_collection_counters());
  ShenandoahTimingsTracker timing(ShenandoahPhaseTimings::init_mark_gross);

  heap->try_inject_alloc_failure();
  VM_ShenandoahInitMark op(this);
  VMThread::execute(&op); // jump to entry_init_mark() under safepoint
}

void ShenandoahConcurrentGC::vmop_entry_final_mark() {
  ShenandoahHeap* const heap = ShenandoahHeap::heap();
  TraceCollectorStats tcs(heap->monitoring_support()->stw_collection_counters());
  ShenandoahTimingsTracker timing(ShenandoahPhaseTimings::final_mark_gross);

  heap->try_inject_alloc_failure();
  VM_ShenandoahFinalMarkStartEvac op(this);
  VMThread::execute(&op); // jump to entry_final_mark under safepoint
}

void ShenandoahConcurrentGC::vmop_entry_init_update_refs() {
  ShenandoahHeap* const heap = ShenandoahHeap::heap();
  TraceCollectorStats tcs(heap->monitoring_support()->stw_collection_counters());
  ShenandoahTimingsTracker timing(ShenandoahPhaseTimings::init_update_refs_gross);

  heap->try_inject_alloc_failure();
  VM_ShenandoahInitUpdateRefs op(this);
  VMThread::execute(&op);
}

void ShenandoahConcurrentGC::vmop_entry_final_update_refs() {
  ShenandoahHeap* const heap = ShenandoahHeap::heap();
  TraceCollectorStats tcs(heap->monitoring_support()->stw_collection_counters());
  ShenandoahTimingsTracker timing(ShenandoahPhaseTimings::final_update_refs_gross);

  heap->try_inject_alloc_failure();
  VM_ShenandoahFinalUpdateRefs op(this);
  VMThread::execute(&op);
}

void ShenandoahConcurrentGC::vmop_entry_verify_final_roots() {
  ShenandoahHeap* const heap = ShenandoahHeap::heap();
  TraceCollectorStats tcs(heap->monitoring_support()->stw_collection_counters());
  ShenandoahTimingsTracker timing(ShenandoahPhaseTimings::final_roots_gross);

  // This phase does not use workers, no need for setup
  heap->try_inject_alloc_failure();
  VM_ShenandoahFinalRoots op(this);
  VMThread::execute(&op);
}

void ShenandoahConcurrentGC::entry_init_mark() {
  const char* msg = init_mark_event_message();
  ShenandoahPausePhase gc_phase(msg, ShenandoahPhaseTimings::init_mark);
  EventMark em("%s", msg);

  ShenandoahWorkerScope scope(ShenandoahHeap::heap()->workers(),
                              ShenandoahWorkerPolicy::calc_workers_for_init_marking(),
                              "init marking");

  op_init_mark();
}

void ShenandoahConcurrentGC::entry_final_mark() {
  const char* msg = final_mark_event_message();
  ShenandoahPausePhase gc_phase(msg, ShenandoahPhaseTimings::final_mark);
  EventMark em("%s", msg);

  ShenandoahWorkerScope scope(ShenandoahHeap::heap()->workers(),
                              ShenandoahWorkerPolicy::calc_workers_for_final_marking(),
                              "final marking");

  op_final_mark();
}

void ShenandoahConcurrentGC::entry_init_update_refs() {
  static const char* msg = "Pause Init Update Refs";
  ShenandoahPausePhase gc_phase(msg, ShenandoahPhaseTimings::init_update_refs);
  EventMark em("%s", msg);

  // No workers used in this phase, no setup required
  op_init_update_refs();
}

void ShenandoahConcurrentGC::entry_final_update_refs() {
  static const char* msg = "Pause Final Update Refs";
  ShenandoahPausePhase gc_phase(msg, ShenandoahPhaseTimings::final_update_refs);
  EventMark em("%s", msg);

  ShenandoahWorkerScope scope(ShenandoahHeap::heap()->workers(),
                              ShenandoahWorkerPolicy::calc_workers_for_final_update_ref(),
                              "final reference update");

  op_final_update_refs();
}

void ShenandoahConcurrentGC::entry_verify_final_roots() {
  const char* msg = verify_final_roots_event_message();
  ShenandoahPausePhase gc_phase(msg, ShenandoahPhaseTimings::final_roots);
  EventMark em("%s", msg);
<<<<<<< HEAD
  op_final_roots();
  // After concurrent old marking finishes and after an abbreviated cycle, we reclaim immediate garbage.
  // Further, we may also want to expand OLD in order to make room for anticipated promotions and/or for mixed
  // evacuations.  Mixed evacuations are especially likely to follow the end of OLD marking.
  assert(_abbreviated || (ShenandoahHeap::heap()->mode()->is_generational() && _generation->is_old()),
         "Only rebuild free set for abbreviated and old-marking cycles");
  ShenandoahHeap::heap()->rebuild_free_set(true /*concurrent*/);
=======

  op_verify_final_roots();
>>>>>>> 2560a637
}

void ShenandoahConcurrentGC::entry_reset() {
  ShenandoahHeap* const heap = ShenandoahHeap::heap();
  heap->try_inject_alloc_failure();

  TraceCollectorStats tcs(heap->monitoring_support()->concurrent_collection_counters());
  {
    const char* msg = conc_reset_event_message();
    ShenandoahConcurrentPhase gc_phase(msg, ShenandoahPhaseTimings::conc_reset);
    EventMark em("%s", msg);

    ShenandoahWorkerScope scope(heap->workers(),
                                ShenandoahWorkerPolicy::calc_workers_for_conc_reset(),
                                msg);
    op_reset();
  }

  if (heap->mode()->is_generational()) {
    heap->old_generation()->card_scan()->mark_read_table_as_clean();
  }
}

void ShenandoahConcurrentGC::entry_scan_remembered_set() {
  if (_generation->is_young()) {
    ShenandoahHeap* const heap = ShenandoahHeap::heap();
    TraceCollectorStats tcs(heap->monitoring_support()->concurrent_collection_counters());
    const char* msg = "Concurrent remembered set scanning";
    ShenandoahConcurrentPhase gc_phase(msg, ShenandoahPhaseTimings::init_scan_rset);
    EventMark em("%s", msg);

    ShenandoahWorkerScope scope(heap->workers(),
                                ShenandoahWorkerPolicy::calc_workers_for_rs_scanning(),
                                msg);

    heap->try_inject_alloc_failure();
    _generation->scan_remembered_set(true /* is_concurrent */);
  }
}

void ShenandoahConcurrentGC::entry_mark_roots() {
  ShenandoahHeap* const heap = ShenandoahHeap::heap();
  TraceCollectorStats tcs(heap->monitoring_support()->concurrent_collection_counters());
  const char* msg = "Concurrent marking roots";
  ShenandoahConcurrentPhase gc_phase(msg, ShenandoahPhaseTimings::conc_mark_roots);
  EventMark em("%s", msg);

  ShenandoahWorkerScope scope(heap->workers(),
                              ShenandoahWorkerPolicy::calc_workers_for_conc_marking(),
                              "concurrent marking roots");

  heap->try_inject_alloc_failure();
  op_mark_roots();
}

void ShenandoahConcurrentGC::entry_mark() {
  ShenandoahHeap* const heap = ShenandoahHeap::heap();
  TraceCollectorStats tcs(heap->monitoring_support()->concurrent_collection_counters());
  const char* msg = conc_mark_event_message();
  ShenandoahConcurrentPhase gc_phase(msg, ShenandoahPhaseTimings::conc_mark);
  EventMark em("%s", msg);

  ShenandoahWorkerScope scope(heap->workers(),
                              ShenandoahWorkerPolicy::calc_workers_for_conc_marking(),
                              "concurrent marking");

  heap->try_inject_alloc_failure();
  op_mark();
}

void ShenandoahConcurrentGC::entry_thread_roots() {
  ShenandoahHeap* const heap = ShenandoahHeap::heap();
  static const char* msg = "Concurrent thread roots";
  ShenandoahConcurrentPhase gc_phase(msg, ShenandoahPhaseTimings::conc_thread_roots);
  EventMark em("%s", msg);

  ShenandoahWorkerScope scope(heap->workers(),
                              ShenandoahWorkerPolicy::calc_workers_for_conc_root_processing(),
                              msg);

  heap->try_inject_alloc_failure();
  op_thread_roots();
}

void ShenandoahConcurrentGC::entry_weak_refs() {
  ShenandoahHeap* const heap = ShenandoahHeap::heap();
  const char* msg = conc_weak_refs_event_message();
  ShenandoahConcurrentPhase gc_phase(msg, ShenandoahPhaseTimings::conc_weak_refs);
  EventMark em("%s", msg);

  ShenandoahWorkerScope scope(heap->workers(),
                              ShenandoahWorkerPolicy::calc_workers_for_conc_refs_processing(),
                              "concurrent weak references");

  heap->try_inject_alloc_failure();
  op_weak_refs();
}

void ShenandoahConcurrentGC::entry_weak_roots() {
  ShenandoahHeap* const heap = ShenandoahHeap::heap();
  TraceCollectorStats tcs(heap->monitoring_support()->concurrent_collection_counters());
  const char* msg = conc_weak_roots_event_message();
  ShenandoahConcurrentPhase gc_phase(msg, ShenandoahPhaseTimings::conc_weak_roots);
  EventMark em("%s", msg);

  ShenandoahWorkerScope scope(heap->workers(),
                              ShenandoahWorkerPolicy::calc_workers_for_conc_root_processing(),
                              "concurrent weak root");

  heap->try_inject_alloc_failure();
  op_weak_roots();
}

void ShenandoahConcurrentGC::entry_class_unloading() {
  ShenandoahHeap* const heap = ShenandoahHeap::heap();
  TraceCollectorStats tcs(heap->monitoring_support()->concurrent_collection_counters());
  static const char* msg = "Concurrent class unloading";
  ShenandoahConcurrentPhase gc_phase(msg, ShenandoahPhaseTimings::conc_class_unload);
  EventMark em("%s", msg);

  ShenandoahWorkerScope scope(heap->workers(),
                              ShenandoahWorkerPolicy::calc_workers_for_conc_root_processing(),
                              "concurrent class unloading");

  heap->try_inject_alloc_failure();
  op_class_unloading();
}

void ShenandoahConcurrentGC::entry_strong_roots() {
  ShenandoahHeap* const heap = ShenandoahHeap::heap();
  TraceCollectorStats tcs(heap->monitoring_support()->concurrent_collection_counters());
  static const char* msg = "Concurrent strong roots";
  ShenandoahConcurrentPhase gc_phase(msg, ShenandoahPhaseTimings::conc_strong_roots);
  EventMark em("%s", msg);

  ShenandoahGCWorkerPhase worker_phase(ShenandoahPhaseTimings::conc_strong_roots);

  ShenandoahWorkerScope scope(heap->workers(),
                              ShenandoahWorkerPolicy::calc_workers_for_conc_root_processing(),
                              "concurrent strong root");

  heap->try_inject_alloc_failure();
  op_strong_roots();
}

void ShenandoahConcurrentGC::entry_cleanup_early() {
  ShenandoahHeap* const heap = ShenandoahHeap::heap();
  TraceCollectorStats tcs(heap->monitoring_support()->concurrent_collection_counters());
  const char* msg = conc_cleanup_event_message();
  ShenandoahConcurrentPhase gc_phase(msg, ShenandoahPhaseTimings::conc_cleanup_early, true /* log_heap_usage */);
  EventMark em("%s", msg);

  // This phase does not use workers, no need for setup
  heap->try_inject_alloc_failure();
  op_cleanup_early();
}

void ShenandoahConcurrentGC::entry_evacuate() {
  ShenandoahHeap* const heap = ShenandoahHeap::heap();
  TraceCollectorStats tcs(heap->monitoring_support()->concurrent_collection_counters());

  static const char* msg = "Concurrent evacuation";
  ShenandoahConcurrentPhase gc_phase(msg, ShenandoahPhaseTimings::conc_evac);
  EventMark em("%s", msg);

  ShenandoahWorkerScope scope(heap->workers(),
                              ShenandoahWorkerPolicy::calc_workers_for_conc_evac(),
                              "concurrent evacuation");

  heap->try_inject_alloc_failure();
  op_evacuate();
}

void ShenandoahConcurrentGC::entry_promote_in_place() const {
  shenandoah_assert_generational();

  ShenandoahTimingsTracker timing(ShenandoahPhaseTimings::promote_in_place);
  ShenandoahGCWorkerPhase worker_phase(ShenandoahPhaseTimings::promote_in_place);
  EventMark em("%s", "Promote in place");

  ShenandoahGenerationalHeap::heap()->promote_regions_in_place(true);
}

void ShenandoahConcurrentGC::entry_update_thread_roots() {
  ShenandoahHeap* const heap = ShenandoahHeap::heap();
  TraceCollectorStats tcs(heap->monitoring_support()->concurrent_collection_counters());

  static const char* msg = "Concurrent update thread roots";
  ShenandoahConcurrentPhase gc_phase(msg, ShenandoahPhaseTimings::conc_update_thread_roots);
  EventMark em("%s", msg);

  // No workers used in this phase, no setup required
  heap->try_inject_alloc_failure();
  op_update_thread_roots();
}

void ShenandoahConcurrentGC::entry_update_refs() {
  ShenandoahHeap* const heap = ShenandoahHeap::heap();
  TraceCollectorStats tcs(heap->monitoring_support()->concurrent_collection_counters());
  static const char* msg = "Concurrent update references";
  ShenandoahConcurrentPhase gc_phase(msg, ShenandoahPhaseTimings::conc_update_refs);
  EventMark em("%s", msg);

  ShenandoahWorkerScope scope(heap->workers(),
                              ShenandoahWorkerPolicy::calc_workers_for_conc_update_ref(),
                              "concurrent reference update");

  heap->try_inject_alloc_failure();
  op_update_refs();
}

void ShenandoahConcurrentGC::entry_cleanup_complete() {
  ShenandoahHeap* const heap = ShenandoahHeap::heap();
  TraceCollectorStats tcs(heap->monitoring_support()->concurrent_collection_counters());
  const char* msg = conc_cleanup_event_message();
  ShenandoahConcurrentPhase gc_phase(msg, ShenandoahPhaseTimings::conc_cleanup_complete, true /* log_heap_usage */);
  EventMark em("%s", msg);

  // This phase does not use workers, no need for setup
  heap->try_inject_alloc_failure();
  op_cleanup_complete();
}

void ShenandoahConcurrentGC::entry_reset_after_collect() {
  ShenandoahHeap* const heap = ShenandoahHeap::heap();
  TraceCollectorStats tcs(heap->monitoring_support()->concurrent_collection_counters());
  const char* msg = conc_reset_after_collect_event_message();
  ShenandoahConcurrentPhase gc_phase(msg, ShenandoahPhaseTimings::conc_reset_after_collect);
  EventMark em("%s", msg);

  op_reset_after_collect();
}

void ShenandoahConcurrentGC::op_reset() {
  ShenandoahHeap* const heap = ShenandoahHeap::heap();
  if (ShenandoahPacing) {
    heap->pacer()->setup_for_reset();
  }
  // If it is old GC bootstrap cycle, always clear bitmap for global gen
  // to ensure bitmap for old gen is clear for old GC cycle after this.
  if (_do_old_gc_bootstrap) {
    assert(!heap->is_prepare_for_old_mark_in_progress(), "Cannot reset old without making it parsable");
    heap->global_generation()->prepare_gc();
  } else {
    _generation->prepare_gc();
  }
}

class ShenandoahInitMarkUpdateRegionStateClosure : public ShenandoahHeapRegionClosure {
private:
  ShenandoahMarkingContext* const _ctx;
public:
  ShenandoahInitMarkUpdateRegionStateClosure() : _ctx(ShenandoahHeap::heap()->marking_context()) {}

  void heap_region_do(ShenandoahHeapRegion* r) {
    assert(!r->has_live(), "Region %zu should have no live data", r->index());
    if (r->is_active()) {
      // Check if region needs updating its TAMS. We have updated it already during concurrent
      // reset, so it is very likely we don't need to do another write here.  Since most regions
      // are not "active", this path is relatively rare.
      if (_ctx->top_at_mark_start(r) != r->top()) {
        _ctx->capture_top_at_mark_start(r);
      }
    } else {
      assert(_ctx->top_at_mark_start(r) == r->top(),
             "Region %zu should already have correct TAMS", r->index());
    }
  }

  bool is_thread_safe() { return true; }
};

void ShenandoahConcurrentGC::start_mark() {
  _mark.start_mark();
}

void ShenandoahConcurrentGC::op_init_mark() {
  ShenandoahHeap* const heap = ShenandoahHeap::heap();
  assert(ShenandoahSafepoint::is_at_shenandoah_safepoint(), "Should be at safepoint");
  assert(Thread::current()->is_VM_thread(), "can only do this in VMThread");

  assert(_generation->is_bitmap_clear(), "need clear marking bitmap");
  assert(!_generation->is_mark_complete(), "should not be complete");
  assert(!heap->has_forwarded_objects(), "No forwarded objects on this path");

  if (heap->mode()->is_generational()) {
    if (_generation->is_young()) {
      ShenandoahGCPhase phase(ShenandoahPhaseTimings::init_swap_rset);
      _generation->swap_card_tables();
    }

    if (_generation->is_global()) {
      heap->old_generation()->cancel_gc();
    } else if (heap->is_concurrent_old_mark_in_progress()) {
      // Purge the SATB buffers, transferring any valid, old pointers to the
      // old generation mark queue. Any pointers in a young region will be
      // abandoned.
      ShenandoahGCPhase phase(ShenandoahPhaseTimings::init_transfer_satb);
      heap->old_generation()->transfer_pointers_from_satb();
    }
  }

  if (ShenandoahVerify) {
    ShenandoahTimingsTracker v(ShenandoahPhaseTimings::init_mark_verify);
    heap->verifier()->verify_before_concmark();
  }

  if (VerifyBeforeGC) {
    Universe::verify();
  }

  _generation->set_concurrent_mark_in_progress(true);

  start_mark();

  if (_do_old_gc_bootstrap) {
    shenandoah_assert_generational();
    // Update region state for both young and old regions
    ShenandoahGCPhase phase(ShenandoahPhaseTimings::init_update_region_states);
    ShenandoahInitMarkUpdateRegionStateClosure cl;
    heap->parallel_heap_region_iterate(&cl);
    heap->old_generation()->ref_processor()->reset_thread_locals();
  } else {
    // Update region state for only young regions
    ShenandoahGCPhase phase(ShenandoahPhaseTimings::init_update_region_states);
    ShenandoahInitMarkUpdateRegionStateClosure cl;
    _generation->parallel_heap_region_iterate(&cl);
  }

  // Weak reference processing
  ShenandoahReferenceProcessor* rp = _generation->ref_processor();
  rp->reset_thread_locals();
  rp->set_soft_reference_policy(heap->soft_ref_policy()->should_clear_all_soft_refs());

  // Make above changes visible to worker threads
  OrderAccess::fence();

  // Arm nmethods for concurrent mark
  ShenandoahCodeRoots::arm_nmethods_for_mark();

  ShenandoahStackWatermark::change_epoch_id();
  if (ShenandoahPacing) {
    heap->pacer()->setup_for_mark();
  }

  {
    ShenandoahTimingsTracker timing(ShenandoahPhaseTimings::init_propagate_gc_state);
    heap->propagate_gc_state_to_all_threads();
  }
}

void ShenandoahConcurrentGC::op_mark_roots() {
  _mark.mark_concurrent_roots();
}

void ShenandoahConcurrentGC::op_mark() {
  _mark.concurrent_mark();
}

void ShenandoahConcurrentGC::op_final_mark() {
  ShenandoahHeap* const heap = ShenandoahHeap::heap();
  assert(ShenandoahSafepoint::is_at_shenandoah_safepoint(), "Should be at safepoint");
  assert(!heap->has_forwarded_objects(), "No forwarded objects on this path");

  if (ShenandoahVerify) {
    heap->verifier()->verify_roots_no_forwarded();
  }

  if (!heap->cancelled_gc()) {
    _mark.finish_mark();
    assert(!heap->cancelled_gc(), "STW mark cannot OOM");

    // Notify JVMTI that the tagmap table will need cleaning.
    JvmtiTagMap::set_needs_cleaning();

    // The collection set is chosen by prepare_regions_and_collection_set(). Additionally, certain parameters have been
    // established to govern the evacuation efforts that are about to begin.  Refer to comments on reserve members in
    // ShenandoahGeneration and ShenandoahOldGeneration for more detail.
    _generation->prepare_regions_and_collection_set(true /*concurrent*/);

    // Has to be done after cset selection
    heap->prepare_concurrent_roots();

    if (!heap->collection_set()->is_empty()) {
      LogTarget(Debug, gc, cset) lt;
      if (lt.is_enabled()) {
        ResourceMark rm;
        LogStream ls(lt);
        heap->collection_set()->print_on(&ls);
      }

      if (ShenandoahVerify) {
        ShenandoahTimingsTracker v(ShenandoahPhaseTimings::final_mark_verify);
        heap->verifier()->verify_before_evacuation();
      }

      heap->set_evacuation_in_progress(true);
      // From here on, we need to update references.
      heap->set_has_forwarded_objects(true);

      // Arm nmethods/stack for concurrent processing
      ShenandoahCodeRoots::arm_nmethods_for_evac();
      ShenandoahStackWatermark::change_epoch_id();

      if (ShenandoahPacing) {
        heap->pacer()->setup_for_evac();
      }
    } else {
      if (ShenandoahVerify) {
        ShenandoahTimingsTracker v(ShenandoahPhaseTimings::final_mark_verify);
        if (has_in_place_promotions(heap)) {
          heap->verifier()->verify_after_concmark_with_promotions();
        } else {
          heap->verifier()->verify_after_concmark();
        }
      }
    }
  }

  {
    ShenandoahTimingsTracker timing(ShenandoahPhaseTimings::final_mark_propagate_gc_state);
    heap->propagate_gc_state_to_all_threads();
  }
}

bool ShenandoahConcurrentGC::has_in_place_promotions(ShenandoahHeap* heap) {
  return heap->mode()->is_generational() && heap->old_generation()->has_in_place_promotions();
}

template<bool GENERATIONAL>
class ShenandoahConcurrentEvacThreadClosure : public ThreadClosure {
private:
  OopClosure* const _oops;
public:
  explicit ShenandoahConcurrentEvacThreadClosure(OopClosure* oops) : _oops(oops) {}

  void do_thread(Thread* thread) override {
    JavaThread* const jt = JavaThread::cast(thread);
    StackWatermarkSet::finish_processing(jt, _oops, StackWatermarkKind::gc);
    if (GENERATIONAL) {
      ShenandoahThreadLocalData::enable_plab_promotions(thread);
    }
  }
};

template<bool GENERATIONAL>
class ShenandoahConcurrentEvacUpdateThreadTask : public WorkerTask {
private:
  ShenandoahJavaThreadsIterator _java_threads;

public:
  explicit ShenandoahConcurrentEvacUpdateThreadTask(uint n_workers) :
    WorkerTask("Shenandoah Evacuate/Update Concurrent Thread Roots"),
    _java_threads(ShenandoahPhaseTimings::conc_thread_roots, n_workers) {
  }

  void work(uint worker_id) override {
    if (GENERATIONAL) {
      Thread* worker_thread = Thread::current();
      ShenandoahThreadLocalData::enable_plab_promotions(worker_thread);
    }

    // ShenandoahEvacOOMScope has to be setup by ShenandoahContextEvacuateUpdateRootsClosure.
    // Otherwise, may deadlock with watermark lock
    ShenandoahContextEvacuateUpdateRootsClosure oops_cl;
    ShenandoahConcurrentEvacThreadClosure<GENERATIONAL> thr_cl(&oops_cl);
    _java_threads.threads_do(&thr_cl, worker_id);
  }
};

void ShenandoahConcurrentGC::op_thread_roots() {
  ShenandoahHeap* const heap = ShenandoahHeap::heap();
  assert(heap->is_evacuation_in_progress(), "Checked by caller");
  ShenandoahGCWorkerPhase worker_phase(ShenandoahPhaseTimings::conc_thread_roots);
  if (heap->mode()->is_generational()) {
    ShenandoahConcurrentEvacUpdateThreadTask<true> task(heap->workers()->active_workers());
    heap->workers()->run_task(&task);
  } else {
    ShenandoahConcurrentEvacUpdateThreadTask<false> task(heap->workers()->active_workers());
    heap->workers()->run_task(&task);
  }
}

void ShenandoahConcurrentGC::op_weak_refs() {
  ShenandoahHeap* const heap = ShenandoahHeap::heap();
  assert(heap->is_concurrent_weak_root_in_progress(), "Only during this phase");
  // Concurrent weak refs processing
  ShenandoahGCWorkerPhase worker_phase(ShenandoahPhaseTimings::conc_weak_refs);
  if (heap->gc_cause() == GCCause::_wb_breakpoint) {
    ShenandoahBreakpoint::at_after_reference_processing_started();
  }
  _generation->ref_processor()->process_references(ShenandoahPhaseTimings::conc_weak_refs, heap->workers(), true /* concurrent */);
}

class ShenandoahEvacUpdateCleanupOopStorageRootsClosure : public BasicOopIterateClosure {
private:
  ShenandoahHeap* const _heap;
  ShenandoahMarkingContext* const _mark_context;
  bool  _evac_in_progress;
  Thread* const _thread;

public:
  ShenandoahEvacUpdateCleanupOopStorageRootsClosure();
  void do_oop(oop* p);
  void do_oop(narrowOop* p);
};

ShenandoahEvacUpdateCleanupOopStorageRootsClosure::ShenandoahEvacUpdateCleanupOopStorageRootsClosure() :
  _heap(ShenandoahHeap::heap()),
  _mark_context(ShenandoahHeap::heap()->marking_context()),
  _evac_in_progress(ShenandoahHeap::heap()->is_evacuation_in_progress()),
  _thread(Thread::current()) {
}

void ShenandoahEvacUpdateCleanupOopStorageRootsClosure::do_oop(oop* p) {
  const oop obj = RawAccess<>::oop_load(p);
  if (!CompressedOops::is_null(obj)) {
    if (!_mark_context->is_marked(obj)) {
      shenandoah_assert_generations_reconciled();
      if (_heap->is_in_active_generation(obj)) {
        // Note: The obj is dead here. Do not touch it, just clear.
        ShenandoahHeap::atomic_clear_oop(p, obj);
      }
    } else if (_evac_in_progress && _heap->in_collection_set(obj)) {
      oop resolved = ShenandoahBarrierSet::resolve_forwarded_not_null(obj);
      if (resolved == obj) {
        resolved = _heap->evacuate_object(obj, _thread);
      }
      shenandoah_assert_not_in_cset_except(p, resolved, _heap->cancelled_gc());
      ShenandoahHeap::atomic_update_oop(resolved, p, obj);
    }
  }
}

void ShenandoahEvacUpdateCleanupOopStorageRootsClosure::do_oop(narrowOop* p) {
  ShouldNotReachHere();
}

class ShenandoahIsCLDAliveClosure : public CLDClosure {
public:
  void do_cld(ClassLoaderData* cld) {
    cld->is_alive();
  }
};

class ShenandoahIsNMethodAliveClosure: public NMethodClosure {
public:
  void do_nmethod(nmethod* n) {
    n->is_unloading();
  }
};

// This task not only evacuates/updates marked weak roots, but also "null"
// dead weak roots.
class ShenandoahConcurrentWeakRootsEvacUpdateTask : public WorkerTask {
private:
  ShenandoahVMWeakRoots<true /*concurrent*/> _vm_roots;

  // Roots related to concurrent class unloading
  ShenandoahClassLoaderDataRoots<true /* concurrent */>
                                             _cld_roots;
  ShenandoahConcurrentNMethodIterator        _nmethod_itr;
  ShenandoahPhaseTimings::Phase              _phase;

public:
  ShenandoahConcurrentWeakRootsEvacUpdateTask(ShenandoahPhaseTimings::Phase phase) :
    WorkerTask("Shenandoah Evacuate/Update Concurrent Weak Roots"),
    _vm_roots(phase),
    _cld_roots(phase, ShenandoahHeap::heap()->workers()->active_workers(), false /*heap iteration*/),
    _nmethod_itr(ShenandoahCodeRoots::table()),
    _phase(phase) {}

  ~ShenandoahConcurrentWeakRootsEvacUpdateTask() {
    // Notify runtime data structures of potentially dead oops
    _vm_roots.report_num_dead();
  }

  void work(uint worker_id) {
    ShenandoahConcurrentWorkerSession worker_session(worker_id);
    ShenandoahSuspendibleThreadSetJoiner sts_join;
    {
      ShenandoahEvacOOMScope oom;
      // jni_roots and weak_roots are OopStorage backed roots, concurrent iteration
      // may race against OopStorage::release() calls.
      ShenandoahEvacUpdateCleanupOopStorageRootsClosure cl;
      _vm_roots.oops_do(&cl, worker_id);
    }

    // If we are going to perform concurrent class unloading later on, we need to
    // clean up the weak oops in CLD and determine nmethod's unloading state, so that we
    // can clean up immediate garbage sooner.
    if (ShenandoahHeap::heap()->unload_classes()) {
      // Applies ShenandoahIsCLDAlive closure to CLDs, native barrier will either null the
      // CLD's holder or evacuate it.
      {
        ShenandoahIsCLDAliveClosure is_cld_alive;
        _cld_roots.cld_do(&is_cld_alive, worker_id);
      }

      // Applies ShenandoahIsNMethodAliveClosure to registered nmethods.
      // The closure calls nmethod->is_unloading(). The is_unloading
      // state is cached, therefore, during concurrent class unloading phase,
      // we will not touch the metadata of unloading nmethods
      {
        ShenandoahWorkerTimingsTracker timer(_phase, ShenandoahPhaseTimings::CodeCacheRoots, worker_id);
        ShenandoahIsNMethodAliveClosure is_nmethod_alive;
        _nmethod_itr.nmethods_do(&is_nmethod_alive);
      }
    }
  }
};

void ShenandoahConcurrentGC::op_weak_roots() {
  ShenandoahHeap* const heap = ShenandoahHeap::heap();
  assert(heap->is_concurrent_weak_root_in_progress(), "Only during this phase");
  {
    // Concurrent weak root processing
    ShenandoahTimingsTracker t(ShenandoahPhaseTimings::conc_weak_roots_work);
    ShenandoahGCWorkerPhase worker_phase(ShenandoahPhaseTimings::conc_weak_roots_work);
    ShenandoahConcurrentWeakRootsEvacUpdateTask task(ShenandoahPhaseTimings::conc_weak_roots_work);
    heap->workers()->run_task(&task);
  }

  {
    // It is possible for mutators executing the load reference barrier to have
    // loaded an oop through a weak handle that has since been nulled out by
    // weak root processing. Handshaking here forces them to complete the
    // barrier before the GC cycle continues and does something that would
    // change the evaluation of the barrier (for example, resetting the TAMS
    // on trashed regions could make an oop appear to be marked _after_ the
    // region has been recycled).
    ShenandoahTimingsTracker t(ShenandoahPhaseTimings::conc_weak_roots_rendezvous);
    heap->rendezvous_threads("Shenandoah Concurrent Weak Roots");
  }
}

void ShenandoahConcurrentGC::op_class_unloading() {
  ShenandoahHeap* const heap = ShenandoahHeap::heap();
  assert (heap->is_concurrent_weak_root_in_progress() &&
          heap->unload_classes(),
          "Checked by caller");
  heap->do_class_unloading();
}

class ShenandoahEvacUpdateCodeCacheClosure : public NMethodClosure {
private:
  BarrierSetNMethod* const                  _bs;
  ShenandoahEvacuateUpdateMetadataClosure   _cl;

public:
  ShenandoahEvacUpdateCodeCacheClosure() :
    _bs(BarrierSet::barrier_set()->barrier_set_nmethod()),
    _cl() {
  }

  void do_nmethod(nmethod* n) {
    ShenandoahNMethod* data = ShenandoahNMethod::gc_data(n);
    ShenandoahReentrantLocker locker(data->lock());
    // Setup EvacOOM scope below reentrant lock to avoid deadlock with
    // nmethod_entry_barrier
    ShenandoahEvacOOMScope oom;
    data->oops_do(&_cl, true/*fix relocation*/);
    _bs->disarm(n);
  }
};

class ShenandoahConcurrentRootsEvacUpdateTask : public WorkerTask {
private:
  ShenandoahPhaseTimings::Phase                 _phase;
  ShenandoahVMRoots<true /*concurrent*/>        _vm_roots;
  ShenandoahClassLoaderDataRoots<true /*concurrent*/>
                                                _cld_roots;
  ShenandoahConcurrentNMethodIterator           _nmethod_itr;

public:
  ShenandoahConcurrentRootsEvacUpdateTask(ShenandoahPhaseTimings::Phase phase) :
    WorkerTask("Shenandoah Evacuate/Update Concurrent Strong Roots"),
    _phase(phase),
    _vm_roots(phase),
    _cld_roots(phase, ShenandoahHeap::heap()->workers()->active_workers(), false /*heap iteration*/),
    _nmethod_itr(ShenandoahCodeRoots::table()) {}

  void work(uint worker_id) {
    ShenandoahConcurrentWorkerSession worker_session(worker_id);
    {
      ShenandoahEvacOOMScope oom;
      {
        // vm_roots and weak_roots are OopStorage backed roots, concurrent iteration
        // may race against OopStorage::release() calls.
        ShenandoahContextEvacuateUpdateRootsClosure cl;
        _vm_roots.oops_do<ShenandoahContextEvacuateUpdateRootsClosure>(&cl, worker_id);
      }

      {
        ShenandoahEvacuateUpdateMetadataClosure cl;
        CLDToOopClosure clds(&cl, ClassLoaderData::_claim_strong);
        _cld_roots.cld_do(&clds, worker_id);
      }
    }

    // Cannot setup ShenandoahEvacOOMScope here, due to potential deadlock with nmethod_entry_barrier.
    if (!ShenandoahHeap::heap()->unload_classes()) {
      ShenandoahWorkerTimingsTracker timer(_phase, ShenandoahPhaseTimings::CodeCacheRoots, worker_id);
      ShenandoahEvacUpdateCodeCacheClosure cl;
      _nmethod_itr.nmethods_do(&cl);
    }
  }
};

void ShenandoahConcurrentGC::op_strong_roots() {
  ShenandoahHeap* const heap = ShenandoahHeap::heap();
  assert(heap->is_concurrent_strong_root_in_progress(), "Checked by caller");
  ShenandoahConcurrentRootsEvacUpdateTask task(ShenandoahPhaseTimings::conc_strong_roots);
  heap->workers()->run_task(&task);
  heap->set_concurrent_strong_root_in_progress(false);
}

void ShenandoahConcurrentGC::op_cleanup_early() {
  ShenandoahWorkerScope scope(ShenandoahHeap::heap()->workers(),
                              ShenandoahWorkerPolicy::calc_workers_for_conc_cleanup(),
                              "cleanup early.");
  ShenandoahHeap::heap()->recycle_trash();
}

void ShenandoahConcurrentGC::op_evacuate() {
  ShenandoahHeap::heap()->evacuate_collection_set(true /*concurrent*/);
}

void ShenandoahConcurrentGC::op_init_update_refs() {
  ShenandoahHeap* const heap = ShenandoahHeap::heap();
  if (ShenandoahVerify) {
    ShenandoahTimingsTracker v(ShenandoahPhaseTimings::init_update_refs_verify);
    heap->verifier()->verify_before_update_refs();
  }
  if (ShenandoahPacing) {
    heap->pacer()->setup_for_update_refs();
  }
}

void ShenandoahConcurrentGC::op_update_refs() {
  ShenandoahHeap::heap()->update_heap_references(true /*concurrent*/);
}

class ShenandoahUpdateThreadClosure : public HandshakeClosure {
private:
  // This closure runs when thread is stopped for handshake, which means
  // we can use non-concurrent closure here, as long as it only updates
  // locations modified by the thread itself, i.e. stack locations.
  ShenandoahNonConcUpdateRefsClosure _cl;
public:
  ShenandoahUpdateThreadClosure();
  void do_thread(Thread* thread);
};

ShenandoahUpdateThreadClosure::ShenandoahUpdateThreadClosure() :
  HandshakeClosure("Shenandoah Update Thread Roots") {
}

void ShenandoahUpdateThreadClosure::do_thread(Thread* thread) {
  if (thread->is_Java_thread()) {
    JavaThread* jt = JavaThread::cast(thread);
    ResourceMark rm;
    jt->oops_do(&_cl, nullptr);
  }
}

void ShenandoahConcurrentGC::op_update_thread_roots() {
  ShenandoahUpdateThreadClosure cl;
  Handshake::execute(&cl);
}

void ShenandoahConcurrentGC::op_final_update_refs() {
  ShenandoahHeap* const heap = ShenandoahHeap::heap();
  assert(ShenandoahSafepoint::is_at_shenandoah_safepoint(), "must be at safepoint");
  assert(!heap->_update_refs_iterator.has_next(), "Should have finished update references");

  heap->finish_concurrent_roots();

  // Clear cancelled GC, if set. On cancellation path, the block before would handle
  // everything.
  if (heap->cancelled_gc()) {
    heap->clear_cancelled_gc(true /* clear oom handler */);
  }

  // Has to be done before cset is clear
  if (ShenandoahVerify) {
    heap->verifier()->verify_roots_in_to_space();
  }

  // If we are running in generational mode and this is an aging cycle, this will also age active
  // regions that haven't been used for allocation.
  heap->update_heap_region_states(true /*concurrent*/);

  heap->set_update_refs_in_progress(false);
  heap->set_has_forwarded_objects(false);

  if (heap->mode()->is_generational() && heap->is_concurrent_old_mark_in_progress()) {
    // When the SATB barrier is left on to support concurrent old gen mark, it may pick up writes to
    // objects in the collection set. After those objects are evacuated, the pointers in the
    // SATB are no longer safe. Once we have finished update references, we are guaranteed that
    // no more writes to the collection set are possible.
    //
    // This will transfer any old pointers in _active_ regions from the SATB to the old gen
    // mark queues. All other pointers will be discarded. This would also discard any pointers
    // in old regions that were included in a mixed evacuation. We aren't using the SATB filter
    // methods here because we cannot control when they execute. If the SATB filter runs _after_
    // a region has been recycled, we will not be able to detect the bad pointer.
    //
    // We are not concerned about skipping this step in abbreviated cycles because regions
    // with no live objects cannot have been written to and so cannot have entries in the SATB
    // buffers.
    heap->old_generation()->transfer_pointers_from_satb();

    // Aging_cycle is only relevant during evacuation cycle for individual objects and during final mark for
    // entire regions.  Both of these relevant operations occur before final update refs.
    ShenandoahGenerationalHeap::heap()->set_aging_cycle(false);
  }

  if (ShenandoahVerify) {
    ShenandoahTimingsTracker v(ShenandoahPhaseTimings::final_update_refs_verify);
    heap->verifier()->verify_after_update_refs();
  }

  if (VerifyAfterGC) {
    Universe::verify();
  }

  heap->rebuild_free_set(true /*concurrent*/);

  {
    ShenandoahTimingsTracker timing(ShenandoahPhaseTimings::final_update_refs_propagate_gc_state);
    heap->propagate_gc_state_to_all_threads();
  }
}

bool ShenandoahConcurrentGC::entry_final_roots() {
  ShenandoahHeap* const heap = ShenandoahHeap::heap();
  TraceCollectorStats tcs(heap->monitoring_support()->concurrent_collection_counters());


  const char* msg = conc_final_roots_event_message();
  ShenandoahConcurrentPhase gc_phase(msg, ShenandoahPhaseTimings::conc_final_roots);
  EventMark em("%s", msg);
  ShenandoahWorkerScope scope(heap->workers(),
                              ShenandoahWorkerPolicy::calc_workers_for_conc_evac(),
                              msg);

  if (!heap->mode()->is_generational()) {
    heap->concurrent_final_roots();
  } else {
    if (!complete_abbreviated_cycle()) {
      return false;
    }
  }
  return true;
}

void ShenandoahConcurrentGC::op_verify_final_roots() {
  if (VerifyAfterGC) {
    Universe::verify();
  }
}

void ShenandoahConcurrentGC::op_cleanup_complete() {
  ShenandoahWorkerScope scope(ShenandoahHeap::heap()->workers(),
                              ShenandoahWorkerPolicy::calc_workers_for_conc_cleanup(),
                              "cleanup complete.");
  ShenandoahHeap::heap()->recycle_trash();
}

void ShenandoahConcurrentGC::op_reset_after_collect() {
  ShenandoahWorkerScope scope(ShenandoahHeap::heap()->workers(),
                          ShenandoahWorkerPolicy::calc_workers_for_conc_reset(),
                          "reset after collection.");

  ShenandoahHeap* const heap = ShenandoahHeap::heap();
  if (heap->mode()->is_generational()) {
    // If we are in the midst of an old gc bootstrap or an old marking, we want to leave the mark bit map of
    // the young generation intact. In particular, reference processing in the old generation may potentially
    // need the reachability of a young generation referent of a Reference object in the old generation.
    if (!_do_old_gc_bootstrap && !heap->is_concurrent_old_mark_in_progress()) {
      heap->young_generation()->reset_mark_bitmap<false>();
    }
  } else {
    _generation->reset_mark_bitmap<false>();
  }
}

bool ShenandoahConcurrentGC::check_cancellation_and_abort(ShenandoahDegenPoint point) {
  if (ShenandoahHeap::heap()->cancelled_gc()) {
    _degen_point = point;
    return true;
  }
  return false;
}

const char* ShenandoahConcurrentGC::init_mark_event_message() const {
  ShenandoahHeap* const heap = ShenandoahHeap::heap();
  assert(!heap->has_forwarded_objects(), "Should not have forwarded objects here");
  if (heap->unload_classes()) {
    SHENANDOAH_RETURN_EVENT_MESSAGE(_generation->type(), "Pause Init Mark", " (unload classes)");
  } else {
    SHENANDOAH_RETURN_EVENT_MESSAGE(_generation->type(), "Pause Init Mark", "");
  }
}

const char* ShenandoahConcurrentGC::final_mark_event_message() const {
  ShenandoahHeap* const heap = ShenandoahHeap::heap();
  assert(!heap->has_forwarded_objects() || heap->is_concurrent_old_mark_in_progress(),
         "Should not have forwarded objects during final mark, unless old gen concurrent mark is running");

  if (heap->unload_classes()) {
    SHENANDOAH_RETURN_EVENT_MESSAGE(_generation->type(), "Pause Final Mark", " (unload classes)");
  } else {
    SHENANDOAH_RETURN_EVENT_MESSAGE(_generation->type(), "Pause Final Mark", "");
  }
}

const char* ShenandoahConcurrentGC::conc_mark_event_message() const {
  ShenandoahHeap* const heap = ShenandoahHeap::heap();
  assert(!heap->has_forwarded_objects() || heap->is_concurrent_old_mark_in_progress(),
         "Should not have forwarded objects concurrent mark, unless old gen concurrent mark is running");
  if (heap->unload_classes()) {
    SHENANDOAH_RETURN_EVENT_MESSAGE(_generation->type(), "Concurrent marking", " (unload classes)");
  } else {
    SHENANDOAH_RETURN_EVENT_MESSAGE(_generation->type(), "Concurrent marking", "");
  }
}

const char* ShenandoahConcurrentGC::conc_reset_event_message() const {
  if (ShenandoahHeap::heap()->unload_classes()) {
    SHENANDOAH_RETURN_EVENT_MESSAGE(_generation->type(), "Concurrent reset", " (unload classes)");
  } else {
    SHENANDOAH_RETURN_EVENT_MESSAGE(_generation->type(), "Concurrent reset", "");
  }
}

const char* ShenandoahConcurrentGC::conc_reset_after_collect_event_message() const {
  if (ShenandoahHeap::heap()->unload_classes()) {
    SHENANDOAH_RETURN_EVENT_MESSAGE(_generation->type(), "Concurrent reset after collect", " (unload classes)");
  } else {
    SHENANDOAH_RETURN_EVENT_MESSAGE(_generation->type(), "Concurrent reset after collect", "");
  }
}

const char* ShenandoahConcurrentGC::verify_final_roots_event_message() const {
  if (ShenandoahHeap::heap()->unload_classes()) {
    SHENANDOAH_RETURN_EVENT_MESSAGE(_generation->type(), "Pause Verify Final Roots", " (unload classes)");
  } else {
    SHENANDOAH_RETURN_EVENT_MESSAGE(_generation->type(), "Pause Verify Final Roots", "");
  }
}

const char* ShenandoahConcurrentGC::conc_final_roots_event_message() const {
  if (ShenandoahHeap::heap()->unload_classes()) {
    SHENANDOAH_RETURN_EVENT_MESSAGE(_generation->type(), "Concurrent Final Roots", " (unload classes)");
  } else {
    SHENANDOAH_RETURN_EVENT_MESSAGE(_generation->type(), "Concurrent Final Roots", "");
  }
}

const char* ShenandoahConcurrentGC::conc_weak_refs_event_message() const {
  if (ShenandoahHeap::heap()->unload_classes()) {
    SHENANDOAH_RETURN_EVENT_MESSAGE(_generation->type(), "Concurrent weak references", " (unload classes)");
  } else {
    SHENANDOAH_RETURN_EVENT_MESSAGE(_generation->type(), "Concurrent weak references", "");
  }
}

const char* ShenandoahConcurrentGC::conc_weak_roots_event_message() const {
  if (ShenandoahHeap::heap()->unload_classes()) {
    SHENANDOAH_RETURN_EVENT_MESSAGE(_generation->type(), "Concurrent weak roots", " (unload classes)");
  } else {
    SHENANDOAH_RETURN_EVENT_MESSAGE(_generation->type(), "Concurrent weak roots", "");
  }
}

const char* ShenandoahConcurrentGC::conc_cleanup_event_message() const {
  if (ShenandoahHeap::heap()->unload_classes()) {
    SHENANDOAH_RETURN_EVENT_MESSAGE(_generation->type(), "Concurrent cleanup", " (unload classes)");
  } else {
    SHENANDOAH_RETURN_EVENT_MESSAGE(_generation->type(), "Concurrent cleanup", "");
  }
}

const char* ShenandoahConcurrentGC::conc_init_update_refs_event_message() const {
  if (ShenandoahHeap::heap()->unload_classes()) {
    SHENANDOAH_RETURN_EVENT_MESSAGE(_generation->type(), "Concurrent Init Update Refs", " (unload classes)");
  } else {
    SHENANDOAH_RETURN_EVENT_MESSAGE(_generation->type(), "Concurrent Init Update Refs", "");
  }
}<|MERGE_RESOLUTION|>--- conflicted
+++ resolved
@@ -211,7 +211,6 @@
       return false;
     }
 
-<<<<<<< HEAD
     if (is_generational) {
       double start_update_time = os::elapsedTime();
       size_t evacuated_words =
@@ -220,12 +219,7 @@
       young_heuristics->record_evac_end(start_update_time, evacuated_words, pip_words);
     }
 
-    // Evacuation is complete, retire gc labs
-    heap->concurrent_prepare_for_update_refs();
-=======
     entry_concurrent_update_refs_prepare(heap);
->>>>>>> 2560a637
-
     // Perform update-refs phase.
     if (ShenandoahVerify || ShenandoahPacing) {
       vmop_entry_init_update_refs();
@@ -264,37 +258,15 @@
       }
     }
   } else {
-<<<<<<< HEAD
-    // We chose not to evacuate because we found sufficient immediate garbage.
-
-    // However, there may still be regions to promote in place, so do that now.
-    if (has_in_place_promotions(heap)) {
-      entry_promote_in_place();
-
-      // If the promote-in-place operation was cancelled, we can have the degenerated
-      // cycle complete the operation. It will see that no evacuations are in progress,
-      // and that there are regions wanting promotion. The risk with not handling the
-      // cancellation would be failing to restore top for these regions and leaving
-      // them unable to serve allocations for the old generation.
-      if (check_cancellation_and_abort(ShenandoahDegenPoint::_degenerated_evac)) {
-        return false;
-      }
-    }
-
-    // At this point, the cycle is effectively complete. If the cycle has been cancelled here,
-    // the control thread will detect it on its next iteration and run a degenerated young cycle.
-=======
     if (!entry_final_roots()) {
       assert(_degen_point != _degenerated_unset, "Need to know where to start degenerated cycle");
       return false;
     }
 
+    _abbreviated = true;
     if (VerifyAfterGC) {
       vmop_entry_verify_final_roots();
     }
->>>>>>> 2560a637
-    _abbreviated = true;
-    vmop_entry_final_roots();
 
     if (is_generational) {
       double gc_finish_time = os::elapsedTime();
@@ -359,6 +331,12 @@
     heap->concurrent_final_roots(&complete_thread_local_satb_buffers);
     heap->old_generation()->concurrent_transfer_pointers_from_satb();
   }
+
+  // After an abbreviated cycle, we reclaim immediate garbage.  Rebuild the freeset in order to establish
+  // reserves for the next GC cycle.
+  assert(_abbreviated, "Only rebuild free set for abbreviated and old-marking cycles");
+  heap->rebuild_free_set(true /*concurrent*/);
+
   return true;
 }
 
@@ -463,18 +441,8 @@
   const char* msg = verify_final_roots_event_message();
   ShenandoahPausePhase gc_phase(msg, ShenandoahPhaseTimings::final_roots);
   EventMark em("%s", msg);
-<<<<<<< HEAD
-  op_final_roots();
-  // After concurrent old marking finishes and after an abbreviated cycle, we reclaim immediate garbage.
-  // Further, we may also want to expand OLD in order to make room for anticipated promotions and/or for mixed
-  // evacuations.  Mixed evacuations are especially likely to follow the end of OLD marking.
-  assert(_abbreviated || (ShenandoahHeap::heap()->mode()->is_generational() && _generation->is_old()),
-         "Only rebuild free set for abbreviated and old-marking cycles");
-  ShenandoahHeap::heap()->rebuild_free_set(true /*concurrent*/);
-=======
 
   op_verify_final_roots();
->>>>>>> 2560a637
 }
 
 void ShenandoahConcurrentGC::entry_reset() {
