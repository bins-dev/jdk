--- conflicted
+++ resolved
@@ -632,90 +632,6 @@
   to_space()->print_on(st, "to   ");
 }
 
-<<<<<<< HEAD
-=======
-size_t PSYoungGen::available_to_min_gen() {
-  assert(virtual_space()->committed_size() >= min_gen_size(), "Invariant");
-  return virtual_space()->committed_size() - min_gen_size();
-}
-
-// This method assumes that from-space has live data and that
-// any shrinkage of the young gen is limited by location of
-// from-space.
-size_t PSYoungGen::available_to_live() {
-  size_t delta_in_survivor = 0;
-  MutableSpace* space_shrinking = nullptr;
-  if (from_space()->end() > to_space()->end()) {
-    space_shrinking = from_space();
-  } else {
-    space_shrinking = to_space();
-  }
-
-  // Include any space that is committed but not included in
-  // the survivor spaces.
-  assert(((HeapWord*)virtual_space()->high()) >= space_shrinking->end(),
-    "Survivor space beyond high end");
-  size_t unused_committed = pointer_delta(virtual_space()->high(),
-    space_shrinking->end(), sizeof(char));
-
-  if (space_shrinking->is_empty()) {
-    // Don't let the space shrink to 0
-    assert(space_shrinking->capacity_in_bytes() >= SpaceAlignment,
-      "Space is too small");
-    delta_in_survivor = space_shrinking->capacity_in_bytes() - SpaceAlignment;
-  } else {
-    delta_in_survivor = pointer_delta(space_shrinking->end(),
-                                      space_shrinking->top(),
-                                      sizeof(char));
-  }
-
-  size_t delta_in_bytes = unused_committed + delta_in_survivor;
-  delta_in_bytes = align_down(delta_in_bytes, SpaceAlignment);
-  return delta_in_bytes;
-}
-
-// Return the number of bytes available for resizing down the young
-// generation.  This is the minimum of
-//      input "bytes"
-//      bytes to the minimum young gen size
-//      bytes to the size currently being used + some small extra
-size_t PSYoungGen::limit_gen_shrink(size_t bytes) {
-  // Allow shrinkage into the current eden but keep eden large enough
-  // to maintain the minimum young gen size
-  bytes = MIN3(bytes, available_to_min_gen(), available_to_live());
-  return align_down(bytes, virtual_space()->alignment());
-}
-
-void PSYoungGen::reset_survivors_after_shrink() {
-  _reserved = MemRegion((HeapWord*)virtual_space()->low_boundary(),
-                        (HeapWord*)virtual_space()->high_boundary());
-  PSScavenge::set_subject_to_discovery_span(_reserved);
-
-  MutableSpace* space_shrinking = nullptr;
-  if (from_space()->end() > to_space()->end()) {
-    space_shrinking = from_space();
-  } else {
-    space_shrinking = to_space();
-  }
-
-  HeapWord* new_end = (HeapWord*)virtual_space()->high();
-  assert(new_end >= space_shrinking->bottom(), "Shrink was too large");
-  // Was there a shrink of the survivor space?
-  if (new_end < space_shrinking->end()) {
-    MemRegion mr(space_shrinking->bottom(), new_end);
-
-    space_shrinking->initialize(mr,
-                                SpaceDecorator::DontClear,
-                                SpaceDecorator::Mangle,
-                                MutableSpace::SetupPages,
-                                &ParallelScavengeHeap::heap()->workers());
-  }
-}
-
-// This method currently does not expect to expand into eden (i.e.,
-// the virtual space boundaries is expected to be consistent
-// with the eden boundaries..
->>>>>>> 56ce70c5
 void PSYoungGen::post_resize() {
   assert_locked_or_safepoint(Heap_lock);
 
