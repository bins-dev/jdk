--- conflicted
+++ resolved
@@ -214,14 +214,6 @@
   return value;
 }
 
-<<<<<<< HEAD
-bool ParallelScavengeHeap::is_maximal_no_gc() const {
-  // We don't expand young-gen except at a GC.
-  return old_gen()->is_maximal_no_gc();
-}
-
-=======
->>>>>>> 83cb0c6d
 size_t ParallelScavengeHeap::max_capacity() const {
   size_t estimated = reserved_region().byte_size();
   if (UseAdaptiveSizePolicy) {
