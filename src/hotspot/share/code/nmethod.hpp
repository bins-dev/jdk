--- conflicted
+++ resolved
@@ -1042,12 +1042,8 @@
   // Logging
   void log_identity(xmlStream* log) const;
   void log_new_nmethod() const;
-<<<<<<< HEAD
   void log_relocated_nmethod(nmethod* original) const;
-  void log_state_change(ChangeReason change_reason) const;
-=======
   void log_state_change(InvalidationReason invalidation_reason) const;
->>>>>>> 0dd50dbb
 
   // Prints block-level comments, including nmethod specific block labels:
   void print_nmethod_labels(outputStream* stream, address block_begin, bool print_section_labels=true) const;
