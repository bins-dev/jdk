/*
 * Copyright (c) 2020, 2024, Oracle and/or its affiliates. All rights reserved.
 * Copyright (c) 2020, 2022, Huawei Technologies Co., Ltd. All rights reserved.
 * DO NOT ALTER OR REMOVE COPYRIGHT NOTICES OR THIS FILE HEADER.
 *
 * This code is free software; you can redistribute it and/or modify it
 * under the terms of the GNU General Public License version 2 only, as
 * published by the Free Software Foundation.
 *
 * This code is distributed in the hope that it will be useful, but WITHOUT
 * ANY WARRANTY; without even the implied warranty of MERCHANTABILITY or
 * FITNESS FOR A PARTICULAR PURPOSE.  See the GNU General Public License
 * version 2 for more details (a copy is included in the LICENSE file that
 * accompanied this code).
 *
 * You should have received a copy of the GNU General Public License version
 * 2 along with this work; if not, write to the Free Software Foundation,
 * Inc., 51 Franklin St, Fifth Floor, Boston, MA 02110-1301 USA.
 *
 * Please contact Oracle, 500 Oracle Parkway, Redwood Shores, CA 94065 USA
 * or visit www.oracle.com if you need additional information or have any
 * questions.
 *
 */

#ifndef CPU_RISCV_C2_MACROASSEMBLER_RISCV_HPP
#define CPU_RISCV_C2_MACROASSEMBLER_RISCV_HPP

// C2_MacroAssembler contains high-level macros for C2

 private:
  // Return true if the phase output is in the scratch emit size mode.
  virtual bool in_scratch_emit_size() override;

  void element_compare(Register r1, Register r2,
                       Register result, Register cnt,
                       Register tmp1, Register tmp2,
                       VectorRegister vr1, VectorRegister vr2,
                       VectorRegister vrs,
                       bool is_latin, Label& DONE, Assembler::LMUL lmul);

  void string_compare_long_same_encoding(Register result, Register str1, Register str2,
                                  const bool isLL, Register cnt1, Register cnt2,
                                  Register tmp1, Register tmp2, Register tmp3,
                                  const int STUB_THRESHOLD, Label *STUB, Label *SHORT_STRING, Label *DONE);
  void string_compare_long_different_encoding(Register result, Register str1, Register str2,
                                  bool isLU, Register cnt1, Register cnt2,
                                  Register tmp1, Register tmp2, Register tmp3,
                                  const int STUB_THRESHOLD, Label *STUB, Label *DONE);

 public:
  // Code used by cmpFastLock and cmpFastUnlock mach instructions in .ad file.
  void fast_lock(Register object, Register box,
                 Register tmp1, Register tmp2, Register tmp3, Register tmp4);
  void fast_unlock(Register object, Register box, Register tmp1, Register tmp2);

  // Code used by cmpFastLockLightweight and cmpFastUnlockLightweight mach instructions in .ad file.
  void fast_lock_lightweight(Register object, Register box,
                             Register tmp1, Register tmp2, Register tmp3, Register tmp4);
  void fast_unlock_lightweight(Register object, Register box,
                               Register tmp1, Register tmp2, Register tmp3);

  void string_compare(Register str1, Register str2,
                      Register cnt1, Register cnt2, Register result,
                      Register tmp1, Register tmp2, Register tmp3,
                      int ae);

  void string_indexof_char_short(Register str1, Register cnt1,
                                 Register ch, Register result,
                                 bool isL);

  void string_indexof_char(Register str1, Register cnt1,
                           Register ch, Register result,
                           Register tmp1, Register tmp2,
                           Register tmp3, Register tmp4,
                           bool isL);

  void string_indexof(Register str1, Register str2,
                      Register cnt1, Register cnt2,
                      Register tmp1, Register tmp2,
                      Register tmp3, Register tmp4,
                      Register tmp5, Register tmp6,
                      Register result, int ae);

  void string_indexof_linearscan(Register haystack, Register needle,
                                 Register haystack_len, Register needle_len,
                                 Register tmp1, Register tmp2,
                                 Register tmp3, Register tmp4,
                                 int needle_con_cnt, Register result, int ae);

  void arrays_equals(Register r1, Register r2,
                     Register tmp1, Register tmp2, Register tmp3,
                     Register result, int elem_size);

  void arrays_hashcode(Register ary, Register cnt, Register result,
                       Register tmp1, Register tmp2,
                       Register tmp3, Register tmp4,
                       Register tmp5, Register tmp6,
                       BasicType eltype);
<<<<<<< HEAD
  void arrays_hashcode_v(Register ary, Register cnt, Register result,
                         Register tmp1, Register tmp2,
                         Register tmp3, Register tmp4,
                         Register tmp5, Register tmp6,
                         BasicType eltype);
  // helper functions for arrays_hashcode
=======

  // helper function for arrays_hashcode
>>>>>>> 34c4d895
  int arrays_hashcode_elsize(BasicType eltype);
  void arrays_hashcode_elload(Register dst, Address src, BasicType eltype);
  void arrays_hashcode_vec_elload(VectorRegister varr, VectorRegister vtmp, Register array, BasicType eltype);

  void string_equals(Register r1, Register r2,
                     Register result, Register cnt1);

  // refer to conditional_branches and float_conditional_branches
  static const int bool_test_bits = 3;
  static const int unsigned_branch_mask = 1 << bool_test_bits;
  static const int double_branch_mask = 1 << bool_test_bits;

  // cmp
  void cmp_branch(int cmpFlag,
                  Register op1, Register op2,
                  Label& label, bool is_far = false);

  void float_cmp_branch(int cmpFlag,
                        FloatRegister op1, FloatRegister op2,
                        Label& label, bool is_far = false);

  void enc_cmpUEqNeLeGt_imm0_branch(int cmpFlag, Register op,
                                    Label& L, bool is_far = false);

  void enc_cmpEqNe_imm0_branch(int cmpFlag, Register op,
                               Label& L, bool is_far = false);

  void enc_cmove(int cmpFlag,
                 Register op1, Register op2,
                 Register dst, Register src);

  void enc_cmove_cmp_fp(int cmpFlag,
                        FloatRegister op1, FloatRegister op2,
                        Register dst, Register src, bool is_single);

  void spill(Register r, bool is64, int offset) {
    is64 ? sd(r, Address(sp, offset))
         : sw(r, Address(sp, offset));
  }

  void spill(FloatRegister f, bool is64, int offset) {
    is64 ? fsd(f, Address(sp, offset))
         : fsw(f, Address(sp, offset));
  }

  void spill(VectorRegister v, int offset) {
    add(t0, sp, offset);
    vs1r_v(v, t0);
  }

  void unspill(Register r, bool is64, int offset) {
    is64 ? ld(r, Address(sp, offset))
         : lw(r, Address(sp, offset));
  }

  void unspillu(Register r, bool is64, int offset) {
    is64 ? ld(r, Address(sp, offset))
         : lwu(r, Address(sp, offset));
  }

  void unspill(FloatRegister f, bool is64, int offset) {
    is64 ? fld(f, Address(sp, offset))
         : flw(f, Address(sp, offset));
  }

  void unspill(VectorRegister v, int offset) {
    add(t0, sp, offset);
    vl1r_v(v, t0);
  }

  void spill_copy_vector_stack_to_stack(int src_offset, int dst_offset, uint vector_length_in_bytes) {
    assert(vector_length_in_bytes % 16 == 0, "unexpected vector reg size");
    for (int i = 0; i < (int)vector_length_in_bytes / 8; i++) {
      unspill(t0, true, src_offset + (i * 8));
      spill(t0, true, dst_offset + (i * 8));
    }
  }

  enum class FLOAT_TYPE {
    half_precision,
    single_precision,
    double_precision
  };

  void minmax_fp(FloatRegister dst,
                 FloatRegister src1, FloatRegister src2,
                 FLOAT_TYPE ft, bool is_min);

  void round_double_mode(FloatRegister dst, FloatRegister src, int round_mode,
                         Register tmp1, Register tmp2, Register tmp3);

  void signum_fp(FloatRegister dst, FloatRegister one, bool is_double);

  void float16_to_float(FloatRegister dst, Register src, Register tmp);
  void float_to_float16(Register dst, FloatRegister src, FloatRegister ftmp, Register xtmp);

  void signum_fp_v(VectorRegister dst, VectorRegister one, BasicType bt, int vlen);


  // intrinsic methods implemented by rvv instructions

  void java_round_float_v(VectorRegister dst, VectorRegister src, FloatRegister ftmp, BasicType bt, uint vector_length);
  void java_round_double_v(VectorRegister dst, VectorRegister src, FloatRegister ftmp, BasicType bt, uint vector_length);

  void float16_to_float_v(VectorRegister dst, VectorRegister src, uint vector_length);
  void float_to_float16_v(VectorRegister dst, VectorRegister src, VectorRegister vtmp, Register tmp, uint vector_length);

  void string_equals_v(Register r1, Register r2,
                       Register result, Register cnt1);

  void arrays_equals_v(Register r1, Register r2,
                       Register result, Register cnt1,
                       int elem_size);

  void string_compare_v(Register str1, Register str2,
                        Register cnt1, Register cnt2,
                        Register result,
                        Register tmp1, Register tmp2,
                        int encForm);

  void clear_array_v(Register base, Register cnt);

  void byte_array_inflate_v(Register src, Register dst,
                            Register len, Register tmp);

  void char_array_compress_v(Register src, Register dst,
                            Register len, Register result,
                            Register tmp);

  void encode_iso_array_v(Register src, Register dst,
                          Register len, Register result,
                          Register tmp, bool ascii);

  void count_positives_v(Register ary, Register len,
                        Register result, Register tmp);

  void string_indexof_char_v(Register str1, Register cnt1,
                            Register ch, Register result,
                            Register tmp1, Register tmp2,
                            bool isL);

  void minmax_fp_v(VectorRegister dst,
                  VectorRegister src1, VectorRegister src2,
                  BasicType bt, bool is_min, uint vector_length);

  void minmax_fp_masked_v(VectorRegister dst, VectorRegister src1, VectorRegister src2,
                          VectorRegister vmask, VectorRegister tmp1, VectorRegister tmp2,
                          BasicType bt, bool is_min, uint vector_length);

  void reduce_minmax_fp_v(FloatRegister dst,
                          FloatRegister src1, VectorRegister src2,
                          VectorRegister tmp1, VectorRegister tmp2,
                          bool is_double, bool is_min, uint vector_length,
                          VectorMask vm = Assembler::unmasked);

  void reduce_integral_v(Register dst, Register src1,
                        VectorRegister src2, VectorRegister tmp,
                        int opc, BasicType bt, uint vector_length,
                        VectorMask vm = Assembler::unmasked);

  void reduce_mul_integral_v(Register dst, Register src1, VectorRegister src2,
                             VectorRegister vtmp1, VectorRegister vtmp2, BasicType bt,
                             uint vector_length, VectorMask vm = Assembler::unmasked);

  void vsetvli_helper(BasicType bt, uint vector_length, LMUL vlmul = Assembler::m1, Register tmp = t0);

  void compare_integral_v(VectorRegister dst, VectorRegister src1, VectorRegister src2, int cond,
                          BasicType bt, uint vector_length, VectorMask vm = Assembler::unmasked);

  void compare_fp_v(VectorRegister dst, VectorRegister src1, VectorRegister src2, int cond,
                    BasicType bt, uint vector_length, VectorMask vm = Assembler::unmasked);

  void spill_vmask(VectorRegister v, int offset);

  void unspill_vmask(VectorRegister v, int offset);

  void spill_copy_vmask_stack_to_stack(int src_offset, int dst_offset, uint vector_length_in_bytes) {
    assert(vector_length_in_bytes % 4 == 0, "unexpected vector mask reg size");
    for (int i = 0; i < (int)vector_length_in_bytes / 4; i++) {
      unspill(t0, false, src_offset + (i * 4));
      spill(t0, false, dst_offset + (i * 4));
    }
  }

  void integer_extend_v(VectorRegister dst, BasicType dst_bt, uint vector_length,
                        VectorRegister src, BasicType src_bt, bool is_signed);

  void integer_narrow_v(VectorRegister dst, BasicType dst_bt, uint vector_length,
                        VectorRegister src, BasicType src_bt);

  void vfcvt_rtz_x_f_v_safe(VectorRegister dst, VectorRegister src);

  void extract_v(Register dst, VectorRegister src, BasicType bt, int idx, VectorRegister tmp);
  void extract_fp_v(FloatRegister dst, VectorRegister src, BasicType bt, int idx, VectorRegister tmp);

#endif // CPU_RISCV_C2_MACROASSEMBLER_RISCV_HPP<|MERGE_RESOLUTION|>--- conflicted
+++ resolved
@@ -97,17 +97,12 @@
                        Register tmp3, Register tmp4,
                        Register tmp5, Register tmp6,
                        BasicType eltype);
-<<<<<<< HEAD
   void arrays_hashcode_v(Register ary, Register cnt, Register result,
                          Register tmp1, Register tmp2,
                          Register tmp3, Register tmp4,
                          Register tmp5, Register tmp6,
                          BasicType eltype);
   // helper functions for arrays_hashcode
-=======
-
-  // helper function for arrays_hashcode
->>>>>>> 34c4d895
   int arrays_hashcode_elsize(BasicType eltype);
   void arrays_hashcode_elload(Register dst, Address src, BasicType eltype);
   void arrays_hashcode_vec_elload(VectorRegister varr, VectorRegister vtmp, Register array, BasicType eltype);
