--- conflicted
+++ resolved
@@ -188,7 +188,11 @@
   void vector_signum_sve(FloatRegister dst, FloatRegister src, FloatRegister zero,
                          FloatRegister one, FloatRegister vtmp, PRegister pgtmp, SIMD_RegVariant T);
 
-<<<<<<< HEAD
+void verify_int_in_range(uint idx, const TypeInt* t, Register val, Register tmp);
+  void verify_long_in_range(uint idx, const TypeLong* t, Register val, Register tmp);
+
+  void reconstruct_frame_pointer(Register rtmp);
+
   // Select from a table of two vectors
   void select_from_two_vectors_SIFNeon(FloatRegister dst, FloatRegister src1, FloatRegister src2,
                                        FloatRegister index, FloatRegister tmp1, FloatRegister tmp2,
@@ -196,11 +200,4 @@
 
   void select_from_two_vectors(FloatRegister dst, FloatRegister src1, FloatRegister src2,
                                FloatRegister index, BasicType bt, unsigned length_in_bytes);
-=======
-  void verify_int_in_range(uint idx, const TypeInt* t, Register val, Register tmp);
-  void verify_long_in_range(uint idx, const TypeLong* t, Register val, Register tmp);
-
-  void reconstruct_frame_pointer(Register rtmp);
-
->>>>>>> 417f8ecf
 #endif // CPU_AARCH64_C2_MACROASSEMBLER_AARCH64_HPP