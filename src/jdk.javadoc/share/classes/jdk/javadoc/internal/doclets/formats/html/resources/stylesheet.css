/*
 * Copyright (c) 2010, 2025, Oracle and/or its affiliates. All rights reserved.
 * DO NOT ALTER OR REMOVE COPYRIGHT NOTICES OR THIS FILE HEADER.
 *
 * Licensed under the Universal Permissive License v 1.0 as shown at https://oss.oracle.com/licenses/upl/
 */

/*
 * Javadoc style sheet
 */

@import url('fonts/dejavu.css');

/*
 * These CSS custom properties (variables) define the core color and font
 * properties used in this stylesheet.
 */
:root {
<<<<<<< HEAD
    color-scheme: only dark;
    /* Navigation bar and content area dimensions */
=======
    /* body, block and code fonts */
    --body-font-family: 'DejaVu Sans', Arial, Helvetica, sans-serif;
    --block-font-family: 'DejaVu Serif', Georgia, "Times New Roman", Times, serif;
    --code-font-family: 'DejaVu Sans Mono', monospace;
    /* Base font sizes for body and code elements */
    --body-font-size: 14.2px;
    --block-font-size: 14.4px;
    --code-font-size: 14px;
    --nav-font-size: 13.4px;
    /* Line height for continuous text blocks */
    --block-line-height: 1.5;
    --code-line-height: 1.6;
    /* Text colors for body and block elements */
    --body-text-color: #282828;
    --block-text-color: #282828;
    /* Background colors for various elements */
    --body-background-color: #ffffff;
    --section-background-color: var(--body-background-color);
    --detail-background-color: #ffffff;
    --code-background-color: #f5f5f5;
    --mark-background-color: #f7f7f7;
    --detail-block-color: #f4f4f4;
    /* Colors for navigation bar and table captions */
    --navbar-background-color: #4D7A97;
    --navbar-text-color: #ffffff;
    /* Background color for subnavigation and various headers */
    --subnav-background-color: #dee3e9;
    --subnav-link-color: #47688a;
    --member-heading-background-color: var(--subnav-background-color);
    /* Background and text colors for selected tabs and navigation items */
    --selected-background-color: #f8981d;
    --selected-text-color: #253441;
    --selected-link-color: #4a698a;
    /* Background colors for generated tables */
    --table-header-color: #ebeff4;
    --even-row-color: #ffffff;
    --odd-row-color: #f0f0f2;
    /* Text color for page title */
    --title-color: #2c4557;
    /* Text colors for links */
    --link-color: #437291;
    --link-color-active: #bb7a2a;
    /* Table of contents */
    --toc-background-color: #f8f8f8;
    --toc-highlight-color: var(--subnav-background-color);
    --toc-hover-color: #e9ecf0;
    /* Snippet and pre colors */
    --snippet-background-color: #f2f2f4;
    --snippet-text-color: var(--block-text-color);
    --snippet-highlight-color: #f7c590;
    --pre-background-color: var(--snippet-background-color);
    --pre-text-color: var(--snippet-text-color);
    /* Border colors for structural elements and user defined tables */
    --border-color: #e6e6e6;
    --table-border-color: #000000;
    /* Styles for table tabs */
    --tab-border-radius: 2px 2px 0 0;
    /* Search input colors */
    --search-input-background-color: #ffffff;
    --search-input-text-color: #000000;
    --search-input-placeholder-color: #909090;
    /* Highlight color for active search tag target */
    --search-tag-highlight-color: #ffff66;
    /* Copy button colors and filters */
    --button-border-color: #b0b8c8;
    --button-active-filter: brightness(96%);
    --button-focus-filter: brightness(104%);
    /* Colors for invalid tag notifications */
    --invalid-tag-background-color: #ffe6e6;
    --invalid-tag-text-color: #000000;
    /* Navigation bar dimensions */
>>>>>>> fedd0a0e
    --top-nav-height: 44px;
    --sub-nav-height: 36px;
    --nav-height: calc(var(--top-nav-height) + var(--sub-nav-height));
    --max-content-width: 1500px;
    --content-margin: 0 auto;
}
@media (prefers-color-scheme: light) {
    :root {
        /* body, block and code fonts */
        --body-font-family: 'DejaVu Sans', Arial, Helvetica, sans-serif;
        --block-font-family: 'DejaVu Serif', Georgia, "Times New Roman", Times, serif;
        --code-font-family: 'DejaVu Sans Mono', monospace;
        /* Base font sizes for body and code elements */
        --body-font-size: 14.2px;
        --block-font-size: 14.4px;
        --code-font-size: 13.9px;
        --nav-font-size: 13.4px;
        /* Line height for continuous text blocks */
        --block-line-height: 1.5;
        --code-line-height: 1.6;
        /* Text colors for body and block elements */
        --body-text-color: #282828;
        --block-text-color: #282828;
        /* Background colors for various elements */
        --body-background-color: #ffffff;
        --section-background-color: var(--body-background-color);
        --detail-background-color: #ffffff;
        --code-background-color: #f5f5f5;
        --mark-background-color: #f7f7f7;
        --detail-block-color: #f4f4f4;
        /* Colors for navigation bar and table captions */
        --navbar-background-color: #4D7A97;
        --navbar-text-color: #ffffff;
        /* Background color for subnavigation and various headers */
        --subnav-background-color: #dee3e9;
        --subnav-link-color: #47688a;
        --member-heading-background-color: var(--subnav-background-color);
        /* Background and text colors for selected tabs and navigation items */
        --selected-background-color: #f8981d;
        --selected-text-color: #253441;
        --selected-link-color: #4a698a;
        /* Background colors for generated tables */
        --table-header-color: #ebeff4;
        --even-row-color: #ffffff;
        --odd-row-color: #f0f0f2;
        /* Text color for page title */
        --title-color: #2c4557;
        /* Text colors for links */
        --link-color: #437291;
        --link-color-active: #bb7a2a;
        /* Table of contents */
        --toc-background-color: #f8f8f8;
        --toc-highlight-color: var(--subnav-background-color);
        --toc-hover-color: #e9ecf0;
        /* Snippet and pre colors */
        --snippet-background-color: #f2f2f4;
        --snippet-text-color: var(--block-text-color);
        --snippet-highlight-color: #f7c590;
        --pre-background-color: var(--snippet-background-color);
        --pre-text-color: var(--snippet-text-color);
        /* Border colors for structural elements and user defined tables */
        --border-color: #e6e6e6;
        --table-border-color: #000000;
        /* Styles for table tabs */
        --tab-border-radius: 2px 2px 0 0;
        /* Search input colors */
        --search-input-background-color: #ffffff;
        --search-input-text-color: #000000;
        --search-input-placeholder-color: #909090;
        --select-input-background-color: #f0f0f0;
        /* Highlight color for active search tag target */
        --search-tag-highlight-color: #ffff66;
        /* Copy button colors and filters */
        --button-border-color: #7c818d;
        --button-active-filter: brightness(96%);
        --button-focus-filter: brightness(104%);
        /* Colors for invalid tag notifications */
        --invalid-tag-background-color: #ffe6e6;
        --invalid-tag-text-color: #000000;
    }
}
/*
 * Dark theme
 */
@media (prefers-color-scheme: dark) {
    :root {
        --body-font-family: 'DejaVu Sans', Arial, Helvetica, sans-serif;
        --block-font-family: 'DejaVu Serif', Georgia, "Times New Roman", Times, serif;
        --code-font-family: 'DejaVu Sans Mono', monospace;
        --body-font-size: 14.2px;
        --block-font-size: 14.4px;
        --code-font-size: 13.9px;
        --nav-font-size: 13.4px;
        --block-line-height: 1.5;
        --code-line-height: 1.6;
        --body-text-color: #e8e8e8;
        --block-text-color: #e8e8e8;
        --body-background-color: #333c44;
        --section-background-color: var(--body-background-color);
        --detail-background-color: #333c44;
        --code-background-color: #414c57;
        --mark-background-color: #414c57;
        --detail-block-color: #f4f4f4;
        --navbar-background-color: /* #324F62; */ /* #2E556F; */ /* #355266; */ /* #3b5a74; */ /* #41617b; */ /* #3c5971; */ #2f4e68;
        --navbar-text-color: #ffffff;
        --subnav-background-color: /* #3F5F73; */ /* #495257; */ /* #515455; */ #242626;
        --subnav-link-color: /* #fbad1a; */ #db9716; /* #a0c0f8; */ /* #92bee3; */
        --member-heading-background-color: var(--subnav-background-color);
        --selected-background-color: #f8981d;
        --selected-text-color: #253441;
        --selected-link-color: #4a698a;
        --table-header-color: /* #1E282F; */ #212d35;
        --even-row-color: #333c44;
        --odd-row-color: /* #414c57; */ #3f4a55;
        --title-color: #fff;
        --link-color: #fbad1a; /* #a0c0f8; */ /* #92bee3; */
        --link-color-active: #ffc455;
        --toc-background-color: #2A3135;
        --toc-highlight-color: var(--subnav-background-color);
        --toc-hover-color: #3f4246;
        --snippet-background-color: #263037;
        --snippet-text-color: var(--block-text-color);
        --snippet-highlight-color: #f7c590;
        --pre-background-color: var(--snippet-background-color);
        --pre-text-color: var(--snippet-text-color);
        --border-color: /* #1E282F; */ #334551;
        --table-border-color: #1E282F;
        --tab-border-radius: 2px 2px 0 0;
        --search-input-background-color: #303030;
        --search-input-text-color: #d0d0d0;
        --search-input-placeholder-color: #909090;
        --search-tag-highlight-color: #ffff66;
        --button-border-color: #626870;
        --button-active-filter: brightness(96%);
        --button-focus-filter: brightness(104%);
        --invalid-tag-background-color: #ffe6e6;
        --invalid-tag-text-color: #000000;
        img {
            filter: invert(100%) sepia(4%) saturate(98%) hue-rotate(212deg) brightness(160%) contrast(160%);
        }
    }
}
/*
 * Styles for individual HTML elements.
 *
 * These are styles that are specific to individual HTML elements. Changing them affects the style of a particular
 * HTML element throughout the page.
 */
body {
    background-color:var(--body-background-color);
    color:var(--body-text-color);
    font-family:var(--body-font-family);
    font-size:var(--body-font-size);
    margin:0;
    padding:0;
    height:100%;
    width:100%;
}
main [id] {
    scroll-margin-top: calc(var(--nav-height) + 6px);
}
div.main-grid {
    max-width: var(--max-content-width);
    margin: var(--content-margin);
}
a:link, a:visited {
    text-decoration:none;
    color:var(--link-color);
}
nav a:link, nav a:visited {
    color: var(--subnav-link-color);
}
a[href]:hover, a[href]:active {
    text-decoration:none;
    color:var(--link-color-active);
}
pre {
    font-family:var(--code-font-family);
    font-size:var(--code-font-size);
    line-height: var(--code-line-height);
    background-color: var(--pre-background-color);
    color: var(--pre-text-color);
    padding: 10px;
    overflow-x:auto;
}
h1 {
    font-size:1.425em;
}
h2 {
    font-size:1.28em;
}
h3 {
    font-size:1.14em;
}
h4 {
    font-size:1.072em;
}
h5 {
    font-size:1.001em;
}
h6 {
    font-size:0.93em;
}
/* Disable font boosting for selected elements */
h1, h2, h3, h4, h5, h6, div.member-signature, div.member-signature > span {
    max-height: 1000em;
}
ul {
    list-style-type:disc;
}
tt {
    font-family:var(--code-font-family);
}
code {
    font-family:var(--code-font-family);
    font-size:var(--code-font-size);
}
button {
    font-family: var(--body-font-family);
    font-size: 1em;
}
hr {
    border-color: #aaa;
}
/*
 * Styles for HTML generated by javadoc.
 *
 * These are style classes that are used by the standard doclet to generate HTML documentation.
 */

/*
 * Styles for document title and copyright.
 */
.about-language {
    flex: 0 0 auto;
    padding:0 20px;
    margin:0;
    font-size:0.915em;
    max-width: 50%;
    white-space: nowrap;
}
.legal-copy {
    font-family: var(--body-font-family);
    line-height: normal;
}
/*
 * Styles for navigation bar.
 */
@media screen {
    header {
        position:sticky;
        top:0;
        z-index:2;
        background: var(--body-background-color);
    }
}
.nav-content {
    display:flex;
    flex-direction: row;
    align-items: center;
    width: 100%;
    height: 100%;
    max-width: var(--max-content-width);
    margin: var(--content-margin);
}
.top-nav {
    background-color:var(--navbar-background-color);
    color:var(--navbar-text-color);
    width:100%;
    height:var(--top-nav-height);
    overflow:visible;
    font-size:0.857em;
    position:relative;
}
.top-nav nav.toc {
    display: none;
    flex-direction: column;
}
.top-nav nav.toc button.show-sidebar,
.top-nav nav.toc button.hide-sidebar {
    display: none;
}
button#navbar-toggle-button {
    display:none;
}
ul.nav-list {
    display:inline-flex;
    margin:0;
    padding-left:4px;
    flex: 1 1 auto;
    white-space: nowrap;
}
ul.nav-list li {
    list-style:none;
    padding: 5px 6px;
    text-transform:uppercase;
    height: 1.2em;
}
div.sub-nav {
    background-color:var(--subnav-background-color);
    width:100%;
    overflow:hidden;
    font-size:var(--nav-font-size);
    height: var(--sub-nav-height);
}
ol.sub-nav-list {
    flex: 1 1 90%;
    line-height: 1.8;
    display: inline-flex;
    overflow: auto;
    scroll-snap-type: x mandatory;
    scroll-padding-left: 13px;
    scrollbar-width: none;
    padding-left:6px;
    white-space: nowrap;
    margin:0;
}
ol.sub-nav-list::-webkit-scrollbar {
    display: none;
}
ol.sub-nav-list li {
    list-style:none;
    scroll-snap-align: start;
}
ol.sub-nav-list li:not(:first-child) {
    background: url("right.svg") no-repeat 3px;
    background-size: 10px;
    padding-left: 17px;
    list-style: none;
}
ol.sub-nav-list a {
    padding: 3px;
}
ol.sub-nav-list a.current-selection {
    background-color: var(--toc-background-color);
    border-radius: 3px;
}
.sub-nav .nav-list-search {
    flex: 1 1 10%;
    margin: 0 15px;
    position:relative;
    white-space: nowrap;
}
.top-nav .nav-list a:link, .top-nav .nav-list a:active, .top-nav .nav-list a:visited {
    color:var(--navbar-text-color);
    text-decoration:none;
    text-transform:uppercase;
}
.top-nav .nav-list a:hover {
    color:var(--link-color-active);
}
.nav-bar-cell1-rev {
    background-color:var(--selected-background-color);
    color:var(--selected-text-color);
    margin: 0 5px;
    border-radius: 1px;
}
.skip-nav {
    position:absolute;
    top:auto;
    left:-9999px;
    overflow:hidden;
}
/*
 * Styles for page header.
 */
.title {
    color:var(--title-color);
    margin:10px 0 12px 0;
}
.sub-title {
    margin:5px 0 0 0;
}
ul.contents-list {
    margin: 0 0 15px 0;
    padding: 0;
    list-style: none;
}
ul.contents-list li {
    font-size:0.93em;
}
/*
 * Styles for headings.
 */
body.class-declaration-page .summary h2,
body.class-declaration-page .details h2,
body.class-use-page h2,
body.module-declaration-page .block-list h2 {
    font-style: italic;
    padding:0;
    margin:15px 0;
    overflow-x:auto;
}
body.class-use-page h2 {
    margin-top: 20px;
}
body.class-declaration-page .details h3 {
    background-color:var(--member-heading-background-color);
    border:1px solid var(--border-color);
    margin:6px 0;
    padding:7px;
    overflow-x:auto;
    font-size: 1.08em;
}
body.class-declaration-page section.detail:target > h3,
body.class-declaration-page section.detail > h3:target {
    background-color: var(--navbar-background-color);
    color: var(--navbar-text-color);
}
body.class-declaration-page section.detail:target > h3 > a.anchor-link > img,
body.class-declaration-page section.detail > h3:target > a.anchor-link > img {
    filter: invert(100%) sepia(4%) saturate(98%) hue-rotate(212deg) brightness(160%) contrast(160%);
}
h1 > sup {
    font-size: small;
}
/*
 * Styles for page layout containers.
 */
.main-grid {
    display: flex;
    flex-direction: row;
}
.main-grid main {
    flex: 3.2 1 0;
    min-width: 240px
}
.main-grid nav.toc {
    flex: 1 1 0;
    min-width: 240px;
}
main {
    padding:10px 25px;
    position:relative;
}
/* Compensate for non-collapsing margins between element description and summary tables */
div.horizontal-scroll > section[id$=-description] > :is(dl, ol, ul, p, div, blockquote, pre):last-child,
div.horizontal-scroll > section[id$=-description] > :last-child > :is(li, dd):last-child,
section.class-description > div.horizontal-scroll > :is(dl, ol, ul, p, div, blockquote, pre):last-child,
section.class-description > div.horizontal-scroll > :last-child > :is(li, dd):last-child {
    margin-bottom:4px;
}
dl.notes > dt {
    font-family: var(--body-font-family);
    font-size:0.856em;
    font-weight:bold;
    margin:10px 0 0 0;
    color:var(--body-text-color);
}
dl.notes > dd {
    margin:6px 10px 10px 15px;
    font-size:var(--block-font-size);
    font-family:var(--block-font-family);
    line-height:var(--block-line-height);
}
dl.notes > dd > ul, dl.notes > dd > ol {
    margin-bottom: 1em;
    margin-top: 1em;
}
dl.name-value > dt {
    margin-left:1px;
    font-size:1.1em;
    display:inline;
    font-weight:bold;
}
dl.name-value > dd {
    margin:0 0 0 1px;
    font-size:1.1em;
    display:inline;
}
/*
 * Styles for table of contents.
 */
.main-grid nav.toc {
    background-color: var(--toc-background-color);
    position: sticky;
    top: calc(var(--nav-height));
    max-height: calc(100vh - var(--nav-height));
    display: flex;
    flex-direction: column;
    font-family: var(--body-font-family);
    z-index: 1;
}
.main-grid nav.toc div.toc-header {
    top: var(--nav-height);
    z-index: 1;
    padding: 15px 20px;
}
.main-grid nav.toc > ol.toc-list {
    max-height: calc(100vh - var(--nav-height) - 100px);
    padding-left: 12px;
}
.main-grid nav.toc button {
    position: absolute;
    bottom: 16px;
    z-index: 3;
    background-color: var(--toc-background-color);
    color: #666666;
    font-size: 0.76rem;
    border: none;
    cursor: pointer;
    padding: 6px 10px;
    white-space: nowrap;
}
.main-grid nav.toc button > img {
    vertical-align: middle;
    width: 16px;
    height: 16px;
}
.main-grid nav.toc button.hide-sidebar {
    right: 0;
}
.main-grid nav.toc button.show-sidebar {
    left: 0;
    display: none;
}
.main-grid nav.toc button span {
    display: none;
}
.main-grid nav.toc button:hover,
.main-grid nav.toc button:focus {
    color: var(--body-text-color);
    border: 1px solid var(--subnav-background-color);
}
.main-grid nav.toc button:active {
    background-color: var(--subnav-background-color);
    color: var(--link-color-active);
}
.main-grid nav.toc button:hover span,
.main-grid nav.toc button:focus span  {
    display: inline;
}
.main-grid nav.toc button:hover,
.main-grid nav.toc button:focus {
    box-shadow: 1px 1px 5px rgba(0,0,0,0.2);
}
.main-grid nav.toc.hide-sidebar {
    min-width: revert;
    background-color: var(--body-background-color);
    max-width: 20px;
}
.main-grid nav.toc.hide-sidebar div.toc-header,
.main-grid nav.toc.hide-sidebar ol.toc-list,
.main-grid nav.toc.hide-sidebar button.hide-sidebar {
    display: none;
}
.main-grid nav.toc.hide-sidebar button.show-sidebar {
    display: inline;
}
nav.toc div.toc-header {
    padding: 15px;
    display: inline-flex;
    align-items: center;
    color: var(--body-text-color);
    font-size: 0.856em;
    font-weight: bold;
    white-space: nowrap;
    overflow-x: hidden;
    position: sticky;
    min-height: 20px;
}
nav.toc > ol.toc-list {
    overflow: hidden auto;
    overscroll-behavior: contain;
}
nav.toc ol.toc-list {
    list-style: none;
    font-size: var(--nav-font-size);
    padding-left: 0;
    margin: 0;
}
a.current-selection {
    font-weight: bold;
}
nav.toc a {
    display: block;
    padding: 8px;
    overflow: hidden;
    text-overflow: ellipsis;
}
nav.toc ol.toc-list ol.toc-list a {
    padding-left: 24px;
}
nav.toc ol.toc-list ol.toc-list ol.toc-list a {
    padding-left: 40px;
}
nav.toc a:hover {
    background-color: var(--toc-hover-color);
}
nav.toc a.current-selection {
    background-color: var(--toc-highlight-color);
}
nav.toc a:focus-visible {
    background-color: var(--selected-background-color);
    color: var(--selected-text-color);
    outline: none;
}
/*
 * Styles for lists.
 */
ul.details-list .block > ul,
ul.details-list .notes dd > ul {
    margin: 12px 0;
}
li.circle {
    list-style:circle;
}
ul.horizontal li {
    display:inline;
    font-size:0.9em;
}
div.inheritance div.inheritance {
    margin-left:2em;
}
main > div.inheritance {
    overflow-x:auto;
}
ul.block-list,
ul.details-list,
ul.member-list,
ul.summary-list {
    margin:4px 0 10px 0;
    padding:0;
}
ul.block-list > li,
ul.details-list > li,
ul.member-list > li,
ul.summary-list > li {
    list-style:none;
    margin-bottom:15px;
    line-height:1.4;
}
ul.ref-list {
  padding:0;
  margin:0;
}
ul.ref-list > li {
    list-style:none;
}
.summary-table dl, .summary-table dl dt, .summary-table dl dd {
    margin-top:0;
    margin-bottom:1px;
}
dl.notes > dd > ul.tag-list, dl.notes > dd > ul.tag-list-long {
    padding-left: 0;
    margin: 0;
    list-style: none;
}
ul.tag-list li {
    display: inline;
}
ul.tag-list li:not(:last-child):after,
ul.tag-list-long li:not(:last-child):after
{
    content: ", ";
    white-space: pre-wrap;
}
ul.preview-feature-list {
    list-style: none;
    margin:0;
    padding:0.1em;
    line-height: 1.6;
}
ul.preview-feature-list input {
    margin-right: 8px;
}
/*
 * Styles for tables.
 */
.summary-table, .details-table {
    border:1px solid var(--border-color);
    border-top:0;
    padding:0;
    margin-bottom: 14px;
}
.caption {
    overflow: auto hidden;
    padding: 8px 0 0 1px;
}
.caption span,
.inherited-list h3 {
    font-size: 0.98em;
    font-weight:bold;
    white-space:nowrap;
    border-radius: var(--tab-border-radius);
    margin: 0;
}
.caption span {
    background-color: var(--navbar-background-color);
    padding:5px 12px 7px 12px;
    height:16px;
    color:var(--navbar-text-color);
    display:inline-block;
}
.inherited-list h3 {
    background-color: var(--subnav-background-color);
    padding:6px 12px 7px 12px;
    height:17px;
    width: fit-content;
    max-width: 93%;
}
/* Background required for captions with links */
.class-use-page .caption span,
.package-use-page .caption span,
.constants-summary-page .caption span,
.inherited-list.expanded h3 {
    background-color: var(--subnav-background-color);
    color: var(--block-text-color);
}
.caption a:link,
.caption a:visited,
.inherited-list.expanded h3 a:link,
.inherited-list.expanded h3 a:visited {
    color:var(--subnav-link-color);
}
div.table-tabs {
    padding: 8px 0 0 1px;
    white-space: nowrap;
    overflow-x: auto;
}
div.table-tabs > button {
    font-size: 0.98em;
    border: none;
    cursor: pointer;
    padding: 6px 12px;
    font-weight: bold;
    margin-right: 8px;
    border-radius: var(--tab-border-radius);
}
div.table-tabs > .active-table-tab {
    background: var(--selected-background-color);
    color: var(--selected-text-color);
}
div.table-tabs > button.table-tab {
    background: var(--navbar-background-color);
    color: var(--navbar-text-color);
}
.two-column-search-results {
    display: grid;
    grid-template-columns: minmax(400px, max-content) minmax(400px, auto);
}
div.checkboxes {
    line-height: 2;
}
div.checkboxes > span {
    margin-left: 10px;
}
div.checkboxes > label {
    margin-left: 8px;
    white-space: nowrap;
}
div.checkboxes > label > input {
    margin: 0 6px 0 2px;
}
.two-column-summary {
    display: grid;
    grid-template-columns: minmax(25%, max-content) minmax(25%, auto);
}
.three-column-summary {
    display: grid;
    grid-template-columns: minmax(15%, max-content) minmax(20%, max-content) minmax(20%, auto);
}
.three-column-release-summary {
    display: grid;
    grid-template-columns: minmax(40%, max-content) minmax(10%, max-content) minmax(40%, auto);
}
.four-column-summary {
    display: grid;
    grid-template-columns: minmax(10%, max-content) minmax(15%, max-content) minmax(15%, max-content) minmax(15%, auto);
}
@media screen and (max-width: 1000px) {
    .four-column-summary {
        display: grid;
        grid-template-columns: minmax(15%, max-content) minmax(15%, auto);
    }
}
@media screen and (max-width: 800px) {
    .two-column-search-results {
        display: grid;
        grid-template-columns: minmax(40%, max-content) minmax(40%, auto);
    }
    .three-column-summary {
        display: grid;
        grid-template-columns: minmax(10%, max-content) minmax(25%, auto);
    }
    .three-column-release-summary {
        display: grid;
        grid-template-columns: minmax(70%, max-content) minmax(30%, max-content)
    }
    .three-column-summary .col-last,
    .three-column-release-summary .col-last{
        grid-column-end: span 2;
    }
}
@media screen and (max-width: 600px) {
    .two-column-summary {
        display: grid;
        grid-template-columns: 1fr;
    }
}
.summary-table > div, .details-table > div {
    font-size: var(--nav-font-size);
    line-height: 1.6;
    padding: 8px 3px 3px 7px;
    overflow: auto hidden;
}
.summary-table > div.table-header, .details-table > div.table-header {
    font-size: 0.92em;
    line-height: 1.2;
    height: 18px;
}
.table-header {
    background: var(--table-header-color);
    font-weight: bold;
    border-bottom: 1px solid var(--border-color);
}
/* Sortable table columns */
.table-header[onclick] {
    cursor: pointer;
}
.table-header[onclick]::after {
    content:"";
    display:inline-block;
    background-image:url('data:image/svg+xml; utf8, \
    <svg xmlns="http://www.w3.org/2000/svg" width="125" height="170"> \
    <path d="M10.101 57.059L63.019 4.142l52.917 52.917M10.101 86.392l52.917 52.917 52.917-52.917" style="opacity:.35;"/></svg>');
    background-size:100% 100%;
    width:9px;
    height:14px;
    margin-left:4px;
    margin-bottom:-3px;
}
.table-header[onclick].sort-asc::after {
    background-image:url('data:image/svg+xml; utf8, \
    <svg xmlns="http://www.w3.org/2000/svg" width="125" height="170"> \
    <path d="M10.101 57.059L63.019 4.142l52.917 52.917" style="opacity:.75;"/> \
    <path d="M10.101 86.392l52.917 52.917 52.917-52.917" style="opacity:.35;"/></svg>');

}
.table-header[onclick].sort-desc::after {
    background-image:url('data:image/svg+xml; utf8, \
    <svg xmlns="http://www.w3.org/2000/svg" width="125" height="170"> \
    <path d="M10.101 57.059L63.019 4.142l52.917 52.917" style="opacity:.35;"/> \
    <path d="M10.101 86.392l52.917 52.917 52.917-52.917" style="opacity:.75;"/></svg>');
}
.col-first, .col-second, .col-constructor-name {
    overflow: auto;
}
body:not(.class-declaration-page) .col-first a:link,
.col-summary-item-name a:link {
    font-weight:bold;
}
.even-row-color {
    background-color:var(--even-row-color);
}
.odd-row-color {
    background-color:var(--odd-row-color);
}
/*
 * Styles for contents.
 */
div.block {
    font-size:var(--block-font-size);
    font-family:var(--block-font-family);
    line-height:var(--block-line-height);
}
.module-signature,
.package-signature,
.type-signature,
.member-signature {
    font-family:var(--code-font-family);
    font-size:var(--code-font-size);
    margin:8px 0 14px 0;
    white-space: pre-wrap;
}
.module-signature,
.package-signature,
.type-signature {
    margin-top: 0;
}
.member-signature .parameters,
.member-signature .exceptions {
    display: inline-block;
    vertical-align: top;
    white-space: pre-wrap;
}
.member-signature .type-parameters {
    white-space: pre-wrap;
}
:is(h1, h2, h3, h4, h5, h6, sup, sub, small, big) code,
[style*=font-size] code {
    font-size: inherit;
}
.doc-file-page main {
    font-family: var(--block-font-family);
    font-size: var(--block-font-size);
    line-height: var(--block-line-height);
}
.doc-file-page main footer {
    font-family: var(--body-font-family);
    font-size: var(--body-font-size);
}
.tree-page .hierarchy,
.package-tree-page .hierarchy {
    line-height: 1.4;
}
/*
 * Styles for formatting effect.
 */
.source-line-no {
    /* Color of line numbers in source pages can be set via custom property below */
    color:var(--source-linenumber-color, green);
    padding:0 30px 0 0;
}
.block {
    display:block;
    margin:0 10px 5px 0;
    color:var(--block-text-color);
}
.deprecated-label, .description-from-type-label, .implementation-label, .member-name-link,
.package-hierarchy-label, .type-name-label, .type-name-link, .search-tag-link, .preview-label,
.restricted-label {
    font-weight:bold;
}
sup.preview-mark,
sup.restricted-mark {
    font-family: var(--code-font-family);
    font-weight: normal;
    font-size: 8px;
    background-color: var(--mark-background-color);
    padding: 1px;
    border-radius: 2px;
}
sup.preview-mark > a:link,
sup.restricted-mark > a:link {
    font-weight: normal;
}
.deprecation-comment, .help-footnote, .preview-comment, .restricted-comment {
    font-style:italic;
}
.deprecation-block, .preview-block, .restricted-block {
    font-size:1em;
    font-family:var(--block-font-family);
    border-style:solid;
    border-width:thin;
    border-radius:6px;
    padding:10px;
    margin-bottom:10px;
    margin-right:10px;
    display:inline-block;
}
.deprecation-block code, .preview-block code, .restricted-block code {
    font-size: 0.97em;
}
div.block div.deprecation-comment {
    font-style:normal;
}
details.invalid-tag, span.invalid-tag {
    font-size:1em;
    font-family:var(--block-font-family);
    color: var(--invalid-tag-text-color);
    background: var(--invalid-tag-background-color);
    border: thin solid var(--table-border-color);
    border-radius:2px;
    padding: 2px 4px;
    display:inline-block;
}
details summary {
    cursor: pointer;
}
/*
 * Styles specific to HTML5 elements.
 */
main, nav, header, footer, section {
    display:block;
}
/*
 * Styles for javadoc search.
 */
.ui-menu .ui-state-active {
    /* Overrides the color of selection used in jQuery UI */
    background: var(--selected-background-color);
    color: var(--selected-text-color);
    /* Workaround for browser bug, see JDK-8275889 */
    margin: -1px 0;
    border-top: 1px solid var(--selected-background-color);
    border-bottom: 1px solid var(--selected-background-color);
}
.ui-autocomplete-category {
    font-weight:bold;
    font-size:15px;
    padding:7px 8px;
    background-color:var(--navbar-background-color);
    color:var(--navbar-text-color);
    box-sizing: border-box;
}
.ui-autocomplete {
    max-height:calc(98vh - var(--nav-height));
    max-width:min(75vw, calc(var(--max-content-width) * 0.748));
    overflow-y:auto;
    white-space:nowrap;
    box-shadow: 0 3px 6px rgba(0,0,0,0.16), 0 3px 6px rgba(0,0,0,0.23);
    overscroll-behavior: contain;
}
ul.ui-autocomplete {
    position:fixed;
    z-index:10;
    background-color: var(--body-background-color);
}
ul.ui-autocomplete li {
    float:left;
    clear:both;
    min-width:100%;
    box-sizing: border-box;
}
ul.ui-autocomplete li.ui-static-link {
    position:sticky;
    bottom:0;
    left:0;
    background: var(--subnav-background-color);
    padding: 5px 0;
    font-family: var(--body-font-family);
    font-size: 0.93em;
    font-weight: bold;
    z-index: 10;
}
li.ui-static-link a, li.ui-static-link a:visited {
    text-decoration:none;
    color:var(--link-color);
    float:right;
    margin-right:20px;
}
.ui-autocomplete > li.result-item:nth-child(even) {
    background-color: var(--even-row-color)
}
.ui-autocomplete > li.result-item:nth-child(odd) {
    background-color: var(--odd-row-color)
}
.ui-autocomplete {
    display: grid;
    grid-template-columns: auto auto;
}
.ui-autocomplete > li,
.ui-autocomplete > li > div {
    grid-column: 1 / 3;
}
.ui-autocomplete > li.result-item,
.ui-autocomplete > li.result-item > div {
    display: grid;
    grid-template-columns: subgrid;
}
.ui-autocomplete > li.result-item {
    font-family: var(--body-font-family);
    font-size: var(--body-font-size);
    line-height: 1.7;
}
.ui-autocomplete .search-result-label {
    padding: 1px 4px;
    overflow: hidden;
    text-overflow: ellipsis;
}
.ui-autocomplete .search-result-desc {
    font-size: var(--nav-font-size);
    padding: 2px 4px;
    color: var(--body-text-color);
    overflow: hidden;
    text-overflow: ellipsis;
}
.ui-autocomplete .result-highlight {
    font-weight:bold;
}
.ui-menu .ui-state-active .search-result-desc {
    color: var(--selected-text-color);
}
.ui-menu .ui-menu-item-wrapper {
    padding: 3px 4px;
}
input[type="text"] {
    background-image:url('glass.svg');
    background-size:13px;
    background-repeat:no-repeat;
    background-position:3px 4px;
    background-color: var(--search-input-background-color);
    color: var(--search-input-text-color);
    /* border-color: var(--border-color); */
    border-radius: 4px;
    padding-left:20px;
    padding-right: 18px;
    font-size: var(--nav-font-size);
    height: 19px;
}
input#page-search-input {
    width: calc(180px + 10vw);
    margin: 10px 0;
}
input#search-input {
    width: 270px;
    margin: 0;
}
input.filter-input {
    min-width: 40px;
    width: 180px;
    margin: 0 -8px 0 5px;
}
input#reset-search, input.reset-filter, input#page-search-reset {
    background-color: transparent;
    background-image:url('x.svg');
    background-repeat:no-repeat;
    background-size:contain;
    border:0;
    border-radius:0;
    width:12px;
    height:12px;
    min-width:12px;
    min-height:12px;
    font-size:0;
    visibility:hidden;
}
input#reset-search {
    position:absolute;
    right:5px;
    top:7px;
}
input.reset-filter {
    position: relative;
    right: 10px;
    top: 0;
}
input#page-search-reset {
    position: relative;
    right: 18px;
    top: -5px;
}
input::placeholder {
    color:var(--search-input-placeholder-color);
    opacity: 1;
}
input:focus::placeholder {
    color: transparent;
}
select#search-modules {
    margin: 0 10px 10px 2px;
    font-size: var(--nav-font-size);
    padding: 3px 5px;
    border-radius: 4px;
    background: var(--select-input-background-color);
    color: var(--search-input-text-color);
    border: 1px solid var(--button-border-color);
}
kbd {
    background-color: #eeeeee;
    border: 1px solid #b0b0b0;
    border-radius: 3px;
    padding: 0 4px;
    box-shadow: 0 1px 1px rgba(0, 0, 0, 0.2), 0 2px 0 0 rgba(255, 255, 255, 0.6) inset;
    font-size: 0.9em;
    font-weight: bold;
}
.search-tag-result:target {
    background-color:var(--search-tag-highlight-color);
}
dd > span:target,
h1 > span:target {
    background-color: var(--search-tag-highlight-color);
}
section.class-description dd > span:target,
section.class-description h1 > span:target {
    scroll-margin-top: 20em;
}
details.page-search-details {
    display: inline-block;
}
div#result-container {
    font-size: 1em;
}
#result-container .result-highlight {
    font-weight:bold;
}
#result-container div.result-table {
    display: grid;
    grid-template-columns: minmax(40%, max-content) minmax(40%, auto);
}
#result-container div.result-table > div.table-header,
#result-container div.result-table > a.search-result-link {
    display: grid;
    grid-template-columns: subgrid;
    grid-column: 1 / 3;
    margin: 0;
}
#result-container div.result-table > div.table-header > span {
    padding: 5px 12px;
    font-size: 0.93em;
    background-color: var(--subnav-background-color);
}
#result-container div.result-table > a.search-result-link > span {
    padding: 8px 12px;
}
#result-container div.result-table > a.search-result-link:nth-child(odd) {
    background-color: var(--odd-row-color)
}
#result-container div.result-table > a.search-result-link:nth-child(even) {
    background-color: var(--even-row-color)
}
#result-container div.result-table > a.search-result-link {
    color: var(--block-text-color);
    white-space: nowrap;
}
#result-container div.result-table > a.search-result-link:focus-visible,
#result-container div.result-table > a.search-result-link.selected {
    background-color: var(--selected-background-color);
    outline: none;
}
#result-container div.result-table > a.search-result-link .search-result-label {
    overflow: hidden;
    text-overflow: ellipsis;
}
#result-container div.result-table > a.search-result-link .search-result-desc {
    font-size: var(--nav-font-size);
    color: var(--body-text-color);
    overflow: hidden;
    text-overflow: ellipsis;
}
.page-search-info {
    background-color: var(--subnav-background-color);
    border-radius: 3px;
    border: 0 solid var(--border-color);
    padding: 0 8px;
    margin: 8px 0;
    overflow: hidden;
    display: none;
    transition: all 0.2s ease;
}
div.table-tabs > button.table-tab {
    background: var(--navbar-background-color);
    color: var(--navbar-text-color);
}
.page-search-header {
    padding: 5px 12px 7px 12px;
    font-weight: bold;
    margin-right: 3px;
    background-color:var(--navbar-background-color);
    color:var(--navbar-text-color);
    display: inline-block;
}
button.page-search-header {
    border: none;
    cursor: pointer;
}
span#page-search-link {
    text-decoration: underline;
}
.module-graph span, .sealed-graph span {
    display:none;
    position:absolute;
}
.module-graph:hover span, .sealed-graph:hover span {
    display:block;
    margin: -100px 0 0 100px;
    z-index: 5;
}
.horizontal-scroll {
    overflow: auto hidden;
}
section.class-description {
    line-height: 1.4;
}
.summary section[class$="-summary"], .details section[class$="-details"] {
    margin-bottom: 24px;
    background-color: var(--section-background-color);
}
body.class-uses section.detail {
    padding: 0 25px 5px 10px;
    margin: 25px 0;
}
section.serialized-class-details {
    padding: 0 20px 5px 10px;
    border: 1px solid var(--border-color);
    background-color: var(--detail-block-color);
}
section.serialized-class-details .detail {
    overflow: auto;
    padding-left: 12px;
}
section[class$="-details"] .detail {
    background-color:var(--detail-background-color);
}
section[class$="-details"] .detail > div {
    padding-left: 8px;
}
.inherited-list {
    margin: 20px 0;
    background-color:var(--detail-background-color);
}
.inherited-list > code {
    padding: 8px;
    display: block;
    background-color: var(--code-background-color);
    border-radius: 0;
    line-height: var(--code-line-height);
}
.vertical-separator {
    padding: 0 5px;
}
.help-section {
    font-size: var(--block-font-size);
    line-height: var(--block-line-height);
}
ul.help-section-list {
    margin: 0;
}
ul.help-subtoc > li {
  display: inline-block;
  padding-right: 5px;
  font-size: smaller;
}
ul.help-subtoc > li::before {
  content: "\2022" ;
  padding-right:2px;
}
.help-note {
    font-style: italic;
}
/*
 * Indicator icon for external links.
 */
main a[href*="://"]::after {
    content:"";
    display:inline-block;
    background-image:url('data:image/svg+xml; utf8, \
      <svg xmlns="http://www.w3.org/2000/svg" width="768" height="768">\
        <path d="M584 664H104V184h216V80H0v688h688V448H584zM384 0l132 \
        132-240 240 120 120 240-240 132 132V0z" fill="%234a6782"/>\
      </svg>');
    background-size:100% 100%;
    width:7px;
    height:7px;
    margin-left:2px;
    margin-bottom:4px;
}
main a[href*="://"]:hover::after,
main a[href*="://"]:focus::after {
    background-image:url('data:image/svg+xml; utf8, \
      <svg xmlns="http://www.w3.org/2000/svg" width="768" height="768">\
        <path d="M584 664H104V184h216V80H0v688h688V448H584zM384 0l132 \
        132-240 240 120 120 240-240 132 132V0z" fill="%23bb7a2a"/>\
      </svg>');
}
/*
 * Styles for header/section anchor links
 */
a.anchor-link {
    opacity: 0;
    transition: opacity 0.1s 0.1s;
}
:hover > a.anchor-link {
    opacity: 90%;
}
a.anchor-link:hover,
a.anchor-link:focus-visible,
a.anchor-link.visible {
    opacity: 100%;
}
a.anchor-link > img {
    width: 0.9em;
    height: 0.9em;
}
/*
 * Styles for copy-to-clipboard buttons
 */
button.copy {
    font-size: var(--nav-font-size);
    line-height: 1.2;
    padding:0.3em;
    background-color: transparent;
    border: 1px solid transparent;
    border-radius: 3px;
    position: relative;
    opacity: 80%;
    transition: all 0.1s ease;
    cursor: pointer;
}
button.copy:hover,
button.copy:active,
button.copy:focus,
button.copy.visible {
    opacity: 100%;
    background-color: inherit;
    border-color: var(--button-border-color);
    filter: var(--button-focus-filter);
}
button.copy:active {
    filter: var(--button-active-filter);
}
button.copy img {
    position: relative;
}
button.copy span {
    color: var(--body-text-color);
    position: relative;
    padding: 0.2em;
    top: -0.1em;
    transition: opacity 0.1s ease;
    opacity: 0;
}
button.copy:hover span,
button.copy:focus span,
button.copy.visible span {
    opacity: 100%;
}
/* search page copy button */
button#page-search-copy {
    margin-left: 0.4em;
    top:0.13em;
}
button#page-search-copy img {
    width: 1.2em;
    height: 1.2em;
    padding: 0.01em 0;
    top: 0.15em;
}
button#page-search-copy span {
    top: -0.18em;
}
/* snippet copy button */
button.snippet-copy {
    position: absolute;
    top: 4px;
    right: 1px;
    height: 32px;
}
button.snippet-copy img {
    width: 18px;
    height: 18px;
    padding: 2px 0;
}
button.snippet-copy span {
    top: -7px;
}
/*
 * Styles for user-provided tables.
 *
 * borderless:
 *      No borders, vertical margins, styled caption.
 *      This style is provided for use with existing doc comments.
 *      In general, borderless tables should not be used for layout purposes.
 *
 * plain:
 *      Plain borders around table and cells, vertical margins, styled caption.
 *      Best for small tables or for complex tables for tables with cells that span
 *      rows and columns, when the "striped" style does not work well.
 *
 * striped:
 *      Borders around the table and vertical borders between cells, striped rows,
 *      vertical margins, styled caption.
 *      Best for tables that have a header row, and a body containing a series of simple rows.
 */

table.borderless,
table.plain,
table.striped {
    margin-top: 10px;
    margin-bottom: 10px;
}
table.borderless > caption,
table.plain > caption,
table.striped > caption {
    font-weight: bold;
    font-size: smaller;
}
table.borderless th, table.borderless td,
table.plain th, table.plain td,
table.striped th, table.striped td {
    padding: 2px 5px;
}
table.borderless,
table.borderless > thead > tr > th, table.borderless > tbody > tr > th, table.borderless > tr > th,
table.borderless > thead > tr > td, table.borderless > tbody > tr > td, table.borderless > tr > td {
    border: none;
}
table.borderless > thead > tr, table.borderless > tbody > tr, table.borderless > tr {
    background-color: transparent;
}
table.plain {
    border-collapse: collapse;
    border: 1px solid var(--table-border-color);
}
table.plain > thead > tr, table.plain > tbody tr, table.plain > tr {
    background-color: transparent;
}
table.plain > thead > tr > th, table.plain > tbody > tr > th, table.plain > tr > th,
table.plain > thead > tr > td, table.plain > tbody > tr > td, table.plain > tr > td {
    border: 1px solid var(--table-border-color);
}
table.striped {
    border-collapse: collapse;
    border: 1px solid var(--table-border-color);
}
table.striped > thead {
    background-color: var(--subnav-background-color);
}
table.striped > thead > tr > th, table.striped > thead > tr > td {
    border: 1px solid var(--table-border-color);
}
table.striped > tbody > tr:nth-child(even) {
    background-color: var(--odd-row-color)
}
table.striped > tbody > tr:nth-child(odd) {
    background-color: var(--even-row-color)
}
table.striped > tbody > tr > th, table.striped > tbody > tr > td {
    border-left: 1px solid var(--table-border-color);
    border-right: 1px solid var(--table-border-color);
}
table.striped > tbody > tr > th {
    font-weight: normal;
}
/**
 * Media queries for responsive design
 */
@media (prefers-reduced-motion: reduce) {
    :root {
        scroll-behavior: auto;
    }
}
@media screen and (max-width: 1200px) {
    input#search-input {
        width: 22.5vw;
    }
}
@media screen and (max-width: 1000px) {
    .main-grid nav.toc {
        display: none;
    }
    .top-nav nav.toc {
        display: none;
        position: absolute;
        top: var(--top-nav-height);
        left: 40vw;
        width: 60vw;
        z-index: 7;
        background-color: var(--toc-background-color);
        box-sizing: border-box;
    }
    .top-nav nav.toc div.toc-header {
        padding: 6px 15px;
        font-size: 0.94em;
        background-color: var(--toc-background-color);
        top: calc(var(--top-nav-height) + 10px);
    }
    .top-nav nav.toc ol.toc-list li {
        font-size: 1.04em;
    }
    nav.toc a:link, nav.toc a:visited {
        text-decoration:none;
        color:var(--link-color);
    }
    nav.toc a[href]:hover, nav.toc a[href]:focus {
        text-decoration:none;
        color:var(--link-color-active);
    }
    :root {
        scroll-behavior: auto;
    }
    header {
        max-height: 100vh;
        overflow-y: visible;
        overscroll-behavior: contain;
    }
    nav {
        overflow: visible;
    }
    ul.nav-list {
        display: none;
        position: absolute;
        top: var(--top-nav-height);
        overflow: auto;
        z-index: 7;
        background-color: var(--navbar-background-color);
        width: 40%;
        padding: 0;
        box-sizing: border-box;
    }
    ul.nav-list li {
        float: none;
        padding: 6px;
        margin-left: 10px;
        margin-top: 2px;
    }
    .top-nav a:link, .top-nav a:active, .top-nav a:visited {
        display: block;
    }
    .top-nav div.nav-menu-button {
        flex: 1 1 auto;
    }
    .sub-nav ol.sub-nav-list {
        margin-left: 4px;
        padding-left: 4px;
    }
    button#navbar-toggle-button {
        width: 3.4em;
        height: 2.8em;
        background-color: transparent;
        display: block;
        border: 0;
        margin: 0 10px;
        cursor: pointer;
        font-size: 10px;
    }
    button#navbar-toggle-button .nav-bar-toggle-icon {
        display: block;
        width: 24px;
        height: 3px;
        margin: 4px 0;
        border-radius: 2px;
        background-color: var(--navbar-text-color);
    }
    button#navbar-toggle-button.expanded span.nav-bar-toggle-icon:nth-child(1) {
        transform: rotate(45deg);
        transform-origin: 10% 10%;
        width: 26px;
    }
    button#navbar-toggle-button.expanded span.nav-bar-toggle-icon:nth-child(2) {
        opacity: 0;
    }
    button#navbar-toggle-button.expanded span.nav-bar-toggle-icon:nth-child(3) {
        transform: rotate(-45deg);
        transform-origin: 10% 90%;
        width: 26px;
    }
    .ui-autocomplete {
        display: block;
        grid-template-columns: none;
    }
    .ui-autocomplete > li,
    .ui-autocomplete > li > div,
    .ui-autocomplete > li.result-item,
    .ui-autocomplete > li.result-item > div {
        grid-column: unset;
        display: block;
        grid-template-columns: none;
    }
    .ui-autocomplete > li.result-item {
        line-height: 1.45;
    }
    .ui-autocomplete .search-result-label {
        display: block;
    }
    .ui-autocomplete .search-result-desc {
        display: block;
    }
}
@media screen and (max-width: 800px) {
    .about-language {
        padding: 0 16px;
        max-width: 90%;
    }
    ul.nav-list li {
        margin-left: 5px;
    }
    main {
        padding: 10px 12px;
    }
    body {
        -webkit-text-size-adjust: none;
    }
}
@media screen and (max-width: 600px) {
    .nav-list-search > a {
        display: none;
    }
    .member-signature {
        white-space: pre-line;
    }
    .member-signature .annotations {
        white-space: pre-wrap;
    }
    input#search-input {
        width: 18vw;
    }
    .inherited-list h3 {
        overflow: auto clip;
    }
    .summary section[class$="-summary"], .details section[class$="-details"],
    .class-uses .detail, .serialized-class-details {
        padding: 0;
    }
}
pre.snippet {
    background-color: var(--snippet-background-color);
    color: var(--snippet-text-color);
    padding: 12px;
}
div.snippet-container {
    position: relative;
    padding-right: 30px;
    background-color: var(--snippet-background-color);
}
pre.snippet .italic {
    font-style: italic;
}
pre.snippet .bold {
    font-weight: bold;
}
pre.snippet .highlighted {
    background-color: var(--snippet-highlight-color);
    border-radius: 10%;
}
/*
 * Hide navigation links and search box in print layout
 */
@media print {
    ul.nav-list, div.sub-nav, .main-grid nav.toc, button.copy {
        display:none;
    }
}<|MERGE_RESOLUTION|>--- conflicted
+++ resolved
@@ -16,82 +16,8 @@
  * properties used in this stylesheet.
  */
 :root {
-<<<<<<< HEAD
     color-scheme: only dark;
     /* Navigation bar and content area dimensions */
-=======
-    /* body, block and code fonts */
-    --body-font-family: 'DejaVu Sans', Arial, Helvetica, sans-serif;
-    --block-font-family: 'DejaVu Serif', Georgia, "Times New Roman", Times, serif;
-    --code-font-family: 'DejaVu Sans Mono', monospace;
-    /* Base font sizes for body and code elements */
-    --body-font-size: 14.2px;
-    --block-font-size: 14.4px;
-    --code-font-size: 14px;
-    --nav-font-size: 13.4px;
-    /* Line height for continuous text blocks */
-    --block-line-height: 1.5;
-    --code-line-height: 1.6;
-    /* Text colors for body and block elements */
-    --body-text-color: #282828;
-    --block-text-color: #282828;
-    /* Background colors for various elements */
-    --body-background-color: #ffffff;
-    --section-background-color: var(--body-background-color);
-    --detail-background-color: #ffffff;
-    --code-background-color: #f5f5f5;
-    --mark-background-color: #f7f7f7;
-    --detail-block-color: #f4f4f4;
-    /* Colors for navigation bar and table captions */
-    --navbar-background-color: #4D7A97;
-    --navbar-text-color: #ffffff;
-    /* Background color for subnavigation and various headers */
-    --subnav-background-color: #dee3e9;
-    --subnav-link-color: #47688a;
-    --member-heading-background-color: var(--subnav-background-color);
-    /* Background and text colors for selected tabs and navigation items */
-    --selected-background-color: #f8981d;
-    --selected-text-color: #253441;
-    --selected-link-color: #4a698a;
-    /* Background colors for generated tables */
-    --table-header-color: #ebeff4;
-    --even-row-color: #ffffff;
-    --odd-row-color: #f0f0f2;
-    /* Text color for page title */
-    --title-color: #2c4557;
-    /* Text colors for links */
-    --link-color: #437291;
-    --link-color-active: #bb7a2a;
-    /* Table of contents */
-    --toc-background-color: #f8f8f8;
-    --toc-highlight-color: var(--subnav-background-color);
-    --toc-hover-color: #e9ecf0;
-    /* Snippet and pre colors */
-    --snippet-background-color: #f2f2f4;
-    --snippet-text-color: var(--block-text-color);
-    --snippet-highlight-color: #f7c590;
-    --pre-background-color: var(--snippet-background-color);
-    --pre-text-color: var(--snippet-text-color);
-    /* Border colors for structural elements and user defined tables */
-    --border-color: #e6e6e6;
-    --table-border-color: #000000;
-    /* Styles for table tabs */
-    --tab-border-radius: 2px 2px 0 0;
-    /* Search input colors */
-    --search-input-background-color: #ffffff;
-    --search-input-text-color: #000000;
-    --search-input-placeholder-color: #909090;
-    /* Highlight color for active search tag target */
-    --search-tag-highlight-color: #ffff66;
-    /* Copy button colors and filters */
-    --button-border-color: #b0b8c8;
-    --button-active-filter: brightness(96%);
-    --button-focus-filter: brightness(104%);
-    /* Colors for invalid tag notifications */
-    --invalid-tag-background-color: #ffe6e6;
-    --invalid-tag-text-color: #000000;
-    /* Navigation bar dimensions */
->>>>>>> fedd0a0e
     --top-nav-height: 44px;
     --sub-nav-height: 36px;
     --nav-height: calc(var(--top-nav-height) + var(--sub-nav-height));
@@ -107,7 +33,7 @@
         /* Base font sizes for body and code elements */
         --body-font-size: 14.2px;
         --block-font-size: 14.4px;
-        --code-font-size: 13.9px;
+        --code-font-size: 14px;
         --nav-font-size: 13.4px;
         /* Line height for continuous text blocks */
         --block-line-height: 1.5;
@@ -161,11 +87,10 @@
         --search-input-background-color: #ffffff;
         --search-input-text-color: #000000;
         --search-input-placeholder-color: #909090;
-        --select-input-background-color: #f0f0f0;
         /* Highlight color for active search tag target */
         --search-tag-highlight-color: #ffff66;
         /* Copy button colors and filters */
-        --button-border-color: #7c818d;
+        --button-border-color: #b0b8c8;
         --button-active-filter: brightness(96%);
         --button-focus-filter: brightness(104%);
         /* Colors for invalid tag notifications */
@@ -183,7 +108,7 @@
         --code-font-family: 'DejaVu Sans Mono', monospace;
         --body-font-size: 14.2px;
         --block-font-size: 14.4px;
-        --code-font-size: 13.9px;
+        --code-font-size: 14px;
         --nav-font-size: 13.4px;
         --block-line-height: 1.5;
         --code-line-height: 1.6;
@@ -1156,7 +1081,7 @@
 .ui-autocomplete .search-result-desc {
     font-size: var(--nav-font-size);
     padding: 2px 4px;
-    color: var(--body-text-color);
+    color: #404040;
     overflow: hidden;
     text-overflow: ellipsis;
 }
@@ -1164,7 +1089,7 @@
     font-weight:bold;
 }
 .ui-menu .ui-state-active .search-result-desc {
-    color: var(--selected-text-color);
+    color: #383838;
 }
 .ui-menu .ui-menu-item-wrapper {
     padding: 3px 4px;
@@ -1176,7 +1101,7 @@
     background-position:3px 4px;
     background-color: var(--search-input-background-color);
     color: var(--search-input-text-color);
-    /* border-color: var(--border-color); */
+    border-color: var(--border-color);
     border-radius: 4px;
     padding-left:20px;
     padding-right: 18px;
@@ -1237,9 +1162,8 @@
     font-size: var(--nav-font-size);
     padding: 3px 5px;
     border-radius: 4px;
-    background: var(--select-input-background-color);
-    color: var(--search-input-text-color);
-    border: 1px solid var(--button-border-color);
+    background: #f0f0f0;
+    border: 1px solid #909090;
 }
 kbd {
     background-color: #eeeeee;
@@ -1310,7 +1234,7 @@
 }
 #result-container div.result-table > a.search-result-link .search-result-desc {
     font-size: var(--nav-font-size);
-    color: var(--body-text-color);
+    color: #404040;
     overflow: hidden;
     text-overflow: ellipsis;
 }
