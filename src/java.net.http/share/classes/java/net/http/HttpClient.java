--- conflicted
+++ resolved
@@ -121,25 +121,6 @@
  *        .thenApply(HttpResponse::body)
  *        .thenAccept(System.out::println);  }
  *
-<<<<<<< HEAD
- * <p> <a id="securitychecks"><b>Security checks</b></a>
- *
- * <p> If a security manager is present then security checks are performed by
- * the HTTP Client's sending methods. An appropriate {@link URLPermission} is
- * required to access the destination server, and proxy server if one has
- * been configured. The form of the {@code URLPermission} required to access a
- * proxy has a {@code method} parameter of {@code "CONNECT"} (for all kinds of
- * proxying) and a {@code URL} string of the form {@code "socket://host:port"}
- * where host and port specify the proxy's address.
- * <p> In the case where {@linkplain Version#HTTP_3 HTTP/3} is used, a {@link
- * SecurityException} may be thrown if the caller that {@linkplain
- * HttpClient.Builder#build() created} the {@code HttpClient} didn't possess
- * the {@link java.net.SocketPermission} for {@code "localhost:*","listen,resolve"}.
- * The permission is checked when opening a new UDP endpoint, which typically
- * happens the first time sending an HTTP/3 request is attempted.
- *
-=======
->>>>>>> 63eb4853
  * @apiNote
  * Resources allocated by the {@code HttpClient} may be
  * reclaimed early by {@linkplain #close() closing} the client.
@@ -186,19 +167,7 @@
  * prevent the resources allocated by the associated client from
  * being reclaimed by the garbage collector.
  *
-<<<<<<< HEAD
- *
- * <p>
- * If an explicit {@linkplain HttpClient.Builder#executor(Executor)
- * executor} has not been set for an {@code HttpClient}, and a security manager
- * has been installed, then the default executor will execute asynchronous and
- * dependent tasks in a context that is granted no permissions. Custom
- * {@linkplain HttpRequest.BodyPublisher request body publishers}, {@linkplain
- * HttpResponse.BodyHandler response body handlers}, {@linkplain
- * BodySubscriber response body subscribers}, and {@linkplain
- * WebSocket.Listener WebSocket Listeners}, if executing operations that require
- * privileges, should do so within an appropriate {@linkplain
- * AccessController#doPrivileged(PrivilegedAction) privileged context}.
+ *
  * <p>
  * The default implementation of the {@code HttpClient} supports HTTP/1.1,
  * HTTP/2, and HTTP/3. Which version of the protocol is actually used when sending
@@ -228,8 +197,6 @@
  * @see Builder#version(Version)
  * @see HttpRequest.Builder#setOption(HttpRequestOption, Object)
  *
-=======
->>>>>>> 63eb4853
  * @since 11
  */
 public abstract class HttpClient implements AutoCloseable {
