/*
 * Copyright (c) 2015, 2025, Oracle and/or its affiliates. All rights reserved.
 * DO NOT ALTER OR REMOVE COPYRIGHT NOTICES OR THIS FILE HEADER.
 *
 * This code is free software; you can redistribute it and/or modify it
 * under the terms of the GNU General Public License version 2 only, as
 * published by the Free Software Foundation.  Oracle designates this
 * particular file as subject to the "Classpath" exception as provided
 * by Oracle in the LICENSE file that accompanied this code.
 *
 * This code is distributed in the hope that it will be useful, but WITHOUT
 * ANY WARRANTY; without even the implied warranty of MERCHANTABILITY or
 * FITNESS FOR A PARTICULAR PURPOSE.  See the GNU General Public License
 * version 2 for more details (a copy is included in the LICENSE file that
 * accompanied this code).
 *
 * You should have received a copy of the GNU General Public License version
 * 2 along with this work; if not, write to the Free Software Foundation,
 * Inc., 51 Franklin St, Fifth Floor, Boston, MA 02110-1301 USA.
 *
 * Please contact Oracle, 500 Oracle Parkway, Redwood Shores, CA 94065 USA
 * or visit www.oracle.com if you need additional information or have any
 * questions.
 */

package jdk.internal.net.http.common;

import javax.net.ssl.ExtendedSSLSession;
import javax.net.ssl.SSLException;
import javax.net.ssl.SSLHandshakeException;
import javax.net.ssl.SSLParameters;
import javax.net.ssl.SSLSession;
import java.io.ByteArrayOutputStream;
import java.io.Closeable;
import java.io.IOException;
import java.io.PrintStream;
import java.io.UncheckedIOException;
import java.lang.System.Logger.Level;
import java.net.ConnectException;
import java.net.Inet6Address;
import java.net.InetSocketAddress;
<<<<<<< HEAD
import java.net.SocketAddress;
import java.net.StandardSocketOptions;
import java.net.URI;
=======
>>>>>>> 5cf349c3
import java.net.http.HttpHeaders;
import java.net.http.HttpRequest;
import java.net.http.HttpTimeoutException;
import java.nio.ByteBuffer;
import java.nio.CharBuffer;
import java.nio.channels.CancelledKeyException;
import java.nio.channels.NetworkChannel;
import java.nio.channels.SelectionKey;
import java.nio.charset.CharacterCodingException;
import java.nio.charset.Charset;
import java.nio.charset.CodingErrorAction;
import java.nio.charset.StandardCharsets;
import java.text.Normalizer;
import java.time.Instant;
import java.time.temporal.ChronoUnit;
import java.util.Arrays;
import java.util.Collection;
import java.util.Collections;
import java.util.HexFormat;
import java.util.Iterator;
import java.util.List;
import java.util.Set;
import java.util.TreeSet;
import java.util.concurrent.CancellationException;
import java.util.concurrent.Callable;
import java.util.concurrent.CompletableFuture;
import java.util.concurrent.CompletionException;
import java.util.concurrent.ConcurrentHashMap;
import java.util.concurrent.ExecutionException;
import java.util.concurrent.Executor;
import java.util.concurrent.ExecutorService;
import java.util.concurrent.Future;
import java.util.concurrent.RejectedExecutionException;
import java.util.concurrent.TimeUnit;
import java.util.concurrent.TimeoutException;
import java.util.function.BiConsumer;
import java.util.function.BiPredicate;
import java.util.function.Consumer;
import java.util.function.Function;
import java.util.function.Predicate;
import java.util.function.Supplier;
import java.util.stream.Collectors;
import java.util.stream.Stream;

import jdk.internal.net.http.common.DebugLogger.LoggerConfig;
import jdk.internal.net.http.HttpRequestImpl;

import sun.net.NetProperties;
import sun.net.www.HeaderParser;

import static java.lang.String.format;
import static java.nio.charset.StandardCharsets.US_ASCII;
import static java.net.Authenticator.RequestorType.PROXY;
import static java.net.Authenticator.RequestorType.SERVER;

/**
 * Miscellaneous utilities
 */
public final class Utils {

    public static final boolean ASSERTIONSENABLED;

    static {
        boolean enabled = false;
        assert enabled = true;
        ASSERTIONSENABLED = enabled;
    }

//    public static final boolean TESTING;
//    static {
//        TESTING = ASSERTIONSENABLED ? System.getProperty("test.src") != null : false;
//    }
    public static final LoggerConfig DEBUG_CONFIG =
            getLoggerConfig(DebugLogger.HTTP_NAME, LoggerConfig.OFF);
    public static final LoggerConfig DEBUG_WS_CONFIG =
            getLoggerConfig(DebugLogger.WS_NAME, LoggerConfig.OFF);
    public static final LoggerConfig DEBUG_HPACK_CONFIG =
            getLoggerConfig(DebugLogger.HPACK_NAME, LoggerConfig.OFF);

    public static final boolean DEBUG = DEBUG_CONFIG.on(); // Revisit: temporary dev flag.
    public static final boolean DEBUG_WS = DEBUG_WS_CONFIG.on(); // Revisit: temporary dev flag.
    public static final boolean TESTING = DEBUG;

    public static final boolean isHostnameVerificationDisabled = // enabled by default
            hostnameVerificationDisabledValue();

    private static LoggerConfig getLoggerConfig(String loggerName, LoggerConfig def) {
        var prop = System.getProperty(loggerName);
        if (prop == null) return def;
        var config = LoggerConfig.OFF;
        for (var s : prop.split(",")) {
            s = s.trim();
            if (s.isEmpty()) continue;
            int len = s.length();
            switch (len) {
                case 3 -> {
                    if (s.regionMatches(true, 0, "err", 0, 3)) {
                        config = config.withErrLevel(Level.ALL);
                        continue;
                    }
                    if (s.regionMatches(true, 0, "out", 0, 3)) {
                        config = config.withOutLevel(Level.ALL);
                        continue;
                    }
                    if (s.regionMatches(true, 0, "log", 0, 3)) {
                        config = config.withLogLevel(Level.ALL);
                    }
                }
                case 4 -> {
                    if (s.regionMatches(true, 0, "true", 0, 4)) {
                        config = config.withErrLevel(Level.ALL).withLogLevel(Level.ALL);
                    }
                }
                default -> { continue; }
            }
        }
        return config;
    }

    private static boolean hostnameVerificationDisabledValue() {
        String prop = getProperty("jdk.internal.httpclient.disableHostnameVerification");
        if (prop == null)
            return false;
        return prop.isEmpty() ? true : Boolean.parseBoolean(prop);
    }

    // A threshold to decide whether to slice or copy.
    // see sliceOrCopy
    public static final int SLICE_THRESHOLD = 32;

    /**
     * Allocated buffer size. Must never be higher than 16K. But can be lower
     * if smaller allocation units preferred. HTTP/2 mandates that all
     * implementations support frame payloads of at least 16K.
     */
    private static final int DEFAULT_BUFSIZE = 16 * 1024;

    public static final int BUFSIZE = getIntegerNetProperty(
            "jdk.httpclient.bufsize", DEFAULT_BUFSIZE
    );

    public static final BiPredicate<String,String> ACCEPT_ALL = (x,y) -> true;

    private static final Set<String> DISALLOWED_HEADERS_SET = getDisallowedHeaders();

    private static Set<String> getDisallowedHeaders() {
        Set<String> headers = new TreeSet<>(String.CASE_INSENSITIVE_ORDER);
        headers.addAll(Set.of("connection", "content-length", "expect", "host", "upgrade",
                "alt-used"));

        String v = getNetProperty("jdk.httpclient.allowRestrictedHeaders");
        if (v != null) {
            // any headers found are removed from set.
            String[] tokens = v.trim().split(",");
            for (String token : tokens) {
                headers.remove(token);
            }
            return Collections.unmodifiableSet(headers);
        } else {
            return Collections.unmodifiableSet(headers);
        }
    }

    public static final BiPredicate<String, String>
            ALLOWED_HEADERS = (header, unused) -> !DISALLOWED_HEADERS_SET.contains(header);

    public static final BiPredicate<String, String> VALIDATE_USER_HEADER =
            (name, value) -> {
                assert name != null : "null header name";
                assert value != null : "null header value";
                if (!isValidName(name)) {
                    throw newIAE("invalid header name: \"%s\"", name);
                }
                if (!Utils.ALLOWED_HEADERS.test(name, null)) {
                    throw newIAE("restricted header name: \"%s\"", name);
                }
                if (!isValidValue(value)) {
                    throw newIAE("invalid header value for %s: \"%s\"", name, value);
                }
                return true;
            };

    public static <T extends Throwable> T addSuppressed(T x, Throwable suppressed) {
        if (x != suppressed && suppressed != null) {
            var sup = x.getSuppressed();
            if (sup != null && sup.length > 0) {
                if (Arrays.asList(sup).contains(suppressed)) {
                    return x;
                }
            }
            sup = suppressed.getSuppressed();
            if (sup != null && sup.length > 0) {
                if (Arrays.asList(sup).contains(x)) {
                    return x;
                }
            }
            x.addSuppressed(suppressed);
        }
        return x;
    }

    /**
     * {@return a string comparing the given deadline with now, typically
     *  something like "due since Nms" or "due in Nms"}
     *
     * @apiNote
     * This method recognize deadlines set to Instant.MIN
     * and Instant.MAX as special cases meaning "due" and
     * "not scheduled".
     *
     * @param now       now
     * @param deadline  the deadline
     */
    public static String debugDeadline(Deadline now, Deadline deadline) {
        boolean isDue = deadline.compareTo(now) <= 0;
        try {
            if (isDue) {
                if (deadline.equals(Deadline.MIN)) {
                    return "due (Deadline.MIN)";
                } else {
                    return "due since " + deadline.until(now, ChronoUnit.MILLIS) + "ms";
                }
            } else if (deadline.equals(Deadline.MAX)) {
                return "not scheduled (Deadline.MAX)";
            } else {
                return "due in " + now.until(deadline, ChronoUnit.MILLIS) + "ms";
            }
        } catch (ArithmeticException x) {
            return isDue ? "due since too long" : "due in the far future";
        }
    }

    public record ProxyHeaders(HttpHeaders userHeaders, HttpHeaders systemHeaders) {}

    public static final BiPredicate<String, String> PROXY_TUNNEL_RESTRICTED()  {
        return (k,v) -> !"host".equalsIgnoreCase(k);
    }

    private static final Predicate<String> IS_HOST = "host"::equalsIgnoreCase;
    private static final Predicate<String> IS_PROXY_HEADER = (k) ->
            k != null && k.length() > 6 && "proxy-".equalsIgnoreCase(k.substring(0,6));
    private static final Predicate<String> NO_PROXY_HEADER =
            IS_PROXY_HEADER.negate();
    private static final Predicate<String> ALL_HEADERS = (s) -> true;

    private static final Set<String> PROXY_AUTH_DISABLED_SCHEMES;
    private static final Set<String> PROXY_AUTH_TUNNEL_DISABLED_SCHEMES;
    static {
        String proxyAuthDisabled =
                getNetProperty("jdk.http.auth.proxying.disabledSchemes");
        String proxyAuthTunnelDisabled =
                getNetProperty("jdk.http.auth.tunneling.disabledSchemes");
        PROXY_AUTH_DISABLED_SCHEMES =
                proxyAuthDisabled == null ? Set.of() :
                        Stream.of(proxyAuthDisabled.split(","))
                                .map(String::trim)
                                .filter((s) -> !s.isEmpty())
                                .collect(Collectors.toUnmodifiableSet());
        PROXY_AUTH_TUNNEL_DISABLED_SCHEMES =
                proxyAuthTunnelDisabled == null ? Set.of() :
                        Stream.of(proxyAuthTunnelDisabled.split(","))
                                .map(String::trim)
                                .filter((s) -> !s.isEmpty())
                                .collect(Collectors.toUnmodifiableSet());
    }

    public static <T> CompletableFuture<T> wrapForDebug(Logger logger, String name, CompletableFuture<T> cf) {
        if (logger.on()) {
            return cf.handle((r,t) -> {
                logger.log("%s completed %s", name, t == null ? "successfully" : t );
                return cf;
            }).thenCompose(Function.identity());
        } else {
            return cf;
        }
    }

    private static final String WSPACES = " \t\r\n";
    private static final boolean isAllowedForProxy(String name,
                                                   String value,
                                                   Set<String> disabledSchemes,
                                                   Predicate<String> allowedKeys) {
        if (!allowedKeys.test(name)) return false;
        if (disabledSchemes.isEmpty()) return true;
        if (name.equalsIgnoreCase("proxy-authorization")) {
            if (value.isEmpty()) return false;
            for (String scheme : disabledSchemes) {
                int slen = scheme.length();
                int vlen = value.length();
                if (vlen == slen) {
                    if (value.equalsIgnoreCase(scheme)) {
                        return false;
                    }
                } else if (vlen > slen) {
                    if (value.substring(0,slen).equalsIgnoreCase(scheme)) {
                        int c = value.codePointAt(slen);
                        if (WSPACES.indexOf(c) > -1
                                || Character.isSpaceChar(c)
                                || Character.isWhitespace(c)) {
                            return false;
                        }
                    }
                }
            }
        }
        return true;
    }

    public static final BiPredicate<String, String> PROXY_TUNNEL_FILTER =
            (s,v) -> isAllowedForProxy(s, v, PROXY_AUTH_TUNNEL_DISABLED_SCHEMES,
                    // Allows Proxy-* and Host headers when establishing the tunnel.
                    IS_PROXY_HEADER.or(IS_HOST));
    public static final BiPredicate<String, String> PROXY_FILTER =
            (s,v) -> isAllowedForProxy(s, v, PROXY_AUTH_DISABLED_SCHEMES,
                    ALL_HEADERS);
    public static final BiPredicate<String, String> NO_PROXY_HEADERS_FILTER =
            (n,v) -> Utils.NO_PROXY_HEADER.test(n);

    /**
     * Check the user headers to see if the Authorization or ProxyAuthorization
     * were set. We need to set special flags in the request if so. Otherwise
     * we can't distinguish user set from Authenticator set headers
     */
    public static void setUserAuthFlags(HttpRequestImpl request, HttpHeaders userHeaders) {
        if (userHeaders.firstValue("Authorization").isPresent()) {
            request.setUserSetAuthFlag(SERVER, true);
        }
        if (userHeaders.firstValue("Proxy-Authorization").isPresent()) {
            request.setUserSetAuthFlag(PROXY, true);
        }
    }

    public static boolean proxyHasDisabledSchemes(boolean tunnel) {
        return tunnel ? ! PROXY_AUTH_TUNNEL_DISABLED_SCHEMES.isEmpty()
                      : ! PROXY_AUTH_DISABLED_SCHEMES.isEmpty();
    }

    // WebSocket connection Upgrade headers
    private static final String HEADER_CONNECTION = "Connection";
    private static final String HEADER_UPGRADE    = "Upgrade";

    public static final void setWebSocketUpgradeHeaders(HttpRequestImpl request) {
        request.setSystemHeader(HEADER_UPGRADE, "websocket");
        request.setSystemHeader(HEADER_CONNECTION, "Upgrade");
    }

    private static final ConcurrentHashMap<Integer, String> opsMap = new ConcurrentHashMap<>();
    static {
        opsMap.put(0, "None");
    }

    public static String interestOps(SelectionKey key) {
        if (key == null) return "null-key";
        try {
            return describeOps(key.interestOps());
        } catch (CancelledKeyException x) {
            return "cancelled-key";
        }
    }

    public static String readyOps(SelectionKey key) {
        if (key == null) return "null-key";
        try {
            return describeOps(key.readyOps());
        } catch (CancelledKeyException x) {
            return "cancelled-key";
        }
    }

    public static String describeOps(int interestOps) {
        String ops = opsMap.get(interestOps);
        if (ops != null) return ops;
        StringBuilder opsb = new StringBuilder();
        int mask = SelectionKey.OP_READ
                | SelectionKey.OP_WRITE
                | SelectionKey.OP_CONNECT
                | SelectionKey.OP_ACCEPT;
        if ((interestOps & SelectionKey.OP_READ) == SelectionKey.OP_READ) {
            opsb.append("R");
        }
        if ((interestOps & SelectionKey.OP_WRITE) == SelectionKey.OP_WRITE) {
            opsb.append("W");
        }
        if ((interestOps & SelectionKey.OP_ACCEPT) == SelectionKey.OP_ACCEPT) {
            opsb.append("A");
        }
        if ((interestOps & SelectionKey.OP_CONNECT) == SelectionKey.OP_CONNECT) {
            opsb.append("C");
        }
        if ((interestOps | mask) != mask) {
            opsb.append("("+interestOps+")");
        }
        ops = opsb.toString();
        opsMap.put(interestOps, ops);
        return ops;
    }

    public static IllegalArgumentException newIAE(String message, Object... args) {
        return new IllegalArgumentException(format(message, args));
    }
    public static ByteBuffer getBuffer() {
        return ByteBuffer.allocate(BUFSIZE);
    }

    public static Throwable getCompletionCause(Throwable x) {
        Throwable cause = x;
        while ((cause instanceof CompletionException)
                || (cause instanceof ExecutionException)) {
            cause = cause.getCause();
        }
        if (cause == null && cause != x) {
            throw new InternalError("Unexpected null cause", x);
        }
        return cause;
    }

    public static Throwable getCancelCause(Throwable x) {
        Throwable cause = getCompletionCause(x);
        if (cause instanceof ConnectionExpiredException) {
            cause = cause.getCause();
        }
        return cause;
    }

    public static IOException toIOException(Throwable cause) {
        if (cause == null) return null;
        if (cause instanceof CompletionException ce) {
            cause = ce.getCause();
        } else if (cause instanceof ExecutionException ee) {
            cause = ee.getCause();
        }
        if (cause instanceof IOException io) {
            return io;
        } else if (cause instanceof UncheckedIOException uio) {
            return uio.getCause();
        }
        return new IOException(cause.getMessage(), cause);
    }

    public static IOException getIOException(Throwable t) {
        if (t instanceof IOException) {
            return (IOException) t;
        }
        Throwable cause = t.getCause();
        if (cause != null) {
            return getIOException(cause);
        }
        return new IOException(t);
    }

    /**
     * Adds a more specific exception detail message, based on the given
     * exception type and the message supplier. This is primarily to present
     * more descriptive messages in IOExceptions that may be visible to calling
     * code.
     *
     * @return a possibly new exception that has as its detail message, the
     *         message from the messageSupplier, and the given throwable as its
     *         cause. Otherwise returns the given throwable
     */
    public static Throwable wrapWithExtraDetail(Throwable t,
                                                Supplier<String> messageSupplier) {
        if (!(t instanceof IOException))
            return t;

        if (t instanceof SSLHandshakeException)
            return t;  // no need to decorate

        String msg = messageSupplier.get();
        if (msg == null)
            return t;

        if (t instanceof ConnectionExpiredException) {
            if (t.getCause() instanceof SSLHandshakeException)
                return t;  // no need to decorate
            IOException ioe = new IOException(msg, t.getCause());
            t = new ConnectionExpiredException(ioe);
        } else {
            IOException ioe = new IOException(msg, t);
            t = ioe;
        }
        return t;
    }

    private Utils() { }

    private static final boolean[] LOWER_CASE_CHARS = new boolean[128];

    // ABNF primitives defined in RFC 7230
    private static final boolean[] tchar      = new boolean[256];
    private static final boolean[] fieldvchar = new boolean[256];

    static {
        char[] lcase = ("!#$%&'*+-.^_`|~0123456789" +
                "abcdefghijklmnopqrstuvwxyz").toCharArray();
        for (char c : lcase) {
            tchar[c] = true;
            LOWER_CASE_CHARS[c] = true;
        }
        char[] ucase = ("ABCDEFGHIJKLMNOPQRSTUVWXYZ").toCharArray();
        for (char c : ucase) {
            tchar[c] = true;
        }
        for (char c = 0x21; c <= 0xFF; c++) {
            fieldvchar[c] = true;
        }
        fieldvchar[0x7F] = false; // a little hole (DEL) in the range
    }

    public static boolean isValidLowerCaseName(String token) {
        for (int i = 0; i < token.length(); i++) {
            char c = token.charAt(i);
            if (c > 255 || !LOWER_CASE_CHARS[c]) {
                return false;
            }
        }
        return !token.isEmpty();
    }

    /*
     * Validates an RFC 7230 field-name.
     */
    public static boolean isValidName(String token) {
        for (int i = 0; i < token.length(); i++) {
            char c = token.charAt(i);
            if (c > 255 || !tchar[c]) {
                return false;
            }
        }
        return !token.isEmpty();
    }

<<<<<<< HEAD
    public record ServerName (String name, boolean isLiteral) {
    }

    /**
     * Analyse the given address and determine if it is literal or not,
     * returning a {@link ServerName}
     */
    public static ServerName getServerName(InetSocketAddress addr) {
        return getServerName(addr.getHostString());
    }

    /**
     * Analyse the given host and determine if it is literal or not,
     * returning a {@link ServerName}
     */
    public static ServerName getServerName(String host) {
        byte[] literal = IPAddressUtil.textToNumericFormatV4(host);
        if (literal == null) {
            // not IPv4 literal. Check IPv6
            literal = IPAddressUtil.textToNumericFormatV6(host);
            return new ServerName(host, literal != null);
        } else {
            return new ServerName(host, true);
        }
    }

    private static boolean isLoopbackLiteral(byte[] bytes) {
        if (bytes.length == 4) {
            return bytes[0] == 127;
        } else if (bytes.length == 16) {
            for (int i=0; i<14; i++)
                if (bytes[i] != 0)
                    return false;
            if (bytes[15] != 1)
                return false;
            return true;
        } else
            throw new InternalError();
    }

=======
>>>>>>> 5cf349c3
    /*
     * Validates an RFC 7230 field-value.
     *
     * "Obsolete line folding" rule
     *
     *     obs-fold = CRLF 1*( SP / HTAB )
     *
     * is not permitted!
     */
    public static boolean isValidValue(String token) {
        for (int i = 0; i < token.length(); i++) {
            char c = token.charAt(i);
            if (c > 255) {
                return false;
            }
            if (c == ' ' || c == '\t') {
                continue;
            } else if (!fieldvchar[c]) {
                return false; // forbidden byte
            }
        }
        return true;
    }

    public static int getIntegerNetProperty(String name, int defaultValue) {
        return NetProperties.getInteger(name, defaultValue);
    }

    public static String getNetProperty(String name) {
        return NetProperties.get(name);
    }

    public static boolean getBooleanProperty(String name, boolean def) {
        return Boolean.parseBoolean(System.getProperty(name, String.valueOf(def)));
    }

    public static String getProperty(String name) {
        return System.getProperty(name);
    }

    public static int getIntegerProperty(String name, int defaultValue) {
        return Integer.parseInt(System.getProperty(name, String.valueOf(defaultValue)));
    }

    public static long getLongProperty(String name, long defaultValue) {
        return Long.parseLong(System.getProperty(name, String.valueOf(defaultValue)));
    }

    public static int getIntegerNetProperty(String property, int min, int max, int defaultValue, boolean log) {
        int value =  Utils.getIntegerNetProperty(property, defaultValue);
        // use default value if misconfigured
        if (value < min || value > max) {
            if (log && Log.errors()) {
                Log.logError("Property value for {0}={1} not in [{2}..{3}]: " +
                        "using default={4}", property, value, min, max, defaultValue);
            }
            value = defaultValue;
        }
        return value;
    }

    public static SSLParameters copySSLParameters(SSLParameters p) {
        SSLParameters p1 = new SSLParameters();
        p1.setAlgorithmConstraints(p.getAlgorithmConstraints());
        p1.setCipherSuites(p.getCipherSuites());
        // JDK 8 EXCL START
        p1.setEnableRetransmissions(p.getEnableRetransmissions());
        p1.setMaximumPacketSize(p.getMaximumPacketSize());
        // JDK 8 EXCL END
        p1.setEndpointIdentificationAlgorithm(p.getEndpointIdentificationAlgorithm());
        if (p.getNeedClientAuth()) {
            p1.setNeedClientAuth(true);
        }
        if (p.getWantClientAuth()) {
            p1.setWantClientAuth(true);
        }
        String[] protocols = p.getProtocols();
        if (protocols != null) {
            p1.setProtocols(protocols.clone());
        }
        p1.setSNIMatchers(p.getSNIMatchers());
        p1.setServerNames(p.getServerNames());
        p1.setUseCipherSuitesOrder(p.getUseCipherSuitesOrder());
        return p1;
    }

    /**
     * Set limit to position, and position to mark.
     */
    public static void flipToMark(ByteBuffer buffer, int mark) {
        buffer.limit(buffer.position());
        buffer.position(mark);
    }

    public static String stackTrace(Throwable t) {
        ByteArrayOutputStream bos = new ByteArrayOutputStream();
        PrintStream p = new PrintStream(bos, true, US_ASCII);
        t.printStackTrace(p);
        return bos.toString(US_ASCII);
    }

    /**
     * Copies as much of src to dst as possible.
     * Return number of bytes copied
     */
    public static int copy(ByteBuffer src, ByteBuffer dst) {
        int srcLen = src.remaining();
        int dstLen = dst.remaining();
        if (srcLen > dstLen) {
            int diff = srcLen - dstLen;
            int limit = src.limit();
            src.limit(limit - diff);
            dst.put(src);
            src.limit(limit);
        } else {
            dst.put(src);
        }
        return srcLen - src.remaining();
    }

    /** Threshold beyond which data is no longer copied into the current
     * buffer, if that buffer has enough unused space. */
    private static final int COPY_THRESHOLD = 8192;

    /**
     * Adds the data from buffersToAdd to currentList. Either 1) appends the
     * data from a particular buffer to the last buffer in the list ( if
     * there is enough unused space ), or 2) adds it to the list.
     *
     * @return the number of bytes added
     */
    public static long accumulateBuffers(List<ByteBuffer> currentList,
                                         List<ByteBuffer> buffersToAdd) {
        long accumulatedBytes = 0;
        for (ByteBuffer bufferToAdd : buffersToAdd) {
            int remaining = bufferToAdd.remaining();
            if (remaining <= 0)
                continue;
            int listSize = currentList.size();
            if (listSize == 0) {
                currentList.add(bufferToAdd);
                accumulatedBytes = remaining;
                continue;
            }

            ByteBuffer lastBuffer = currentList.get(listSize - 1);
            int freeSpace = lastBuffer.capacity() - lastBuffer.limit();
            if (remaining <= COPY_THRESHOLD && freeSpace >= remaining) {
                // append the new data to the unused space in the last buffer
                int position = lastBuffer.position();
                int limit = lastBuffer.limit();
                lastBuffer.position(limit);
                lastBuffer.limit(limit + remaining);
                lastBuffer.put(bufferToAdd);
                lastBuffer.position(position);
            } else {
                currentList.add(bufferToAdd);
            }
            accumulatedBytes += remaining;
        }
        return accumulatedBytes;
    }

    public static ByteBuffer copy(ByteBuffer src) {
        ByteBuffer dst = ByteBuffer.allocate(src.remaining());
        dst.put(src);
        dst.flip();
        return dst;
    }

    public static ByteBuffer copyAligned(ByteBuffer src) {
        int len = src.remaining();
        int size = ((len + 7) >> 3) << 3;
        assert size >= len;
        ByteBuffer dst = ByteBuffer.allocate(size);
        dst.put(src);
        dst.flip();
        return dst;
    }

    public static String dump(Object... objects) {
        return Arrays.toString(objects);
    }

    public static String stringOf(Collection<?> source) {
        // We don't know anything about toString implementation of this
        // collection, so let's create an array
        return Arrays.toString(source.toArray());
    }

    public static long remaining(ByteBuffer[] bufs) {
        if (bufs == null) return 0;
        long remain = 0;
        for (ByteBuffer buf : bufs) {
            remain += buf.remaining();
        }
        return remain;
    }

    public static boolean hasRemaining(List<ByteBuffer> bufs) {
        if (bufs == null) return false;
        for (ByteBuffer buf : bufs) {
            if (buf.hasRemaining())
                return true;
        }
        return false;
    }

    public static boolean hasRemaining(ByteBuffer[] bufs) {
        if (bufs == null) return false;
        for (ByteBuffer buf : bufs) {
            if (buf.hasRemaining())
                return true;
        }
        return false;
    }

    public static long remaining(List<ByteBuffer> bufs) {
        if (bufs == null) return 0L;
        long remain = 0;
        for (ByteBuffer buf : bufs) {
            remain += buf.remaining();
        }
        return remain;
    }

    //

    /**
     * Reads as much bytes as possible from the buffer list, and
     * write them in the provided {@code data} byte array.
     * Returns the number of bytes read and written to the byte array.
     * This method advances the position in the byte buffers it reads
     * @param bufs A list of byte buffer
     * @param data A byte array to write into
     * @param offset Where to start writing in the byte array
     * @return the amount of bytes read and written to the byte array
     */
    public static int read(List<ByteBuffer> bufs, byte[] data, int offset) {
        int pos = offset;
        for (ByteBuffer buf : bufs) {
            if (pos >= data.length) break;
            int read = Math.min(buf.remaining(), data.length - pos);
            if (read <= 0) continue;
            buf.get(data, pos, read);
            pos += read;
        }
        return pos - offset;
    }

    /**
     * Returns the next buffer that has remaining bytes, or null.
     * @param iterator an iterator
     * @return the next buffer that has remaining bytes, or null
     */
    public static ByteBuffer next(Iterator<ByteBuffer> iterator) {
        ByteBuffer next = null;
        while (iterator.hasNext() && !(next = iterator.next()).hasRemaining());
        return next == null || !next.hasRemaining() ? null : next;
    }

    /**
     * Compute the relative consolidated position in bytes at which the two
     * input mismatch, or -1 if there is no mismatch.
     * @apiNote This method behaves as {@link ByteBuffer#mismatch(ByteBuffer)}.
     * @param these a first list of byte buffers
     * @param those a second list of byte buffers
     * @return  the relative consolidated position in bytes at which the two
     *          input mismatch, or -1L if there is no mismatch.
     */
    public static long mismatch(List<ByteBuffer> these, List<ByteBuffer> those) {
        if (these.isEmpty()) return those.isEmpty() ? -1 : 0;
        if (those.isEmpty()) return 0;
        Iterator<ByteBuffer> lefti = these.iterator(), righti = those.iterator();
        ByteBuffer left = next(lefti), right = next(righti);
        long parsed = 0;
        while (left != null || right != null) {
            int m = left == null || right == null ? 0 : left.mismatch(right);
            if (m == -1) {
                parsed = parsed + left.remaining();
                assert right.remaining() == left.remaining();
                if ((left = next(lefti)) != null) {
                    if ((right = next(righti)) != null) {
                        continue;
                    }
                    return parsed;
                }
                return (right = next(righti)) != null ? parsed : -1;
            }
            if (m == 0) return parsed;
            parsed = parsed + m;
            if (m < left.remaining()) {
                if (m < right.remaining()) {
                    return parsed;
                }
                if ((right = next(righti)) != null) {
                    left = left.slice(m, left.remaining() - m);
                    continue;
                }
                return parsed;
            }
            assert m < right.remaining();
            if ((left = next(lefti)) != null) {
                right = right.slice(m, right.remaining() - m);
                continue;
            }
            return parsed;
        }
        return -1L;
    }

    public static long synchronizedRemaining(List<ByteBuffer> bufs) {
        if (bufs == null) return 0L;
        synchronized (bufs) {
            return remaining(bufs);
        }
    }

    public static long remaining(List<ByteBuffer> bufs, long max) {
        if (bufs == null) return 0;
        long remain = 0;
        for (ByteBuffer buf : bufs) {
            int size = buf.remaining();
            if (max - remain < size) {
                throw new IllegalArgumentException("too many bytes");
            }
            remain += size;
        }
        return remain;
    }

    public static int remaining(List<ByteBuffer> bufs, int max) {
        // safe cast since max is an int
        return (int) remaining(bufs, (long) max);
    }

    public static long remaining(ByteBuffer[] refs, long max) {
        if (refs == null) return 0;
        long remain = 0;
        for (ByteBuffer b : refs) {
            int size = b.remaining();
            if (max - remain < size) {
                throw new IllegalArgumentException("too many bytes");
            }
            remain += size;
        }
        return remain;
    }

    public static int remaining(ByteBuffer[] refs, int max) {
        // safe cast since max is an int
        return (int) remaining(refs, (long) max);
    }

    public static void close(Closeable... closeables) {
        for (Closeable c : closeables) {
            try {
                c.close();
            } catch (IOException ignored) { }
        }
    }

    // Put all these static 'empty' singletons here
    public static final ByteBuffer EMPTY_BYTEBUFFER = ByteBuffer.allocate(0);
    public static final ByteBuffer[] EMPTY_BB_ARRAY = new ByteBuffer[0];
    public static final List<ByteBuffer> EMPTY_BB_LIST = List.of();

    /**
     * Returns a slice of size {@code amount} from the given buffer. If the
     * buffer contains more data than {@code amount}, then the slice's capacity
     * ( and, but not just, its limit ) is set to {@code amount}. If the buffer
     * does not contain more data than {@code amount}, then the slice's capacity
     * will be the same as the given buffer's capacity.
     */
    public static ByteBuffer sliceWithLimitedCapacity(ByteBuffer buffer, int amount) {
        final int index = buffer.position() + amount;
        final int limit = buffer.limit();
        if (index != limit) {
            // additional data in the buffer
            buffer.limit(index);  // ensures that the slice does not go beyond
        } else {
            // no additional data in the buffer
            buffer.limit(buffer.capacity());  // allows the slice full capacity
        }

        ByteBuffer newb = buffer.slice();
        buffer.position(index);
        buffer.limit(limit);    // restore the original buffer's limit
        newb.limit(amount);     // slices limit to amount (capacity may be greater)
        return newb;
    }

    /**
     * Creates a slice of a buffer, possibly copying the data instead
     * of slicing.
     * If the buffer capacity is less than the {@linkplain #SLICE_THRESHOLD
     * default slice threshold}, or if the capacity minus the length to slice
     * is less than the {@linkplain #SLICE_THRESHOLD threshold}, returns a slice.
     * Otherwise, copy so as not to retain a reference to a big buffer
     * for a small slice.
     * @param src the original buffer
     * @param start where to start copying/slicing from src
     * @param len   how many byte to slice/copy
     * @return a new ByteBuffer for the given slice
     */
    public static ByteBuffer sliceOrCopy(ByteBuffer src, int start, int len) {
        return sliceOrCopy(src, start, len, SLICE_THRESHOLD);
    }

    /**
     * Creates a slice of a buffer, possibly copying the data instead
     * of slicing.
     * If the buffer capacity minus the length to slice is less than the threshold,
     * returns a slice.
     * Otherwise, copy so as not to retain a reference to a buffer
     * that contains more bytes than needed.
     * @param src the original buffer
     * @param start where to start copying/slicing from src
     * @param len   how many byte to slice/copy
     * @param threshold a threshold to decide whether to slice or copy
     * @return a new ByteBuffer for the given slice
     */
    public static ByteBuffer sliceOrCopy(ByteBuffer src, int start, int len, int threshold) {
        assert src.hasArray();
        int cap = src.array().length;
        if (cap - len < threshold) {
            return src.slice(start, len);
        } else {
            byte[] b = new byte[len];
            if (len > 0) {
                src.get(start, b, 0, len);
            }
            return ByteBuffer.wrap(b);
        }
    }

    /**
     * Get the Charset from the Content-encoding header. Defaults to
     * UTF_8
     */
    public static Charset charsetFrom(HttpHeaders headers) {
        String type = headers.firstValue("Content-type")
                .orElse("text/html; charset=utf-8");
        int i = type.indexOf(";");
        if (i >= 0) type = type.substring(i+1);
        try {
            HeaderParser parser = new HeaderParser(type);
            String value = parser.findValue("charset");
            if (value == null) return StandardCharsets.UTF_8;
            return Charset.forName(value);
        } catch (Throwable x) {
            if (Log.trace()) {
                Log.logTrace("Can't find charset in \"{0}\" ({1})", type, x);
            }
            return StandardCharsets.UTF_8;
        }
    }

    public static UncheckedIOException unchecked(IOException e) {
        return new UncheckedIOException(e);
    }

    /**
     * Get a logger for debug HTTP traces.
     * <p>
     * The logger should only be used with levels whose severity is
     * {@code <= DEBUG}.
     * <p>
     * The output of this logger is controlled by the system property
     * -Djdk.internal.httpclient.debug. The value of the property is
     * a comma separated list of tokens. The following tokens are
     * recognized:
     * <ul>
     *   <li> err: the messages will be logged on System.err</li>
     *   <li> out: the messages will be logged on System.out</li>
     *   <li> log: the messages will be forwarded to an internal
     *        System.Logger named "jdk.internal.httpclient.debug"</li>
     *   <li> true: this is equivalent to "err,log":  the messages will be logged
     *        both on System.err, and forwarded to the internal logger.</li>
     * </ul>
     *
     * This logger will add some decoration to the printed message, in the form of
     * {@code <Level>:[<thread-name>] [<elapsed-time>] <dbgTag>: <formatted message>}
     *
     * @param dbgTag A lambda that returns a string that identifies the caller
     *               (e.g: "SocketTube(3)", or "Http2Connection(SocketTube(3))")
     *
     * @return A logger for HTTP internal debug traces
     */
    public static Logger getDebugLogger(Supplier<String> dbgTag) {
        return DebugLogger.createHttpLogger(dbgTag, DEBUG_CONFIG);
    }


    /**
     * Get a logger for debug HTTP traces.The logger should only be used
     * with levels whose severity is {@code <= DEBUG}.
     *
     * If {@code on} is false, returns a logger that doesn't log anything.
     * Otherwise, returns a logger equivalent to {@link #getDebugLogger(Supplier)}.
     *
     * @param dbgTag A lambda that returns a string that identifies the caller
     *               (e.g: "SocketTube(3)", or "Http2Connection(SocketTube(3))")
     * @param on  Whether the logger is enabled.
     *
     * @return A logger for HTTP internal debug traces
     */
    public static Logger getDebugLogger(Supplier<String> dbgTag, boolean on) {
        LoggerConfig config = on ? DEBUG_CONFIG : LoggerConfig.OFF;
        return DebugLogger.createHttpLogger(dbgTag, config);
    }

    /**
     * Get a logger for debug HPACK traces.The logger should only be used
     * with levels whose severity is {@code <= DEBUG}.
     *
     * By default, this logger has a configuration equivalent to that
     * returned by {@link #getHpackLogger(Supplier)}. This original
     * configuration is amended by the provided {@code errLevel} in
     * the following way: if the message severity level is >= to
     * the provided {@code errLevel} the message will additionally
     * be printed on stderr.
     *
     * @param dbgTag A lambda that returns a string that identifies the caller
     *               (e.g: "Http2Connection(SocketTube(3))/hpack.Decoder(3)")
     * @param errLevel The level above which messages will be also printed on
     *               stderr (in addition to be forwarded to the internal logger).
     *
     * @return A logger for HPACK internal debug traces
     */
    public static Logger getHpackLogger(Supplier<String> dbgTag, Level errLevel) {
        return DebugLogger.createHpackLogger(dbgTag, DEBUG_HPACK_CONFIG.withErrLevel(errLevel));
    }

    /**
     * Get a logger for debug HPACK traces.The logger should only be used
     * with levels whose severity is {@code <= DEBUG}.
     *
     * The logger should only be used with levels whose severity is
     * {@code <= DEBUG}.
     * <p>
     * The output of this logger is controlled by the system property
     * -Djdk.internal.httpclient.hpack.debug. The value of the property is
     * a comma separated list of tokens. The following tokens are
     * recognized:
     * <ul>
     *   <li> err: the messages will be logged on System.err</li>
     *   <li> out: the messages will be logged on System.out</li>
     *   <li> log: the messages will be forwarded to an internal
     *        System.Logger named "jdk.internal.httpclient.hpack.debug"</li>
     *   <li> true: this is equivalent to "err,log":  the messages will be logged
     *        both on System.err, and forwarded to the internal logger.</li>
     * </ul>
     *
     * This logger will add some decoration to the printed message, in the form of
     * {@code <Level>:[<thread-name>] [<elapsed-time>] <dbgTag>: <formatted message>}
     *
     * @param dbgTag A lambda that returns a string that identifies the caller
     *               (e.g: "Http2Connection(SocketTube(3))/hpack.Decoder(3)")
     *
     * @return A logger for HPACK internal debug traces
     */
    public static Logger getHpackLogger(Supplier<String> dbgTag) {
        return DebugLogger.createHpackLogger(dbgTag, DEBUG_HPACK_CONFIG);
    }

    /**
     * Get a logger for debug WebSocket traces.The logger should only be used
     * with levels whose severity is {@code <= DEBUG}.
     * <p>
     * The logger should only be used with levels whose severity is
     * {@code <= DEBUG}.
     * <p>
     * The output of this logger is controlled by the system property
     * -Djdk.internal.httpclient.websocket.debug. The value of the property is
     * a comma separated list of tokens. The following tokens are
     * recognized:
     * <ul>
     *   <li> err: the messages will be logged on System.err</li>
     *   <li> out: the messages will be logged on System.out</li>
     *   <li> log: the messages will be forwarded to an internal
     *        System.Logger named "jdk.internal.httpclient.websocket.debug"</li>
     *   <li> true: this is equivalent to "err,log":  the messages will be logged
     *        both on System.err, and forwarded to the internal logger.</li>
     * </ul>
     *
     * This logger will add some decoration to the printed message, in the form of
     * {@code <Level>:[<thread-name>] [<elapsed-time>] <dbgTag>: <formatted message>}
     *
     *
     * @param dbgTag A lambda that returns a string that identifies the caller
     *               (e.g: "WebSocket(3)")
     *
     * @return A logger for WebSocket internal debug traces
     */
    public static Logger getWebSocketLogger(Supplier<String> dbgTag) {
        return DebugLogger.createWebSocketLogger(dbgTag, DEBUG_WS_CONFIG);
    }

    /**
     * SSLSessions returned to user are wrapped in an immutable object
     */
    public static SSLSession immutableSession(SSLSession session) {
        if (session instanceof ExtendedSSLSession)
            return new ImmutableExtendedSSLSession((ExtendedSSLSession)session);
        else
            return new ImmutableSSLSession(session);
    }

    /**
     * Enabled by default. May be disabled for testing. Use with care
     */
    public static boolean isHostnameVerificationDisabled() {
        return isHostnameVerificationDisabled;
    }

    public static InetSocketAddress resolveAddress(InetSocketAddress address) {
        if (address != null && address.isUnresolved()) {
            // The default proxy selector may select a proxy whose  address is
            // unresolved. We must resolve the address before connecting to it.
            address = new InetSocketAddress(address.getHostString(), address.getPort());
        }
        return address;
    }

    public static Throwable toConnectException(Throwable e) {
        if (e == null) return null;
        e = getCompletionCause(e);
        if (e instanceof ConnectException) return e;
        if (e instanceof SecurityException) return e;
        if (e instanceof SSLException) return e;
        if (e instanceof Error) return e;
        if (e instanceof HttpTimeoutException) return e;
        Throwable cause = e;
        e = new ConnectException(e.getMessage());
        e.initCause(cause);
        return e;
    }

    /**
     * Returns the smallest (closest to zero) positive number {@code m} (which
     * is also a power of 2) such that {@code n <= m}.
     * <pre>{@code
     *          n  pow2Size(n)
     * -----------------------
     *          0           1
     *          1           1
     *          2           2
     *          3           4
     *          4           4
     *          5           8
     *          6           8
     *          7           8
     *          8           8
     *          9          16
     *         10          16
     *        ...         ...
     * 2147483647  1073741824
     * } </pre>
     *
     * The result is capped at {@code 1 << 30} as beyond that int wraps.
     *
     * @param n
     *         capacity
     *
     * @return the size of the array
     * @apiNote Used to size arrays in circular buffers (rings), usually in
     * order to squeeze extra performance substituting {@code %} operation for
     * {@code &}, which is up to 2 times faster.
     */
    public static int pow2Size(int n) {
        if (n < 0) {
            throw new IllegalArgumentException();
        } else if (n == 0) {
            return 1;
        } else if (n >= (1 << 30)) { // 2^31 is a negative int
            return 1 << 30;
        } else {
            return 1 << (32 - Integer.numberOfLeadingZeros(n - 1));
        }
    }

    /**
     * Creates HTTP/2 HTTP/3 pseudo headers for the given request.
     * @param request the request
     * @return pseudo headers for that request
     */
    public static HttpHeaders createPseudoHeaders(HttpRequest request) {
        HttpHeadersBuilder hdrs = new HttpHeadersBuilder();
        String method = request.method();
        hdrs.setHeader(":method", method);
        URI uri = request.uri();
        hdrs.setHeader(":scheme", uri.getScheme());
        String host = uri.getHost();
        int port = uri.getPort();
        assert host != null;
        if (port != -1) {
            hdrs.setHeader(":authority", host + ":" + port);
        } else {
            hdrs.setHeader(":authority", host);
        }
        String query = uri.getRawQuery();
        String path = uri.getRawPath();
        if (path == null || path.isEmpty()) {
            if (method.equalsIgnoreCase("OPTIONS")) {
                path = "*";
            } else {
                path = "/";
            }
        }
        if (query != null) {
            path += "?" + query;
        }
        hdrs.setHeader(":path", Utils.encode(path));
        return hdrs.build();
    }
    // -- toAsciiString-like support to encode path and query URI segments

    // Encodes all characters >= \u0080 into escaped, normalized UTF-8 octets,
    // assuming that s is otherwise legal
    //
    public static String encode(String s) {
        int n = s.length();
        if (n == 0)
            return s;

        // First check whether we actually need to encode
        for (int i = 0;;) {
            if (s.charAt(i) >= '\u0080')
                break;
            if (++i >= n)
                return s;
        }

        String ns = Normalizer.normalize(s, Normalizer.Form.NFC);
        ByteBuffer bb = null;
        try {
            bb = StandardCharsets.UTF_8.newEncoder()
                    .onMalformedInput(CodingErrorAction.REPORT)
                    .onUnmappableCharacter(CodingErrorAction.REPORT)
                    .encode(CharBuffer.wrap(ns));
        } catch (CharacterCodingException x) {
            assert false : x;
        }

        HexFormat format = HexFormat.of().withUpperCase();
        StringBuilder sb = new StringBuilder();
        while (bb.hasRemaining()) {
            int b = bb.get() & 0xff;
            if (b >= 0x80) {
                sb.append('%');
                format.toHexDigits(sb, (byte)b);
            } else {
                sb.append((char) b);
            }
        }
        return sb.toString();
    }

    /**
     * {@return the content of the buffer as an hexadecimal string}
     * This method doesn't move the buffer position or limit.
     * @param buffer a byte buffer
     */
    public static String asHexString(ByteBuffer buffer) {
        if (!buffer.hasRemaining()) return "";
        byte[] bytes = new byte[buffer.remaining()];
        buffer.get(buffer.position(), bytes);
        return HexFormat.of().formatHex(bytes);
    }

    /**
     * Converts a ByteBuffer containing bytes encoded using
     * the given {@linkplain Charset charset} into a
     * string. This method does not throw but will replace
     * unrecognized sequences with the replacement character.
     * The bytes in the buffer are consumed.
     *
     * @apiNote
     * This method is intended for debugging purposes only,
     * since buffers are not guaranteed to be split at character
     * boundaries.
     *
     * @param buffer a buffer containing bytes encoded using
     *               a charset
     * @param charset the charset to use to decode the bytes
     *                into a string
     *
     * @return a string built from the bytes contained
     * in the buffer decoded using the given charset
     */
    public static String asString(ByteBuffer buffer, Charset charset) {
        var decoded = charset.decode(buffer);
        char[] chars = new char[decoded.length()];
        decoded.get(chars);
        return new String(chars);
    }

    /**
     * Converts a ByteBuffer containing UTF-8 bytes into a
     * string. This method does not throw but will replace
     * unrecognized sequences with the replacement character.
     * The bytes in the buffer are consumed.
     *
     * @apiNote
     * This method is intended for debugging purposes only,
     * since buffers are not guaranteed to be split at character
     * boundaries.
     *
     * @param buffer a buffer containing UTF-8 bytes
     *
     * @return a string built from the decoded UTF-8 bytes contained
     * in the buffer
     */
    public static String asString(ByteBuffer buffer) {
       return asString(buffer, StandardCharsets.UTF_8);
    }

    public static String millis(Instant now, Instant deadline) {
        if (Instant.MAX.equals(deadline)) return "not scheduled";
        try {
            long delay = now.until(deadline, ChronoUnit.MILLIS);
            return delay + " ms";
        } catch (ArithmeticException a) {
            return "too far away";
        }
    }

    public static String millis(Deadline now, Deadline deadline) {
        return millis(now.asInstant(), deadline.asInstant());
    }

    public static ExecutorService safeExecutor(ExecutorService delegate,
                                 BiConsumer<Runnable, Throwable> errorHandler) {
        Executor overflow =  new CompletableFuture<Void>().defaultExecutor();
        return new SafeExecutorService(delegate, overflow, errorHandler);
    }

    public static sealed class SafeExecutor<E extends Executor> implements Executor
            permits SafeExecutorService {
        final E delegate;
        final BiConsumer<Runnable, Throwable> errorHandler;
        final Executor overflow;

        public SafeExecutor(E delegate, Executor overflow, BiConsumer<Runnable, Throwable> errorHandler) {
            this.delegate = delegate;
            this.overflow = overflow;
            this.errorHandler = errorHandler;
        }

        @Override
        public void execute(Runnable command) {
            ensureExecutedAsync(command);
        }

        private void ensureExecutedAsync(Runnable command) {
            try {
                delegate.execute(command);
            } catch (RejectedExecutionException t) {
                errorHandler.accept(command, t);
                overflow.execute(command);
            }
        }

    }

    public static final class SafeExecutorService extends SafeExecutor<ExecutorService>
            implements ExecutorService {

        public SafeExecutorService(ExecutorService delegate,
                            Executor overflow,
                            BiConsumer<Runnable, Throwable> errorHandler) {
            super(delegate, overflow, errorHandler);
        }

        @Override
        public void shutdown() {
            delegate.shutdown();
        }

        @Override
        public List<Runnable> shutdownNow() {
            return delegate.shutdownNow();
        }

        @Override
        public boolean isShutdown() {
            return delegate.isShutdown();
        }

        @Override
        public boolean isTerminated() {
            return delegate.isTerminated();
        }

        @Override
        public boolean awaitTermination(long timeout, TimeUnit unit) throws InterruptedException {
            return delegate.awaitTermination(timeout, unit);
        }

        @Override
        public <T> Future<T> submit(Callable<T> task) {
            return delegate.submit(task);
        }

        @Override
        public <T> Future<T> submit(Runnable task, T result) {
            return delegate.submit(task, result);
        }

        @Override
        public Future<?> submit(Runnable task) {
            return delegate.submit(task);
        }

        @Override
        public <T> List<Future<T>> invokeAll(Collection<? extends Callable<T>> tasks)
                throws InterruptedException {
            return delegate.invokeAll(tasks);
        }

        @Override
        public <T> List<Future<T>> invokeAll(Collection<? extends Callable<T>> tasks,
                                             long timeout, TimeUnit unit)
                throws InterruptedException {
            return delegate.invokeAll(tasks, timeout, unit);
        }

        @Override
        public <T> T invokeAny(Collection<? extends Callable<T>> tasks)
                throws InterruptedException, ExecutionException {
            return delegate.invokeAny(tasks);
        }

        @Override
        public <T> T invokeAny(Collection<? extends Callable<T>> tasks,
                               long timeout, TimeUnit unit)
                throws InterruptedException, ExecutionException, TimeoutException {
            return delegate.invokeAny(tasks);
        }
    }

    public static <T extends NetworkChannel> T configureChannelBuffers(Consumer<String> logSink, T chan,
                                                                int receiveBufSize, int sendBufSize) {

        if (logSink != null) {
            int bufsize = getSoReceiveBufferSize(logSink, chan);
            logSink.accept("Initial receive buffer size is: %d".formatted(bufsize));
            bufsize = getSoSendBufferSize(logSink, chan);
            logSink.accept("Initial send buffer size is: %d".formatted(bufsize));
        }
        if (trySetReceiveBufferSize(logSink, chan, receiveBufSize)) {
            if (logSink != null) {
                int bufsize = getSoReceiveBufferSize(logSink, chan);
                logSink.accept("Receive buffer size configured: %d".formatted(bufsize));
            }
        }
        if (trySetSendBufferSize(logSink, chan, sendBufSize)) {
            if (logSink != null) {
                int bufsize = getSoSendBufferSize(logSink, chan);
                logSink.accept("Send buffer size configured: %d".formatted(bufsize));
            }
        }
        return chan;
    }

    public static boolean trySetReceiveBufferSize(Consumer<String> logSink, NetworkChannel chan, int bufsize) {
        try {
            if (bufsize > 0) {
                chan.setOption(StandardSocketOptions.SO_RCVBUF, bufsize);
                return true;
            }
        } catch (IOException x) {
            if (logSink != null)
                logSink.accept("Failed to set receive buffer size to %d on %s"
                        .formatted(bufsize, chan));
        }
        return false;
    }

    public static boolean trySetSendBufferSize(Consumer<String> logSink, NetworkChannel chan, int bufsize) {
        try {
            if (bufsize > 0) {
                chan.setOption(StandardSocketOptions.SO_SNDBUF, bufsize);
                return true;
            }
        } catch (IOException x) {
            if (logSink != null)
                logSink.accept("Failed to set send buffer size to %d on %s"
                        .formatted(bufsize, chan));
        }
        return false;
    }

    public static int getSoReceiveBufferSize(Consumer<String> logSink, NetworkChannel chan) {
        try {
            return chan.getOption(StandardSocketOptions.SO_RCVBUF);
        } catch (IOException x) {
            if (logSink != null)
                logSink.accept("Failed to get initial receive buffer size on %s".formatted(chan));
        }
        return 0;
    }

    public static int getSoSendBufferSize(Consumer<String> logSink, NetworkChannel chan) {
        try {
            return chan.getOption(StandardSocketOptions.SO_SNDBUF);
        } catch (IOException x) {
            if (logSink!= null)
                logSink.accept("Failed to get initial receive buffer size on %s".formatted(chan));
        }
        return 0;
    }


    /**
     * Try to figure out whether local and remote addresses are compatible.
     * Used to diagnose potential communication issues early.
     * This is a best effort, and there is no guarantee that all potential
     * conflicts will be detected.
     * @param local local address
     * @param peer  peer address
     * @return a message describing the conflict, if any, or {@code null} if no
     *         conflict was detected.
     */
    public static String addressConflict(SocketAddress local, SocketAddress peer) {
        if (local == null || peer == null) return null;
        if (local.equals(peer)) {
            return "local endpoint and remote endpoint are bound to the same IP address and port";
        }
        if (!(local instanceof InetSocketAddress li) || !(peer instanceof InetSocketAddress pi)) {
            return null;
        }
        var laddr = li.getAddress();
        var paddr = pi.getAddress();
        if (!laddr.isAnyLocalAddress() && !paddr.isAnyLocalAddress()) {
            if (laddr.getClass() != paddr.getClass()) { // IPv4 vs IPv6
                if ((laddr instanceof Inet6Address laddr6 && !laddr6.isIPv4CompatibleAddress())
                    || (paddr instanceof Inet6Address paddr6 && !paddr6.isIPv4CompatibleAddress())) {
                    return "local endpoint IP (%s) and remote endpoint IP (%s) don't match"
                            .formatted(laddr.getClass().getSimpleName(),
                                    paddr.getClass().getSimpleName());
                }
            }
        }
        if (li.getPort() != pi.getPort()) return null;
        if (li.getAddress().isAnyLocalAddress() && pi.getAddress().isLoopbackAddress()) {
            return "local endpoint (wildcard) and remote endpoint (loopback) ports conflict";
        }
        if (pi.getAddress().isAnyLocalAddress() && li.getAddress().isLoopbackAddress()) {
            return "local endpoint (loopback) and remote endpoint (wildcard) ports conflict";
        }
        return null;
    }

    /**
     * {@return the exception the given {@code cf} was completed with,
     * or a {@link CancellationException} if the given {@code cf} was
     * cancelled}
     *
     * @param cf a {@code CompletableFuture} exceptionally completed
     * @throws IllegalArgumentException if the given cf was not
     *    {@linkplain CompletableFuture#isCompletedExceptionally()
     *    completed exceptionally}
     */
    public static Throwable exceptionNow(CompletableFuture<?> cf) {
        if (cf.isCompletedExceptionally()) {
            if (cf.isCancelled()) {
                try {
                    cf.join();
                } catch (CancellationException x) {
                    return x;
                } catch (CompletionException x) {
                    return x.getCause();
                }
            } else {
                return cf.exceptionNow();
            }
        }
        throw new IllegalArgumentException("cf is not completed exceptionally");
    }
}<|MERGE_RESOLUTION|>--- conflicted
+++ resolved
@@ -39,12 +39,9 @@
 import java.net.ConnectException;
 import java.net.Inet6Address;
 import java.net.InetSocketAddress;
-<<<<<<< HEAD
 import java.net.SocketAddress;
 import java.net.StandardSocketOptions;
 import java.net.URI;
-=======
->>>>>>> 5cf349c3
 import java.net.http.HttpHeaders;
 import java.net.http.HttpRequest;
 import java.net.http.HttpTimeoutException;
@@ -577,49 +574,6 @@
         return !token.isEmpty();
     }
 
-<<<<<<< HEAD
-    public record ServerName (String name, boolean isLiteral) {
-    }
-
-    /**
-     * Analyse the given address and determine if it is literal or not,
-     * returning a {@link ServerName}
-     */
-    public static ServerName getServerName(InetSocketAddress addr) {
-        return getServerName(addr.getHostString());
-    }
-
-    /**
-     * Analyse the given host and determine if it is literal or not,
-     * returning a {@link ServerName}
-     */
-    public static ServerName getServerName(String host) {
-        byte[] literal = IPAddressUtil.textToNumericFormatV4(host);
-        if (literal == null) {
-            // not IPv4 literal. Check IPv6
-            literal = IPAddressUtil.textToNumericFormatV6(host);
-            return new ServerName(host, literal != null);
-        } else {
-            return new ServerName(host, true);
-        }
-    }
-
-    private static boolean isLoopbackLiteral(byte[] bytes) {
-        if (bytes.length == 4) {
-            return bytes[0] == 127;
-        } else if (bytes.length == 16) {
-            for (int i=0; i<14; i++)
-                if (bytes[i] != 0)
-                    return false;
-            if (bytes[15] != 1)
-                return false;
-            return true;
-        } else
-            throw new InternalError();
-    }
-
-=======
->>>>>>> 5cf349c3
     /*
      * Validates an RFC 7230 field-value.
      *
