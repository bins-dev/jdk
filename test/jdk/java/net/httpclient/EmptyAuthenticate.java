/*
 * Copyright (c) 2021, 2025, Oracle and/or its affiliates. All rights reserved.
 * DO NOT ALTER OR REMOVE COPYRIGHT NOTICES OR THIS FILE HEADER.
 *
 * This code is free software; you can redistribute it and/or modify it
 * under the terms of the GNU General Public License version 2 only, as
 * published by the Free Software Foundation.
 *
 * This code is distributed in the hope that it will be useful, but WITHOUT
 * ANY WARRANTY; without even the implied warranty of MERCHANTABILITY or
 * FITNESS FOR A PARTICULAR PURPOSE.  See the GNU General Public License
 * version 2 for more details (a copy is included in the LICENSE file that
 * accompanied this code).
 *
 * You should have received a copy of the GNU General Public License version
 * 2 along with this work; if not, write to the Free Software Foundation,
 * Inc., 51 Franklin St, Fifth Floor, Boston, MA 02110-1301 USA.
 *
 * Please contact Oracle, 500 Oracle Parkway, Redwood Shores, CA 94065 USA
 * or visit www.oracle.com if you need additional information or have any
 * questions.
 */

/*
 * @test
 * @bug 8263899
 * @summary Verifies that empty `WWW-Authenticate` header is correctly parsed
 * @library /test/jdk/java/net/httpclient/lib
 *          /test/lib
 * @build jdk.httpclient.test.lib.common.HttpServerAdapters
 *        jdk.test.lib.net.SimpleSSLContext
 * @run junit EmptyAuthenticate
 */

import jdk.httpclient.test.lib.common.HttpServerAdapters;
import jdk.httpclient.test.lib.common.HttpServerAdapters.HttpTestHandler;
import jdk.httpclient.test.lib.common.HttpServerAdapters.HttpTestServer;
import jdk.test.lib.net.SimpleSSLContext;
import org.junit.jupiter.params.ParameterizedTest;
import org.junit.jupiter.params.provider.Arguments;
import org.junit.jupiter.params.provider.MethodSource;

import javax.net.ssl.SSLContext;
import java.io.IOException;
import java.net.URI;
import java.net.http.HttpClient;
import java.net.http.HttpClient.Version;
import java.net.http.HttpHeaders;
import java.net.http.HttpRequest;
import java.net.http.HttpResponse;
import java.nio.charset.StandardCharsets;
import java.util.stream.Stream;

import static java.net.http.HttpClient.Builder.NO_PROXY;
import static org.junit.jupiter.api.Assertions.assertEquals;

class EmptyAuthenticate {

    private static final SSLContext SSL_CONTEXT = createSslContext();

    private static final String WWW_AUTH_HEADER_NAME = "WWW-Authenticate";

    private static SSLContext createSslContext() {
        try {
<<<<<<< HEAD
            HttpClient httpClient = HttpClient.newHttpClient();
            HttpRequest request = HttpRequest.newBuilder(new URI("http://localhost:" + port + "/")).GET().build();
            //this line will throw NPE (wrapped by IOException) when parsing empty www-authenticate response header in AuthenticationFilter:
            response = httpClient.send(request, HttpResponse.BodyHandlers.ofString());
            boolean ok = !response.headers().firstValue("WWW-Authenticate").isEmpty();
            if (!ok) {
                throw new RuntimeException("WWW-Authenticate missing");
            }
        } catch (IOException e) {
            e.printStackTrace();
            throw new RuntimeException("Test failed");
=======
            return new SimpleSSLContext().get();
        } catch (IOException exception) {
            throw new RuntimeException(exception);
        }
    }

    @ParameterizedTest
    @MethodSource("args")
    void test(Version version, boolean secure) throws Exception {
        String handlerPath = "/%s/%s/".formatted(EmptyAuthenticate.class.getSimpleName(), version);
        String uriPath = handlerPath + (secure ? 's' : 'c');
        HttpTestServer server = createServer(version, secure, handlerPath);
        try (HttpClient client = createClient(version, secure)) {
            HttpRequest request = createRequest(server, secure, uriPath);
            HttpResponse<Void> response = client.send(request, HttpResponse.BodyHandlers.discarding());
            HttpHeaders responseHeaders = response.headers();
            assertEquals(
                    "",
                    responseHeaders.firstValue(WWW_AUTH_HEADER_NAME).orElse(null),
                    () -> "was expecting empty `%s` header in: %s".formatted(
                            WWW_AUTH_HEADER_NAME, responseHeaders.map()));
>>>>>>> 6c266701
        } finally {
            server.stop();
        }
    }

    static Stream<Arguments> args() {
        return Stream
                .of(Version.HTTP_1_1, Version.HTTP_2)
                .flatMap(version -> Stream
                        .of(true, false)
                        .map(secure -> Arguments.of(version, secure)));
    }

    private static HttpTestServer createServer(Version version, boolean secure, String uriPath)
            throws IOException {
        HttpTestServer server = secure
                ? HttpTestServer.create(version, SSL_CONTEXT)
                : HttpTestServer.create(version);
        HttpTestHandler handler = new ServerHandlerRespondingWithEmptyWwwAuthHeader();
        server.addHandler(handler, uriPath);
        server.start();
        return server;
    }

    private static final class ServerHandlerRespondingWithEmptyWwwAuthHeader implements HttpTestHandler {

        private int responseIndex = 0;

        @Override
        public synchronized void handle(HttpServerAdapters.HttpTestExchange exchange) throws IOException {
            try (exchange) {
                exchange.getResponseHeaders().addHeader(WWW_AUTH_HEADER_NAME, "");
                byte[] responseBodyBytes = "test body %d"
                        .formatted(responseIndex)
                        .getBytes(StandardCharsets.US_ASCII);
                exchange.sendResponseHeaders(401, responseBodyBytes.length);
                exchange.getResponseBody().write(responseBodyBytes);
            } finally {
                responseIndex++;
            }
        }

    }

    private static HttpClient createClient(Version version, boolean secure) {
        HttpClient.Builder clientBuilder = HttpClient.newBuilder().version(version).proxy(NO_PROXY);
        if (secure) {
            clientBuilder.sslContext(SSL_CONTEXT);
        }
        return clientBuilder.build();
    }

    private static HttpRequest createRequest(HttpTestServer server, boolean secure, String uriPath) {
        URI uri = URI.create("%s://%s%s".formatted(secure ? "https" : "http", server.serverAuthority(), uriPath));
        return HttpRequest.newBuilder(uri).version(server.getVersion()).GET().build();
    }

}<|MERGE_RESOLUTION|>--- conflicted
+++ resolved
@@ -62,19 +62,6 @@
 
     private static SSLContext createSslContext() {
         try {
-<<<<<<< HEAD
-            HttpClient httpClient = HttpClient.newHttpClient();
-            HttpRequest request = HttpRequest.newBuilder(new URI("http://localhost:" + port + "/")).GET().build();
-            //this line will throw NPE (wrapped by IOException) when parsing empty www-authenticate response header in AuthenticationFilter:
-            response = httpClient.send(request, HttpResponse.BodyHandlers.ofString());
-            boolean ok = !response.headers().firstValue("WWW-Authenticate").isEmpty();
-            if (!ok) {
-                throw new RuntimeException("WWW-Authenticate missing");
-            }
-        } catch (IOException e) {
-            e.printStackTrace();
-            throw new RuntimeException("Test failed");
-=======
             return new SimpleSSLContext().get();
         } catch (IOException exception) {
             throw new RuntimeException(exception);
@@ -96,7 +83,6 @@
                     responseHeaders.firstValue(WWW_AUTH_HEADER_NAME).orElse(null),
                     () -> "was expecting empty `%s` header in: %s".formatted(
                             WWW_AUTH_HEADER_NAME, responseHeaders.map()));
->>>>>>> 6c266701
         } finally {
             server.stop();
         }
