/*
 * Copyright (c) 2018, 2024, Oracle and/or its affiliates. All rights reserved.
 * DO NOT ALTER OR REMOVE COPYRIGHT NOTICES OR THIS FILE HEADER.
 *
 * This code is free software; you can redistribute it and/or modify it
 * under the terms of the GNU General Public License version 2 only, as
 * published by the Free Software Foundation.
 *
 * This code is distributed in the hope that it will be useful, but WITHOUT
 * ANY WARRANTY; without even the implied warranty of MERCHANTABILITY or
 * FITNESS FOR A PARTICULAR PURPOSE.  See the GNU General Public License
 * version 2 for more details (a copy is included in the LICENSE file that
 * accompanied this code).
 *
 * You should have received a copy of the GNU General Public License version
 * 2 along with this work; if not, write to the Free Software Foundation,
 * Inc., 51 Franklin St, Fifth Floor, Boston, MA 02110-1301 USA.
 *
 * Please contact Oracle, 500 Oracle Parkway, Redwood Shores, CA 94065 USA
 * or visit www.oracle.com if you need additional information or have any
 * questions.
 */

/*
 * @test
 * @bug 8203433 8276559
 * @summary Tests Client handles HEAD and 304 responses correctly.
 * @library /test/lib /test/jdk/java/net/httpclient/lib
 * @build jdk.test.lib.net.SimpleSSLContext
 * @run testng/othervm -Djdk.httpclient.HttpClient.log=trace,headers,requests HeadTest
 */

import jdk.test.lib.net.SimpleSSLContext;
import org.testng.annotations.AfterTest;
import org.testng.annotations.BeforeTest;
import org.testng.annotations.DataProvider;
import org.testng.annotations.Test;

import javax.net.ssl.SSLContext;
import java.io.IOException;
import java.io.InputStream;
import java.io.PrintStream;
import java.net.URI;
import java.net.http.HttpClient.Redirect;
import java.net.http.HttpClient.Version;
import java.net.http.HttpRequest;
import java.net.http.HttpRequest.H3DiscoveryMode;
import java.net.http.HttpResponse;
import java.net.http.HttpResponse.BodyHandlers;
import jdk.httpclient.test.lib.common.HttpServerAdapters;

import static java.net.http.HttpClient.Version.HTTP_3;
import static java.net.http.HttpClient.Version.HTTP_2;
import static java.net.http.HttpClient.Version.HTTP_1_1;
import static java.net.http.HttpRequest.H3DiscoveryMode.HTTP_3_ONLY;
import static java.net.http.HttpRequest.HttpRequestOption.H3_DISCOVERY;
import static jdk.httpclient.test.lib.common.HttpServerAdapters.createClientBuilderForH3;
import static org.testng.Assert.assertEquals;

public class HeadTest implements HttpServerAdapters {

    SSLContext sslContext;
    HttpTestServer httpTestServer;        // HTTP/1.1
    HttpTestServer httpsTestServer;       // HTTPS/1.1
    HttpTestServer http2TestServer;       // HTTP/2 ( h2c )
    HttpTestServer https2TestServer;      // HTTP/2 ( h2  )
    HttpTestServer https3TestServer;      // HTTP/3
    String httpURI, httpsURI;
    String http2URI, https2URI;
    String https3URI;

    static final String CONTENT_LEN = "300";

    /*
     * NOT_MODIFIED status code results from a conditional GET where
     * the server does not (must not) return a response body because
     * the condition specified in the request disallows it
     */
    static final int HTTP_NOT_MODIFIED = 304;
    static final int HTTP_OK = 200;
    static final PrintStream out = System.out;

    @DataProvider(name = "positive")
    public Object[][] positive() {
        return new Object[][] {
                // HTTP/1.1
                { httpURI, "GET", HTTP_NOT_MODIFIED, HTTP_1_1  },
                { httpsURI, "GET", HTTP_NOT_MODIFIED, HTTP_1_1  },
                { httpURI, "HEAD", HTTP_OK, HTTP_1_1  },
                { httpsURI, "HEAD", HTTP_OK, HTTP_1_1  },
                { httpURI + "transfer/", "GET", HTTP_NOT_MODIFIED, HTTP_1_1  },
                { httpsURI + "transfer/", "GET", HTTP_NOT_MODIFIED, HTTP_1_1  },
                { httpURI + "transfer/", "HEAD", HTTP_OK, HTTP_1_1  },
                { httpsURI + "transfer/", "HEAD", HTTP_OK, HTTP_1_1  },
                // HTTP/2
<<<<<<< HEAD
                { http2URI, "GET", HTTP_NOT_MODIFIED, HTTP_2  },
                { https2URI, "GET", HTTP_NOT_MODIFIED, HTTP_2  },
                { http2URI, "HEAD", HTTP_OK, HTTP_2  },
                { https2URI, "HEAD", HTTP_OK, HTTP_2  },
                // HTTP/3
                { https3URI, "GET", HTTP_NOT_MODIFIED, HTTP_3  },
                { https3URI, "HEAD", HTTP_OK, HTTP_3  },
=======
                { http2URI, "GET", HTTP_NOT_MODIFIED, HttpClient.Version.HTTP_2  },
                { https2URI, "GET", HTTP_NOT_MODIFIED, HttpClient.Version.HTTP_2  },
                { http2URI, "HEAD", HTTP_OK, HttpClient.Version.HTTP_2  },
                { https2URI, "HEAD", HTTP_OK, HttpClient.Version.HTTP_2  },
                // HTTP2 forbids transfer-encoding
>>>>>>> e32a0c90
        };
    }

    @Test(dataProvider = "positive")
    void test(String uriString, String method,
                        int expResp, Version version) throws Exception {
        out.printf("%n---- starting (%s) ----%n", uriString);
        URI uri = URI.create(uriString);
        H3DiscoveryMode config = version.equals(HTTP_3) ? HTTP_3_ONLY : null;
        HttpRequest.Builder requestBuilder = HttpRequest
                .newBuilder(uri)
                .version(version)
<<<<<<< HEAD
                .setOption(H3_DISCOVERY, config)
=======
>>>>>>> e32a0c90
                .method(method, HttpRequest.BodyPublishers.noBody());
        doTest(requestBuilder.build(), expResp);
        // repeat the test this time by building the request using convenience
        // GET and HEAD methods
        requestBuilder = HttpRequest.newBuilder(uri)
<<<<<<< HEAD
                .version(version)
                .setOption(H3_DISCOVERY, config);
=======
                .version(version);
>>>>>>> e32a0c90
        switch (method) {
            case "GET" -> requestBuilder.GET();
            case "HEAD" -> requestBuilder.HEAD();
            default -> throw new IllegalArgumentException("Unexpected method " + method);
        }
        doTest(requestBuilder.build(), expResp);
    }

    // issue a request with no body and verify the response code is the expected response code
    private void doTest(HttpRequest request, int expResp) throws Exception {
        try (var client = createClientBuilderForH3().followRedirects(Redirect.ALWAYS).sslContext(sslContext).build()) {
            out.println("Initial request: " + request.uri());
            HttpResponse<String> response = client.send(request, BodyHandlers.ofString());

            out.println("  Got response: " + response);

<<<<<<< HEAD
            assertEquals(response.statusCode(), expResp);
            assertEquals(response.body(), "");
            assertEquals(response.headers().firstValue("Content-length").get(), CONTENT_LEN);
        }
=======
        out.println("  Got response: " + response);

        assertEquals(response.statusCode(), expResp);
        assertEquals(response.body(), "");
        assertEquals(response.headers().firstValue("Content-length").get(), CONTENT_LEN);
        assertEquals(response.version(), request.version().get());
>>>>>>> e32a0c90
    }

    // -- Infrastructure
    // TODO: See if test performs better with Vthreads, see H3SimplePost and H3SimpleGet
    @BeforeTest
    public void setup() throws Exception {
        sslContext = new SimpleSSLContext().get();
        if (sslContext == null)
            throw new AssertionError("Unexpected null sslContext");

        httpTestServer = HttpTestServer.create(HTTP_1_1);
        httpTestServer.addHandler(new HeadHandler(), "/");
        httpURI = "http://" + httpTestServer.serverAuthority() + "/";
        httpsTestServer = HttpTestServer.create(HTTP_1_1, sslContext);
        httpsTestServer.addHandler(new HeadHandler(),"/");
        httpsURI = "https://" + httpsTestServer.serverAuthority() + "/";

        http2TestServer = HttpTestServer.create(HTTP_2);
        http2TestServer.addHandler(new HeadHandler(), "/");
        http2URI = "http://" + http2TestServer.serverAuthority() + "/";
        https2TestServer = HttpTestServer.create(HTTP_2, sslContext);
        https2TestServer.addHandler(new HeadHandler(), "/");
        https2URI = "https://" + https2TestServer.serverAuthority() + "/";

        https3TestServer = HttpTestServer.create(HTTP_3_ONLY, sslContext);
        https3TestServer.addHandler(new HeadHandler(), "/");
        https3URI = "https://" + https3TestServer.serverAuthority() + "/";


        httpTestServer.start();
        httpsTestServer.start();
        http2TestServer.start();
        https2TestServer.start();
        https3TestServer.start();
    }

    @AfterTest
    public void teardown() throws Exception {
        httpTestServer.stop();
        httpsTestServer.stop();
        http2TestServer.stop();
        https2TestServer.stop();
        https3TestServer.stop();
    }

    static class HeadHandler implements HttpTestHandler {

        @Override
        public void handle(HttpTestExchange t) throws IOException {
            readAllRequestData(t); // shouldn't be any
            String method = t.getRequestMethod();
            String path = t.getRequestURI().getPath();
            HttpTestResponseHeaders rsph = t.getResponseHeaders();
            if (path.contains("transfer"))
                rsph.addHeader("Transfer-Encoding", "chunked");
            rsph.addHeader("Content-length", CONTENT_LEN);
            if (method.equals("HEAD")) {
                t.sendResponseHeaders(HTTP_OK, -1);
            } else if (method.equals("GET")) {
                t.sendResponseHeaders(HTTP_NOT_MODIFIED, -1);
            }
            t.close();
        }
    }

    static void readAllRequestData(HttpTestExchange t) throws IOException {
        try (InputStream is = t.getRequestBody()) {
            is.readAllBytes();
        }
    }
}<|MERGE_RESOLUTION|>--- conflicted
+++ resolved
@@ -93,7 +93,6 @@
                 { httpURI + "transfer/", "HEAD", HTTP_OK, HTTP_1_1  },
                 { httpsURI + "transfer/", "HEAD", HTTP_OK, HTTP_1_1  },
                 // HTTP/2
-<<<<<<< HEAD
                 { http2URI, "GET", HTTP_NOT_MODIFIED, HTTP_2  },
                 { https2URI, "GET", HTTP_NOT_MODIFIED, HTTP_2  },
                 { http2URI, "HEAD", HTTP_OK, HTTP_2  },
@@ -101,13 +100,6 @@
                 // HTTP/3
                 { https3URI, "GET", HTTP_NOT_MODIFIED, HTTP_3  },
                 { https3URI, "HEAD", HTTP_OK, HTTP_3  },
-=======
-                { http2URI, "GET", HTTP_NOT_MODIFIED, HttpClient.Version.HTTP_2  },
-                { https2URI, "GET", HTTP_NOT_MODIFIED, HttpClient.Version.HTTP_2  },
-                { http2URI, "HEAD", HTTP_OK, HttpClient.Version.HTTP_2  },
-                { https2URI, "HEAD", HTTP_OK, HttpClient.Version.HTTP_2  },
-                // HTTP2 forbids transfer-encoding
->>>>>>> e32a0c90
         };
     }
 
@@ -120,21 +112,14 @@
         HttpRequest.Builder requestBuilder = HttpRequest
                 .newBuilder(uri)
                 .version(version)
-<<<<<<< HEAD
                 .setOption(H3_DISCOVERY, config)
-=======
->>>>>>> e32a0c90
                 .method(method, HttpRequest.BodyPublishers.noBody());
         doTest(requestBuilder.build(), expResp);
         // repeat the test this time by building the request using convenience
         // GET and HEAD methods
         requestBuilder = HttpRequest.newBuilder(uri)
-<<<<<<< HEAD
                 .version(version)
                 .setOption(H3_DISCOVERY, config);
-=======
-                .version(version);
->>>>>>> e32a0c90
         switch (method) {
             case "GET" -> requestBuilder.GET();
             case "HEAD" -> requestBuilder.HEAD();
@@ -151,19 +136,11 @@
 
             out.println("  Got response: " + response);
 
-<<<<<<< HEAD
             assertEquals(response.statusCode(), expResp);
             assertEquals(response.body(), "");
             assertEquals(response.headers().firstValue("Content-length").get(), CONTENT_LEN);
-        }
-=======
-        out.println("  Got response: " + response);
-
-        assertEquals(response.statusCode(), expResp);
-        assertEquals(response.body(), "");
-        assertEquals(response.headers().firstValue("Content-length").get(), CONTENT_LEN);
-        assertEquals(response.version(), request.version().get());
->>>>>>> e32a0c90
+            assertEquals(response.version(), request.version().get());
+        }
     }
 
     // -- Infrastructure
