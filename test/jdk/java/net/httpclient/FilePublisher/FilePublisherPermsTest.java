--- conflicted
+++ resolved
@@ -30,13 +30,7 @@
  * @compile ../ReferenceTracker.java
  * @build jdk.httpclient.test.lib.common.HttpServerAdapters jdk.test.lib.net.SimpleSSLContext
  *        SecureZipFSProvider
-<<<<<<< HEAD
- * @run testng/othervm/java.security.policy=FilePublisherPermsTest1.policy -Djdk.internal.httpclient.debug=err -Djava.security.debug=all FilePublisherPermsTest
- * @run testng/othervm/java.security.policy=FilePublisherPermsTest2.policy FilePublisherPermsTest
- * @run testng/othervm/java.security.policy=FilePublisherPermsTest3.policy FilePublisherPermsTest
-=======
  * @run testng/othervm FilePublisherPermsTest
->>>>>>> 63eb4853
  */
 
 import jdk.test.lib.net.SimpleSSLContext;
@@ -130,32 +124,8 @@
             throws Exception {
         out.printf("\n\n--- testDefaultFs(%s, %s): starting\n",
                 uriString, path);
-<<<<<<< HEAD
-
-        if (System.getSecurityManager() != null) {
-            changePerms(path.toString(), "read,write,delete");
-            // Should not throw
-            BodyPublisher bodyPublisher = BodyPublishers.ofFile(path);
-            // Restrict permissions
-            changePerms(path.toString(), "delete");
-            try {
-                BodyPublishers.ofFile(path);
-                fail();
-            } catch (SecurityException e) {
-                out.println("Caught expected: " + e);
-            }
-            try {
-                var resp = send(uriString, bodyPublisher);
-                out.println("request unexpectedly succeded: " + resp);
-                fail();
-            } catch (SecurityException e) {
-                out.println("Caught expected: " + e);
-            }
-        }
-=======
         BodyPublisher bodyPublisher = BodyPublishers.ofFile(path);
         send(uriString, bodyPublisher);
->>>>>>> 63eb4853
     }
 
     // Zip File system set up
@@ -277,43 +247,6 @@
         return resp;
     }
 
-<<<<<<< HEAD
-    private void changePerms(String path, String actions) {
-        System.err.println("extending policy to grant "
-                + FilePermission.class.getName()
-                + " \"" + path +"\", \"" + actions +"\"");
-        Policy.setPolicy(new CustomPolicy(
-                new FilePermission(path, actions)
-        ));
-    }
-
-    static class CustomPolicy extends Policy {
-        static final Policy DEFAULT_POLICY = Policy.getPolicy();
-        final PermissionCollection perms = new Permissions();
-
-        CustomPolicy(Permission... permissions) {
-            java.util.Arrays.stream(permissions).forEach(perms::add);
-        }
-
-        public PermissionCollection getPermissions(ProtectionDomain domain) {
-            return perms;
-        }
-
-        public PermissionCollection getPermissions(CodeSource codesource) {
-            return perms;
-        }
-
-        public boolean implies(ProtectionDomain domain, Permission perm) {
-            // Ignore any existing permissions for test files
-            return perm.getName().equals(defaultFsPath.toString())
-                    || perm.getName().equals(zipFsPath.toString())
-                    ? perms.implies(perm)
-                    : perms.implies(perm) || DEFAULT_POLICY.implies(domain, perm);
-        }
-    }
-=======
->>>>>>> 63eb4853
-
     static class HttpEchoHandler implements HttpServerAdapters.HttpTestHandler {
         @Override
         public void handle(HttpServerAdapters.HttpTestExchange t) throws IOException {
