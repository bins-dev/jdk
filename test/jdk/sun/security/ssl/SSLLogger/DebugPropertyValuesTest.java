/*
 * Copyright (c) 2025, Oracle and/or its affiliates. All rights reserved.
 * DO NOT ALTER OR REMOVE COPYRIGHT NOTICES OR THIS FILE HEADER.
 *
 * This code is free software; you can redistribute it and/or modify it
 * under the terms of the GNU General Public License version 2 only, as
 * published by the Free Software Foundation.
 *
 * This code is distributed in the hope that it will be useful, but WITHOUT
 * ANY WARRANTY; without even the implied warranty of MERCHANTABILITY or
 * FITNESS FOR A PARTICULAR PURPOSE.  See the GNU General Public License
 * version 2 for more details (a copy is included in the LICENSE file that
 * accompanied this code).
 *
 * You should have received a copy of the GNU General Public License version
 * 2 along with this work; if not, write to the Free Software Foundation,
 * Inc., 51 Franklin St, Fifth Floor, Boston, MA 02110-1301 USA.
 *
 * Please contact Oracle, 500 Oracle Parkway, Redwood Shores, CA 94065 USA
 * or visit www.oracle.com if you need additional information or have any
 * questions.
 */

/**
 * @test
 * @bug 8350582 8044609
 * @library /test/lib /javax/net/ssl/templates
 * @summary Correct the parsing of the ssl value in javax.net.debug
 * @run junit DebugPropertyValuesTest
 */

// A test to verify debug output for different javax.net.debug scenarios

import jdk.test.lib.process.ProcessTools;

import org.junit.jupiter.api.BeforeAll;
import org.junit.jupiter.params.ParameterizedTest;
import org.junit.jupiter.params.provider.Arguments;
import org.junit.jupiter.params.provider.MethodSource;

import java.nio.file.Files;
import java.nio.file.Path;
import java.util.ArrayList;
import java.util.HashMap;
import java.util.List;
import java.util.stream.Stream;

import jdk.test.lib.process.OutputAnalyzer;

public class DebugPropertyValuesTest extends SSLSocketTemplate {

    private static final Path LOG_FILE = Path.of("logging.conf");
    private static final HashMap<String, List<String>> debugMessages = new HashMap<>();
    private static final String DATE_REGEX = "\\d{4}-\\d{2}-\\d{2}";

    static {


        debugMessages.put("handshake",
                List.of("Produced ClientHello handshake message",
                        "supported_versions"));
        debugMessages.put("handshake-expand",
                List.of("\"message\".*: \"Produced ClientHello handshake message"));
        debugMessages.put("keymanager", List.of("choosing key:"));
        debugMessages.put("packet", List.of("Raw write"));
        debugMessages.put("plaintext", List.of("Plaintext before ENCRYPTION"));
        debugMessages.put("record", List.of("handshake, length =", "WRITE:"));
        debugMessages.put("record-expand",
                List.of("\"message\".*: \"READ: TLSv1.2 application_data"));
        debugMessages.put("session", List.of("Session initialized:"));
        debugMessages.put("sslctx", List.of("trigger seeding of SecureRandom"));
        debugMessages.put("ssl", List.of("jdk.tls.keyLimits:"));
        debugMessages.put("trustmanager", List.of("adding as trusted certificates"));
        debugMessages.put("verbose", List.of("Ignore unsupported cipher suite:"));
        debugMessages.put("help",
                List.of("print this help message and exit",
                        "debugging can be widened with:"));
        debugMessages.put("java.security.debug",
                List.of("properties\\[.*\\|main\\|.*" + DATE_REGEX + ".*\\]:",
                        "certpath\\[.*\\|main\\|.*" + DATE_REGEX + ".*\\]:"));
        debugMessages.put("javax.net.debug.logger",
                List.of("FINE: adding as trusted certificates",
                        "FINE: WRITE: TLSv1.3 application_data"));
    }

    @BeforeAll
    static void setup() throws Exception {
        Files.writeString(LOG_FILE, ".level = ALL\n" +
                "handlers= java.util.logging.ConsoleHandler\n" +
                "java.util.logging.ConsoleHandler.level = ALL\n");
    }

    private static Stream<Arguments> patternMatches() {
        return Stream.of(
                // all should print everything
                Arguments.of(List.of("-Djavax.net.debug=all"),
                        List.of("handshake", "keymanager", "packet",
                                "plaintext", "record", "session", "ssl",
                                "sslctx", "trustmanager", "verbose")),
                // ssl should print most details except verbose details
                Arguments.of(List.of("-Djavax.net.debug=ssl"),
                        List.of("handshake", "keymanager",
                                "record", "session", "ssl",
                                "sslctx", "trustmanager", "verbose")),
                // allow expand option for more verbose output
                Arguments.of(List.of("-Djavax.net.debug=ssl,handshake,expand"),
                        List.of("handshake", "handshake-expand", "ssl", "verbose")),
                // filtering on record option, with expand
                Arguments.of(List.of("-Djavax.net.debug=ssl:record,expand"),
                        List.of("record", "record-expand", "ssl")),
                // reverse the input params of last example. should be same result
                Arguments.of(List.of("-Djavax.net.debug=expand,record:ssl"),
                        List.of("record", "record-expand", "ssl")),
                // this test is equivalent to ssl:record mode
                Arguments.of(List.of("-Djavax.net.debug=ssl,record"),
                        List.of("record", "ssl")),
                // example of test where no "ssl" value is passed
                // handshake debugging with verbose mode
                // only verbose gets printed. Needs fixing (JDK-8044609)
                Arguments.of(List.of("-Djavax.net.debug=handshake:verbose"),
                        List.of()),
                // another example of test where no "ssl" value is passed
                Arguments.of(List.of("-Djavax.net.debug=record"),
                        List.of()),
                // ignore bad sub-option. treat like "ssl"
                Arguments.of(List.of("-Djavax.net.debug=ssl,typo"),
                        List.of("handshake", "keymanager",
                                "record", "session", "ssl",
                                "sslctx", "trustmanager", "verbose")),
                // ssltypo contains "ssl". Treat like "ssl"
                Arguments.of(List.of("-Djavax.net.debug=ssltypo"),
                        List.of("handshake", "keymanager",
                                "record", "session", "ssl",
                                "sslctx", "trustmanager", "verbose")),
                // plaintext is valid for record option
                Arguments.of(List.of("-Djavax.net.debug=ssl:record:plaintext"),
                        List.of("plaintext", "record", "ssl")),
                Arguments.of(List.of("-Djavax.net.debug=ssl:trustmanager"),
                        List.of("ssl", "trustmanager")),
                Arguments.of(List.of("-Djavax.net.debug=ssl:sslctx"),
                        List.of("ssl", "sslctx")),
                // help message test. Should exit without running test
                Arguments.of(List.of("-Djavax.net.debug=help"),
                        List.of("help")),
                // add in javax.net.debug sanity test
                Arguments.of(List.of("-Djavax.net.debug=ssl:trustmanager",
                                "-Djava.security.debug=all"),
<<<<<<< HEAD
                        List.of("javax.net.debug", "ssl", "trustmanager")),
=======
                        List.of("handshake", "java.security.debug", "keymanager",
                                "record", "session", "ssl", "sslctx",
                                "trustmanager", "verbose")),
>>>>>>> 5039b42d
                // empty invokes System.Logger use
                Arguments.of(List.of("-Djavax.net.debug",
                        "-Djava.util.logging.config.file=" + LOG_FILE),
                        List.of("handshake", "javax.net.debug.logger",
                                "keymanager", "packet",  "plaintext",
                                "record", "session", "ssl",
                                "sslctx", "trustmanager", "verbose"))
        );
    }

    @ParameterizedTest
    @MethodSource("patternMatches")
    public void checkDebugOutput(List<String> params,
                                 List<String> expected) throws Exception {

        List<String> args = new ArrayList<>(params);
        args.add("DebugPropertyValuesTest");
        OutputAnalyzer outputAnalyzer = ProcessTools.executeTestJava(args);
        outputAnalyzer.shouldHaveExitValue(0);
        for (String s : debugMessages.keySet()) {
            for (String output : debugMessages.get(s)) {
                if (expected.contains(s)) {
                    outputAnalyzer.shouldMatch(output);
                } else {
                    outputAnalyzer.shouldNotMatch(output);
                }
            }
        }
    }
}<|MERGE_RESOLUTION|>--- conflicted
+++ resolved
@@ -54,8 +54,6 @@
     private static final String DATE_REGEX = "\\d{4}-\\d{2}-\\d{2}";
 
     static {
-
-
         debugMessages.put("handshake",
                 List.of("Produced ClientHello handshake message",
                         "supported_versions"));
@@ -145,13 +143,7 @@
                 // add in javax.net.debug sanity test
                 Arguments.of(List.of("-Djavax.net.debug=ssl:trustmanager",
                                 "-Djava.security.debug=all"),
-<<<<<<< HEAD
-                        List.of("javax.net.debug", "ssl", "trustmanager")),
-=======
-                        List.of("handshake", "java.security.debug", "keymanager",
-                                "record", "session", "ssl", "sslctx",
-                                "trustmanager", "verbose")),
->>>>>>> 5039b42d
+                        List.of("java.security.debug", "ssl", "trustmanager")),
                 // empty invokes System.Logger use
                 Arguments.of(List.of("-Djavax.net.debug",
                         "-Djava.util.logging.config.file=" + LOG_FILE),
