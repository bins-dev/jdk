--- conflicted
+++ resolved
@@ -96,12 +96,8 @@
     CCP1("PhaseCCP 1"),
     ITER_GVN2("Iter GVN 2"),
     PHASEIDEALLOOP_ITERATIONS("PhaseIdealLoop iterations"),
-<<<<<<< HEAD
+    AFTER_LOOP_OPTS("After Loop Optimizations"),
     AFTER_MERGE_MEMOPS("After Merge Memops"),
-=======
-    AFTER_LOOP_OPTS("After Loop Optimizations"),
-    AFTER_MERGE_STORES("After Merge Stores"),
->>>>>>> 128f2d1c
     BEFORE_MACRO_EXPANSION("Before Macro Expansion"),
     AFTER_MACRO_EXPANSION_STEP("After Macro Expansion Step"),
     AFTER_MACRO_EXPANSION("After Macro Expansion"),
