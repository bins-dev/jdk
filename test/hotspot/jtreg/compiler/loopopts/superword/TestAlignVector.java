/*
 * Copyright (c) 2024, 2025, Oracle and/or its affiliates. All rights reserved.
 * DO NOT ALTER OR REMOVE COPYRIGHT NOTICES OR THIS FILE HEADER.
 *
 * This code is free software; you can redistribute it and/or modify it
 * under the terms of the GNU General Public License version 2 only, as
 * published by the Free Software Foundation.
 *
 * This code is distributed in the hope that it will be useful, but WITHOUT
 * ANY WARRANTY; without even the implied warranty of MERCHANTABILITY or
 * FITNESS FOR A PARTICULAR PURPOSE.  See the GNU General Public License
 * version 2 for more details (a copy is included in the LICENSE file that
 * accompanied this code).
 *
 * You should have received a copy of the GNU General Public License version
 * 2 along with this work; if not, write to the Free Software Foundation,
 * Inc., 51 Franklin St, Fifth Floor, Boston, MA 02110-1301 USA.
 *
 * Please contact Oracle, 500 Oracle Parkway, Redwood Shores, CA 94065 USA
 * or visit www.oracle.com if you need additional information or have any
 * questions.
 */

package compiler.loopopts.superword;

import compiler.lib.ir_framework.*;
import jdk.test.lib.Utils;
import jdk.test.whitebox.WhiteBox;
import jdk.internal.misc.Unsafe;
import java.lang.reflect.Array;
import java.util.Map;
import java.util.HashMap;
import java.util.Random;
import java.nio.ByteOrder;

/*
 * @test id=NoAlignVector
 * @bug 8310190
 * @summary Test AlignVector with various loop init, stride, scale, invar, etc.
 * @modules java.base/jdk.internal.misc
 * @library /test/lib /
 * @run driver compiler.loopopts.superword.TestAlignVector NoAlignVector
 */

/*
 * @test id=AlignVector
 * @bug 8310190
 * @summary Test AlignVector with various loop init, stride, scale, invar, etc.
 * @modules java.base/jdk.internal.misc
 * @library /test/lib /
 * @run driver compiler.loopopts.superword.TestAlignVector AlignVector
 */

/*
 * @test id=VerifyAlignVector
 * @bug 8310190
 * @summary Test AlignVector with various loop init, stride, scale, invar, etc.
 * @modules java.base/jdk.internal.misc
 * @library /test/lib /
 * @run driver compiler.loopopts.superword.TestAlignVector VerifyAlignVector
 */

/*
 * @test id=NoAlignVector-COH
 * @bug 8310190
 * @summary Test AlignVector with various loop init, stride, scale, invar, etc.
 * @modules java.base/jdk.internal.misc
 * @library /test/lib /
 * @run driver compiler.loopopts.superword.TestAlignVector NoAlignVector-COH
 */

/*
 * @test id=VerifyAlignVector-COH
 * @bug 8310190
 * @summary Test AlignVector with various loop init, stride, scale, invar, etc.
 * @modules java.base/jdk.internal.misc
 * @library /test/lib /
 * @run driver compiler.loopopts.superword.TestAlignVector VerifyAlignVector-COH
 */

public class TestAlignVector {
    static int RANGE = 1024*8;
    static int RANGE_FINAL = 1024*8;
    private static final Unsafe UNSAFE = Unsafe.getUnsafe();
    private static final Random RANDOM = Utils.getRandomInstance();

    // Inputs
    byte[] aB;
    byte[] bB;
    byte mB = (byte)31;
    short[] aS;
    short[] bS;
    short mS = (short)0xF0F0;
    int[] aI;
    int[] bI;
    int mI = 0xF0F0F0F0;
    long[] aL;
    long[] bL;
    long mL = 0xF0F0F0F0F0F0F0F0L;

    // List of tests
    Map<String,TestFunction> tests = new HashMap<String,TestFunction>();

    // List of gold, the results from the first run before compilation
    Map<String,Object[]> golds = new HashMap<String,Object[]>();

    interface TestFunction {
        Object[] run();
    }

    public static void main(String[] args) {
        TestFramework framework = new TestFramework(TestAlignVector.class);
        framework.addFlags("--add-modules", "java.base", "--add-exports", "java.base/jdk.internal.misc=ALL-UNNAMED",
                           "-XX:+IgnoreUnrecognizedVMOptions", "-XX:LoopUnrollLimit=250");

        switch (args[0]) {
            case "NoAlignVector"         -> { framework.addFlags("-XX:+UnlockExperimentalVMOptions", "-XX:-UseCompactObjectHeaders", "-XX:-AlignVector"); }
            case "AlignVector"           -> { framework.addFlags("-XX:+UnlockExperimentalVMOptions", "-XX:-UseCompactObjectHeaders", "-XX:+AlignVector"); }
            case "VerifyAlignVector"     -> { framework.addFlags("-XX:+UnlockExperimentalVMOptions", "-XX:-UseCompactObjectHeaders", "-XX:+AlignVector", "-XX:+IgnoreUnrecognizedVMOptions", "-XX:+VerifyAlignVector"); }
            case "NoAlignVector-COH"     -> { framework.addFlags("-XX:+UnlockExperimentalVMOptions", "-XX:+UseCompactObjectHeaders", "-XX:-AlignVector"); }
            case "VerifyAlignVector-COH" -> { framework.addFlags("-XX:+UnlockExperimentalVMOptions", "-XX:+UseCompactObjectHeaders", "-XX:+AlignVector", "-XX:+IgnoreUnrecognizedVMOptions", "-XX:+VerifyAlignVector"); }
            default -> { throw new RuntimeException("Test argument not recognized: " + args[0]); }
        }
        framework.start();
    }

    public TestAlignVector() {
        // Generate input once
        aB = generateB();
        bB = generateB();
        aS = generateS();
        bS = generateS();
        aI = generateI();
        bI = generateI();
        aL = generateL();
        bL = generateL();

        // Add all tests to list
        tests.put("test0",       () -> { return test0(aB.clone(), bB.clone(), mB); });
        tests.put("test1a",      () -> { return test1a(aB.clone(), bB.clone(), mB); });
        tests.put("test1b",      () -> { return test1b(aB.clone(), bB.clone(), mB); });
        tests.put("test2",       () -> { return test2(aB.clone(), bB.clone(), mB); });
        tests.put("test3",       () -> { return test3(aB.clone(), bB.clone(), mB); });
        tests.put("test4",       () -> { return test4(aB.clone(), bB.clone(), mB); });
        tests.put("test5",       () -> { return test5(aB.clone(), bB.clone(), mB, 0); });
        tests.put("test6",       () -> { return test6(aB.clone(), bB.clone(), mB); });
        tests.put("test7",       () -> { return test7(aS.clone(), bS.clone(), mS); });
        tests.put("test8",       () -> { return test8(aB.clone(), bB.clone(), mB, 0); });
        tests.put("test8",       () -> { return test8(aB.clone(), bB.clone(), mB, 1); });
        tests.put("test9",       () -> { return test9(aB.clone(), bB.clone(), mB); });

        tests.put("test10a",     () -> { return test10a(aB.clone(), bB.clone(), mB); });
        tests.put("test10b",     () -> { return test10b(aB.clone(), bB.clone(), mB); });
        tests.put("test10c",     () -> { return test10c(aS.clone(), bS.clone(), mS); });
        tests.put("test10d",     () -> { return test10d(aS.clone(), bS.clone(), mS); });
        tests.put("test10e",     () -> { return test10e(aS.clone(), bS.clone(), mS); });

        tests.put("test11aB",    () -> { return test11aB(aB.clone(), bB.clone(), mB); });
        tests.put("test11aS",    () -> { return test11aS(aS.clone(), bS.clone(), mS); });
        tests.put("test11aI",    () -> { return test11aI(aI.clone(), bI.clone(), mI); });
        tests.put("test11aL",    () -> { return test11aL(aL.clone(), bL.clone(), mL); });

        tests.put("test11bB",    () -> { return test11bB(aB.clone(), bB.clone(), mB); });
        tests.put("test11bS",    () -> { return test11bS(aS.clone(), bS.clone(), mS); });
        tests.put("test11bI",    () -> { return test11bI(aI.clone(), bI.clone(), mI); });
        tests.put("test11bL",    () -> { return test11bL(aL.clone(), bL.clone(), mL); });

        tests.put("test11cB",    () -> { return test11cB(aB.clone(), bB.clone(), mB); });
        tests.put("test11cS",    () -> { return test11cS(aS.clone(), bS.clone(), mS); });
        tests.put("test11cI",    () -> { return test11cI(aI.clone(), bI.clone(), mI); });
        tests.put("test11cL",    () -> { return test11cL(aL.clone(), bL.clone(), mL); });

        tests.put("test11dB",    () -> { return test11dB(aB.clone(), bB.clone(), mB, 0); });
        tests.put("test11dS",    () -> { return test11dS(aS.clone(), bS.clone(), mS, 0); });
        tests.put("test11dI",    () -> { return test11dI(aI.clone(), bI.clone(), mI, 0); });
        tests.put("test11dL",    () -> { return test11dL(aL.clone(), bL.clone(), mL, 0); });

        tests.put("test12",      () -> { return test12(aB.clone(), bB.clone(), mB); });

        tests.put("test13aIL",   () -> { return test13aIL(aI.clone(), aL.clone()); });
        tests.put("test13aIB",   () -> { return test13aIB(aI.clone(), aB.clone()); });
        tests.put("test13aIS",   () -> { return test13aIS(aI.clone(), aS.clone()); });
        tests.put("test13aBSIL", () -> { return test13aBSIL(aB.clone(), aS.clone(), aI.clone(), aL.clone()); });

        tests.put("test13bIL",   () -> { return test13bIL(aI.clone(), aL.clone()); });
        tests.put("test13bIB",   () -> { return test13bIB(aI.clone(), aB.clone()); });
        tests.put("test13bIS",   () -> { return test13bIS(aI.clone(), aS.clone()); });
        tests.put("test13bBSIL", () -> { return test13bBSIL(aB.clone(), aS.clone(), aI.clone(), aL.clone()); });

        tests.put("test14aB",    () -> { return test14aB(aB.clone()); });
        tests.put("test14bB",    () -> { return test14bB(aB.clone()); });
        tests.put("test14cB",    () -> { return test14cB(aB.clone()); });
        tests.put("test14dB",    () -> { return test14dB(aB.clone()); });
        tests.put("test14eB",    () -> { return test14eB(aB.clone()); });
        tests.put("test14fB",    () -> { return test14fB(aB.clone()); });

        tests.put("test15aB",    () -> { return test15aB(aB.clone()); });
        tests.put("test15bB",    () -> { return test15bB(aB.clone()); });
        tests.put("test15cB",    () -> { return test15cB(aB.clone()); });

        tests.put("test16a",     () -> { return test16a(aB.clone(), aS.clone()); });
        tests.put("test16b",     () -> { return test16b(aB.clone()); });

        tests.put("test17a",     () -> { return test17a(aL.clone()); });
        tests.put("test17b",     () -> { return test17b(aL.clone()); });
        tests.put("test17c",     () -> { return test17c(aL.clone()); });
        tests.put("test17d",     () -> { return test17d(aL.clone()); });

        tests.put("test18a",     () -> { return test18a(aB.clone(), aI.clone()); });
        tests.put("test18b",     () -> { return test18b(aB.clone(), aI.clone()); });

        tests.put("test19",      () -> { return test19(aI.clone(), bI.clone()); });
        tests.put("test20",      () -> { return test20(aB.clone()); });

        // Compute gold value for all test methods before compilation
        for (Map.Entry<String,TestFunction> entry : tests.entrySet()) {
            String name = entry.getKey();
            TestFunction test = entry.getValue();
            Object[] gold = test.run();
            golds.put(name, gold);
        }
    }

    @Warmup(100)
    @Run(test = {"test0",
                 "test1a",
                 "test1b",
                 "test2",
                 "test3",
                 "test4",
                 "test5",
                 "test6",
                 "test7",
                 "test8",
                 "test9",
                 "test10a",
                 "test10b",
                 "test10c",
                 "test10d",
                 "test10e",
                 "test11aB",
                 "test11aS",
                 "test11aI",
                 "test11aL",
                 "test11bB",
                 "test11bS",
                 "test11bI",
                 "test11bL",
                 "test11cB",
                 "test11cS",
                 "test11cI",
                 "test11cL",
                 "test11dB",
                 "test11dS",
                 "test11dI",
                 "test11dL",
                 "test12",
                 "test13aIL",
                 "test13aIB",
                 "test13aIS",
                 "test13aBSIL",
                 "test13bIL",
                 "test13bIB",
                 "test13bIS",
                 "test13bBSIL",
                 "test14aB",
                 "test14bB",
                 "test14cB",
                 "test14dB",
                 "test14eB",
                 "test14fB",
                 "test15aB",
                 "test15bB",
                 "test15cB",
                 "test16a",
                 "test16b",
                 "test17a",
                 "test17b",
                 "test17c",
                 "test17d",
                 "test18a",
                 "test18b",
                 "test19",
                 "test20"})
    public void runTests() {
        for (Map.Entry<String,TestFunction> entry : tests.entrySet()) {
            String name = entry.getKey();
            TestFunction test = entry.getValue();
            // Recall gold value from before compilation
            Object[] gold = golds.get(name);
            // Compute new result
            Object[] result = test.run();
            // Compare gold and new result
            verify(name, gold, result);
        }
    }

    static byte[] generateB() {
        byte[] a = new byte[RANGE];
        for (int i = 0; i < a.length; i++) {
            a[i] = (byte)RANDOM.nextInt();
        }
        return a;
    }

    static short[] generateS() {
        short[] a = new short[RANGE];
        for (int i = 0; i < a.length; i++) {
            a[i] = (short)RANDOM.nextInt();
        }
        return a;
    }

    static int[] generateI() {
        int[] a = new int[RANGE];
        for (int i = 0; i < a.length; i++) {
            a[i] = RANDOM.nextInt();
        }
        return a;
    }

    static long[] generateL() {
        long[] a = new long[RANGE];
        for (int i = 0; i < a.length; i++) {
            a[i] = RANDOM.nextLong();
        }
        return a;
    }

    static void verify(String name, Object[] gold, Object[] result) {
        if (gold.length != result.length) {
            throw new RuntimeException("verify " + name + ": not the same number of outputs: gold.length = " +
                                       gold.length + ", result.length = " + result.length);
        }
        for (int i = 0; i < gold.length; i++) {
            Object g = gold[i];
            Object r = result[i];
            if (g.getClass() != r.getClass() || !g.getClass().isArray() || !r.getClass().isArray()) {
                throw new RuntimeException("verify " + name + ": must both be array of same type:" +
                                           " gold[" + i + "].getClass() = " + g.getClass().getSimpleName() +
                                           " result[" + i + "].getClass() = " + r.getClass().getSimpleName());
            }
            if (g == r) {
                throw new RuntimeException("verify " + name + ": should be two separate arrays (with identical content):" +
                                           " gold[" + i + "] == result[" + i + "]");
            }
            if (Array.getLength(g) != Array.getLength(r)) {
                    throw new RuntimeException("verify " + name + ": arrays must have same length:" +
                                           " gold[" + i + "].length = " + Array.getLength(g) +
                                           " result[" + i + "].length = " + Array.getLength(r));
            }
            Class c = g.getClass().getComponentType();
            if (c == byte.class) {
                verifyB(name, i, (byte[])g, (byte[])r);
            } else if (c == short.class) {
                verifyS(name, i, (short[])g, (short[])r);
            } else if (c == int.class) {
                verifyI(name, i, (int[])g, (int[])r);
            } else if (c == long.class) {
                verifyL(name, i, (long[])g, (long[])r);
            } else {
                throw new RuntimeException("verify " + name + ": array type not supported for verify:" +
                                       " gold[" + i + "].getClass() = " + g.getClass().getSimpleName() +
                                       " result[" + i + "].getClass() = " + r.getClass().getSimpleName());
            }
        }
    }

    static void verifyB(String name, int i, byte[] g, byte[] r) {
        for (int j = 0; j < g.length; j++) {
            if (g[j] != r[j]) {
                throw new RuntimeException("verify " + name + ": arrays must have same content:" +
                                           " gold[" + i + "][" + j + "] = " + g[j] +
                                           " result[" + i + "][" + j + "] = " + r[j]);
            }
        }
    }

    static void verifyS(String name, int i, short[] g, short[] r) {
        for (int j = 0; j < g.length; j++) {
            if (g[j] != r[j]) {
                throw new RuntimeException("verify " + name + ": arrays must have same content:" +
                                           " gold[" + i + "][" + j + "] = " + g[j] +
                                           " result[" + i + "][" + j + "] = " + r[j]);
            }
        }
    }

    static void verifyI(String name, int i, int[] g, int[] r) {
        for (int j = 0; j < g.length; j++) {
            if (g[j] != r[j]) {
                throw new RuntimeException("verify " + name + ": arrays must have same content:" +
                                           " gold[" + i + "][" + j + "] = " + g[j] +
                                           " result[" + i + "][" + j + "] = " + r[j]);
            }
        }
    }

    static void verifyL(String name, int i, long[] g, long[] r) {
        for (int j = 0; j < g.length; j++) {
            if (g[j] != r[j]) {
                throw new RuntimeException("verify " + name + ": arrays must have same content:" +
                                           " gold[" + i + "][" + j + "] = " + g[j] +
                                           " result[" + i + "][" + j + "] = " + r[j]);
            }
        }
    }

    @Test
    @IR(counts = {IRNode.LOAD_VECTOR_B, IRNode.VECTOR_SIZE_4, "> 0",
                  IRNode.AND_VB,        IRNode.VECTOR_SIZE_4, "> 0",
                  IRNode.STORE_VECTOR, "> 0"},
        applyIf = {"MaxVectorSize", ">=8"},
        applyIfPlatform = {"64-bit", "true"},
        applyIfCPUFeatureOr = {"sse4.1", "true", "asimd", "true"})
    static Object[] test0(byte[] a, byte[] b, byte mask) {
        for (int i = 0; i < RANGE; i+=8) {
            // Safe to vectorize with AlignVector
            b[i+0] = (byte)(a[i+0] & mask); // offset 0, align 0
            b[i+1] = (byte)(a[i+1] & mask);
            b[i+2] = (byte)(a[i+2] & mask);
            b[i+3] = (byte)(a[i+3] & mask);
        }
        return new Object[]{ a, b };
    }

    @Test
    @IR(counts = {IRNode.LOAD_VECTOR_B, "> 0",
                  IRNode.AND_VB, "> 0",
                  IRNode.STORE_VECTOR, "> 0"},
        applyIfOr = {"UseCompactObjectHeaders", "false", "AlignVector", "false"},
        // UNSAFE.ARRAY_BYTE_BASE_OFFSET = 16, but with compact object headers UNSAFE.ARRAY_BYTE_BASE_OFFSET=12.
        // If AlignVector=true, we need the offset to be 8-byte aligned, else the vectors are filtered out.
        applyIfPlatform = {"64-bit", "true"},
        applyIfCPUFeatureOr = {"avx2", "true", "asimd", "true"})
    static Object[] test1a(byte[] a, byte[] b, byte mask) {
        for (int i = 0; i < RANGE; i+=8) {
            b[i+0] = (byte)(a[i+0] & mask); // adr = base + UNSAFE.ARRAY_BYTE_BASE_OFFSET + 0 + iter*8
            b[i+1] = (byte)(a[i+1] & mask);
            b[i+2] = (byte)(a[i+2] & mask);
            b[i+3] = (byte)(a[i+3] & mask);
            b[i+4] = (byte)(a[i+4] & mask);
            b[i+5] = (byte)(a[i+5] & mask);
            b[i+6] = (byte)(a[i+6] & mask);
            b[i+7] = (byte)(a[i+7] & mask);
        }
        return new Object[]{ a, b };
    }

    @Test
    @IR(counts = {IRNode.LOAD_VECTOR_B, "> 0",
                  IRNode.AND_VB, "> 0",
                  IRNode.STORE_VECTOR, "> 0"},
        applyIfOr = {"UseCompactObjectHeaders", "true", "AlignVector", "false"},
        // UNSAFE.ARRAY_BYTE_BASE_OFFSET = 16, but with compact object headers UNSAFE.ARRAY_BYTE_BASE_OFFSET=12.
        // If AlignVector=true, we need the offset to be 8-byte aligned, else the vectors are filtered out.
        applyIfPlatform = {"64-bit", "true"},
        applyIfCPUFeatureOr = {"avx2", "true", "asimd", "true"})
    static Object[] test1b(byte[] a, byte[] b, byte mask) {
        for (int i = 4; i < RANGE-8; i+=8) {
            b[i+0] = (byte)(a[i+0] & mask); // adr = base + UNSAFE.ARRAY_BYTE_BASE_OFFSET + 4 + iter*8
            b[i+1] = (byte)(a[i+1] & mask);
            b[i+2] = (byte)(a[i+2] & mask);
            b[i+3] = (byte)(a[i+3] & mask);
            b[i+4] = (byte)(a[i+4] & mask);
            b[i+5] = (byte)(a[i+5] & mask);
            b[i+6] = (byte)(a[i+6] & mask);
            b[i+7] = (byte)(a[i+7] & mask);
        }
        return new Object[]{ a, b };
    }

    @Test
    @IR(counts = {IRNode.LOAD_VECTOR_B, IRNode.VECTOR_SIZE_4, "> 0",
                  IRNode.AND_VB,        IRNode.VECTOR_SIZE_4, "> 0",
                  IRNode.STORE_VECTOR, "> 0"},
        applyIfAnd = {"AlignVector", "false", "MaxVectorSize", ">=8"},
        applyIfPlatform = {"64-bit", "true"},
        applyIfCPUFeatureOr = {"sse4.1", "true", "asimd", "true"})
    @IR(counts = {IRNode.LOAD_VECTOR_B, "= 0",
                  IRNode.AND_VB, "= 0",
                  IRNode.STORE_VECTOR, "= 0"},
        applyIfCPUFeatureOr = {"sse4.1", "true", "asimd", "true"},
        applyIfPlatform = {"64-bit", "true"},
        applyIf = {"AlignVector", "true"})
    static Object[] test2(byte[] a, byte[] b, byte mask) {
        for (int i = 0; i < RANGE; i+=8) {
            // Cannot align with AlignVector: 3 + x * 8 % 8 = 3
            b[i+3] = (byte)(a[i+3] & mask); // at alignment 3
            b[i+4] = (byte)(a[i+4] & mask);
            b[i+5] = (byte)(a[i+5] & mask);
            b[i+6] = (byte)(a[i+6] & mask);
        }
        return new Object[]{ a, b };
    }

    @Test
    @IR(counts = {IRNode.LOAD_VECTOR_B, IRNode.VECTOR_SIZE_4, "> 0",
                  IRNode.AND_VB,        IRNode.VECTOR_SIZE_4, "> 0",
                  IRNode.STORE_VECTOR, "> 0"},
        applyIfAnd = {"AlignVector", "false", "MaxVectorSize", ">=8"},
        applyIfPlatform = {"64-bit", "true"},
        applyIfCPUFeatureOr = {"sse4.1", "true", "asimd", "true"})
    @IR(counts = {IRNode.LOAD_VECTOR_B, "= 0",
                  IRNode.AND_VB, "= 0",
                  IRNode.STORE_VECTOR, "= 0"},
        applyIfCPUFeatureOr = {"sse4.1", "true", "asimd", "true"},
        applyIfPlatform = {"64-bit", "true"},
        applyIf = {"AlignVector", "true"})
    static Object[] test3(byte[] a, byte[] b, byte mask) {
        for (int i = 0; i < RANGE; i+=8) {
            // Cannot align with AlignVector: 3 + x * 8 % 8 = 3

            // Problematic for AlignVector
            b[i+0] = (byte)(a[i+0] & mask); // best_memref, align 0

            b[i+3] = (byte)(a[i+3] & mask); // pack at offset 3 bytes
            b[i+4] = (byte)(a[i+4] & mask);
            b[i+5] = (byte)(a[i+5] & mask);
            b[i+6] = (byte)(a[i+6] & mask);
        }
        return new Object[]{ a, b };
    }

    @Test
    @IR(counts = {IRNode.LOAD_VECTOR_B, IRNode.VECTOR_SIZE_4, "> 0",
                  IRNode.LOAD_VECTOR_B, IRNode.VECTOR_SIZE_8, "> 0",
                  IRNode.AND_VB,        IRNode.VECTOR_SIZE_4, "> 0",
                  IRNode.AND_VB,        IRNode.VECTOR_SIZE_8, "> 0",
                  IRNode.STORE_VECTOR, "> 0"},
        applyIfCPUFeatureOr = {"sse4.1", "true", "asimd", "true"},
        applyIfPlatform = {"64-bit", "true"},
        applyIfAnd = {"AlignVector", "false", "MaxVectorSize", ">=16"})
    @IR(counts = {IRNode.LOAD_VECTOR_B, IRNode.VECTOR_SIZE_4, "> 0",
                  IRNode.LOAD_VECTOR_B, IRNode.VECTOR_SIZE_8, "= 0",// unaligned
                  IRNode.AND_VB,        IRNode.VECTOR_SIZE_4, "> 0",
                  IRNode.AND_VB,        IRNode.VECTOR_SIZE_8, "= 0",// unaligned
                  IRNode.STORE_VECTOR, "> 0"},
        applyIfCPUFeatureOr = {"sse4.1", "true", "asimd", "true"},
        applyIfPlatform = {"64-bit", "true"},
        applyIfAnd = {"AlignVector", "true", "MaxVectorSize", ">=16"})
    static Object[] test4(byte[] a, byte[] b, byte mask) {
        for (int i = 0; i < RANGE/16; i++) {
            // Problematic for AlignVector
            b[i*16 + 0 ] = (byte)(a[i*16 + 0 ] & mask); // 4 pack, 0 aligned
            b[i*16 + 1 ] = (byte)(a[i*16 + 1 ] & mask);
            b[i*16 + 2 ] = (byte)(a[i*16 + 2 ] & mask);
            b[i*16 + 3 ] = (byte)(a[i*16 + 3 ] & mask);

            b[i*16 + 5 ] = (byte)(a[i*16 + 5 ] & mask); // 8 pack, 5 aligned
            b[i*16 + 6 ] = (byte)(a[i*16 + 6 ] & mask);
            b[i*16 + 7 ] = (byte)(a[i*16 + 7 ] & mask);
            b[i*16 + 8 ] = (byte)(a[i*16 + 8 ] & mask);
            b[i*16 + 9 ] = (byte)(a[i*16 + 9 ] & mask);
            b[i*16 + 10] = (byte)(a[i*16 + 10] & mask);
            b[i*16 + 11] = (byte)(a[i*16 + 11] & mask);
            b[i*16 + 12] = (byte)(a[i*16 + 12] & mask);
        }
        return new Object[]{ a, b };
    }

    @Test
    @IR(counts = {IRNode.LOAD_VECTOR_B, IRNode.VECTOR_SIZE_4, "> 0",
                  IRNode.AND_VB,        IRNode.VECTOR_SIZE_4, "> 0",
                  IRNode.STORE_VECTOR, "> 0"},
        applyIfAnd = {"AlignVector", "false", "MaxVectorSize", ">=8"},
        applyIfPlatform = {"64-bit", "true"},
        applyIfCPUFeatureOr = {"sse4.1", "true", "asimd", "true"})
    @IR(counts = {IRNode.LOAD_VECTOR_B, "= 0",
                  IRNode.AND_VB, "= 0",
                  IRNode.STORE_VECTOR, "= 0"},
        applyIfCPUFeatureOr = {"sse4.1", "true", "asimd", "true"},
        applyIfPlatform = {"64-bit", "true"},
        applyIf = {"AlignVector", "true"})
    static Object[] test5(byte[] a, byte[] b, byte mask, int inv) {
        for (int i = 0; i < RANGE; i+=8) {
            // Cannot align with AlignVector because of invariant
            b[i+inv+0] = (byte)(a[i+inv+0] & mask);

            b[i+inv+3] = (byte)(a[i+inv+3] & mask);
            b[i+inv+4] = (byte)(a[i+inv+4] & mask);
            b[i+inv+5] = (byte)(a[i+inv+5] & mask);
            b[i+inv+6] = (byte)(a[i+inv+6] & mask);
        }
        return new Object[]{ a, b };
    }

    @Test
    @IR(counts = {IRNode.LOAD_VECTOR_B, IRNode.VECTOR_SIZE_4, "> 0",
                  IRNode.AND_VB,        IRNode.VECTOR_SIZE_4, "> 0",
                  IRNode.STORE_VECTOR, "> 0"},
        applyIfAnd = {"AlignVector", "false", "MaxVectorSize", ">=8"},
        applyIfPlatform = {"64-bit", "true"},
        applyIfCPUFeatureOr = {"sse4.1", "true", "asimd", "true"})
    @IR(counts = {IRNode.LOAD_VECTOR_B, "= 0",
                  IRNode.AND_VB, "= 0",
                  IRNode.STORE_VECTOR, "= 0"},
        applyIfCPUFeatureOr = {"sse4.1", "true", "asimd", "true"},
        applyIfPlatform = {"64-bit", "true"},
        applyIf = {"AlignVector", "true"})
    static Object[] test6(byte[] a, byte[] b, byte mask) {
        for (int i = 0; i < RANGE/8; i+=2) {
            // Cannot align with AlignVector because offset is odd
            b[i*4+0] = (byte)(a[i*4+0] & mask);

            b[i*4+3] = (byte)(a[i*4+3] & mask);
            b[i*4+4] = (byte)(a[i*4+4] & mask);
            b[i*4+5] = (byte)(a[i*4+5] & mask);
            b[i*4+6] = (byte)(a[i*4+6] & mask);
        }
        return new Object[]{ a, b };
    }

    @Test
    @IR(counts = {IRNode.LOAD_VECTOR_S, IRNode.VECTOR_SIZE_4, "> 0",
                  IRNode.AND_VS,        IRNode.VECTOR_SIZE_4, "> 0",
                  IRNode.STORE_VECTOR, "> 0"},
        applyIfAnd = {"AlignVector", "false", "MaxVectorSize", ">=16"},
        applyIfPlatform = {"64-bit", "true"},
        applyIfCPUFeatureOr = {"avx2", "true", "asimd", "true"})
    @IR(counts = {IRNode.LOAD_VECTOR_S, "= 0",
                  IRNode.AND_VS, "= 0",
                  IRNode.STORE_VECTOR, "= 0"},
        applyIfCPUFeatureOr = {"sse4.1", "true", "asimd", "true"},
        applyIfPlatform = {"64-bit", "true"},
        applyIf = {"AlignVector", "true"})
    static Object[] test7(short[] a, short[] b, short mask) {
        for (int i = 0; i < RANGE/8; i+=2) {
            // Cannot align with AlignVector because offset is odd
            b[i*4+0] = (short)(a[i*4+0] & mask);

            b[i*4+3] = (short)(a[i*4+3] & mask);
            b[i*4+4] = (short)(a[i*4+4] & mask);
            b[i*4+5] = (short)(a[i*4+5] & mask);
            b[i*4+6] = (short)(a[i*4+6] & mask);
        }
        return new Object[]{ a, b };
    }

    @Test
    @IR(counts = {IRNode.LOAD_VECTOR_B, IRNode.VECTOR_SIZE_4, "> 0",
                  IRNode.AND_VB,        IRNode.VECTOR_SIZE_4, "> 0",
                  IRNode.STORE_VECTOR, "> 0"},
        applyIfAnd = {"AlignVector", "false", "MaxVectorSize", ">=8"},
        applyIfPlatform = {"64-bit", "true"},
        applyIfCPUFeatureOr = {"sse4.1", "true", "asimd", "true"})
    @IR(counts = {IRNode.LOAD_VECTOR_B, "= 0",
                  IRNode.AND_VB, "= 0",
                  IRNode.STORE_VECTOR, "= 0"},
        applyIfCPUFeatureOr = {"sse4.1", "true", "asimd", "true"},
        applyIfPlatform = {"64-bit", "true"},
        applyIf = {"AlignVector", "true"})
    static Object[] test8(byte[] a, byte[] b, byte mask, int init) {
        for (int i = init; i < RANGE; i+=8) {
            // Cannot align with AlignVector because of invariant (variable init becomes invar)
            b[i+0] = (byte)(a[i+0] & mask);

            b[i+3] = (byte)(a[i+3] & mask);
            b[i+4] = (byte)(a[i+4] & mask);
            b[i+5] = (byte)(a[i+5] & mask);
            b[i+6] = (byte)(a[i+6] & mask);
        }
        return new Object[]{ a, b };
    }

    @Test
    @IR(counts = {IRNode.LOAD_VECTOR_B, IRNode.VECTOR_SIZE_4, "> 0",
                  IRNode.AND_VB,        IRNode.VECTOR_SIZE_4, "> 0",
                  IRNode.STORE_VECTOR, "> 0"},
        applyIf = {"MaxVectorSize", ">=8"},
        applyIfPlatform = {"64-bit", "true"},
        applyIfCPUFeatureOr = {"sse4.1", "true", "asimd", "true"})
    static Object[] test9(byte[] a, byte[] b, byte mask) {
        // known non-zero init value does not affect offset, but has implicit effect on iv
        for (int i = 13; i < RANGE-8; i+=8) {
            b[i+0] = (byte)(a[i+0] & mask);

            b[i+3] = (byte)(a[i+3] & mask);
            b[i+4] = (byte)(a[i+4] & mask);
            b[i+5] = (byte)(a[i+5] & mask);
            b[i+6] = (byte)(a[i+6] & mask);
        }
        return new Object[]{ a, b };
    }

    @Test
    @IR(counts = {IRNode.LOAD_VECTOR_B, IRNode.VECTOR_SIZE_4, "> 0",
                  IRNode.AND_VB,        IRNode.VECTOR_SIZE_4, "> 0",
                  IRNode.STORE_VECTOR, "> 0"},
        applyIfCPUFeatureOr = {"sse4.1", "true", "asimd", "true"},
        applyIfPlatform = {"64-bit", "true"},
        applyIfAnd = {"AlignVector", "false", "MaxVectorSize", ">=8"})
    @IR(counts = {IRNode.LOAD_VECTOR_B, "= 0",
                  IRNode.AND_VB, "= 0",
                  IRNode.STORE_VECTOR, "= 0"},
        applyIfCPUFeatureOr = {"sse4.1", "true", "asimd", "true"},
        applyIfPlatform = {"64-bit", "true"},
        applyIf = {"AlignVector", "true"})
    static Object[] test10a(byte[] a, byte[] b, byte mask) {
        // This is not alignable with pre-loop, because of odd init.
        for (int i = 3; i < RANGE-8; i+=8) {
            b[i+0] = (byte)(a[i+0] & mask);
            b[i+1] = (byte)(a[i+1] & mask);
            b[i+2] = (byte)(a[i+2] & mask);
            b[i+3] = (byte)(a[i+3] & mask);
        }
        return new Object[]{ a, b };
    }

    @Test
    @IR(counts = {IRNode.LOAD_VECTOR_B, IRNode.VECTOR_SIZE_4, "> 0",
                  IRNode.AND_VB,        IRNode.VECTOR_SIZE_4, "> 0",
                  IRNode.STORE_VECTOR, "> 0"},
        applyIfCPUFeatureOr = {"sse4.1", "true", "asimd", "true"},
        applyIfPlatform = {"64-bit", "true"},
        applyIfAnd = {"AlignVector", "false", "MaxVectorSize", ">=8"})
    @IR(counts = {IRNode.LOAD_VECTOR_B, "= 0",
                  IRNode.AND_VB, "= 0",
                  IRNode.STORE_VECTOR, "= 0"},
        applyIfCPUFeatureOr = {"sse4.1", "true", "asimd", "true"},
        applyIfPlatform = {"64-bit", "true"},
        applyIf = {"AlignVector", "true"})
    static Object[] test10b(byte[] a, byte[] b, byte mask) {
        // This is not alignable with pre-loop, because of odd init.
        // Seems not correctly handled.
        for (int i = 13; i < RANGE-8; i+=8) {
            b[i+0] = (byte)(a[i+0] & mask);
            b[i+1] = (byte)(a[i+1] & mask);
            b[i+2] = (byte)(a[i+2] & mask);
            b[i+3] = (byte)(a[i+3] & mask);
        }
        return new Object[]{ a, b };
    }

    @Test
    @IR(counts = {IRNode.LOAD_VECTOR_S, IRNode.VECTOR_SIZE_4, "> 0",
                  IRNode.AND_VS,        IRNode.VECTOR_SIZE_4, "> 0",
                  IRNode.STORE_VECTOR, "> 0"},
        applyIfCPUFeatureOr = {"sse4.1", "true", "asimd", "true"},
        applyIfPlatform = {"64-bit", "true"},
        applyIfAnd = {"AlignVector", "false", "MaxVectorSize", ">=16"})
    @IR(counts = {IRNode.LOAD_VECTOR_S, "= 0",
                  IRNode.AND_VS, "= 0",
                  IRNode.STORE_VECTOR, "= 0"},
        applyIfCPUFeatureOr = {"sse4.1", "true", "asimd", "true"},
        applyIfPlatform = {"64-bit", "true"},
        applyIf = {"AlignVector", "true"})
    static Object[] test10c(short[] a, short[] b, short mask) {
        // This is not alignable with pre-loop, because of odd init.
        // Seems not correctly handled with MaxVectorSize >= 32.
        for (int i = 13; i < RANGE-8; i+=8) {
            b[i+0] = (short)(a[i+0] & mask);
            b[i+1] = (short)(a[i+1] & mask);
            b[i+2] = (short)(a[i+2] & mask);
            b[i+3] = (short)(a[i+3] & mask);
        }
        return new Object[]{ a, b };
    }

    @Test
    @IR(counts = {IRNode.LOAD_VECTOR_S, IRNode.VECTOR_SIZE_4, "> 0",
                  IRNode.AND_VS,        IRNode.VECTOR_SIZE_4, "> 0",
                  IRNode.STORE_VECTOR, "> 0"},
        applyIfAnd = {"MaxVectorSize", ">=16", "UseCompactObjectHeaders", "false"},
        // UNSAFE.ARRAY_BYTE_BASE_OFFSET = 16, but with compact object headers UNSAFE.ARRAY_BYTE_BASE_OFFSET=12.
        // If AlignVector=true, we need the offset to be 8-byte aligned, else the vectors are filtered out.
        applyIfPlatform = {"64-bit", "true"},
        applyIfCPUFeatureOr = {"avx2", "true", "asimd", "true"})
    static Object[] test10d(short[] a, short[] b, short mask) {
        for (int i = 13; i < RANGE-16; i+=8) {
            // adr = base + UNSAFE.ARRAY_SHORT_BASE_OFFSET + 2*(3 + 13) + iter*16
            b[i+0+3] = (short)(a[i+0+3] & mask);
            b[i+1+3] = (short)(a[i+1+3] & mask);
            b[i+2+3] = (short)(a[i+2+3] & mask);
            b[i+3+3] = (short)(a[i+3+3] & mask);
        }
        return new Object[]{ a, b };
    }

    @Test
    @IR(counts = {IRNode.LOAD_VECTOR_S, IRNode.VECTOR_SIZE_4, "> 0",
                  IRNode.AND_VS,        IRNode.VECTOR_SIZE_4, "> 0",
                  IRNode.STORE_VECTOR, "> 0"},
        applyIfAnd = {"MaxVectorSize", ">=16", "UseCompactObjectHeaders", "true"},
        // UNSAFE.ARRAY_BYTE_BASE_OFFSET = 16, but with compact object headers UNSAFE.ARRAY_BYTE_BASE_OFFSET=12.
        // If AlignVector=true, we need the offset to be 8-byte aligned, else the vectors are filtered out.
        applyIfPlatform = {"64-bit", "true"},
        applyIfCPUFeatureOr = {"avx2", "true", "asimd", "true"})
    static Object[] test10e(short[] a, short[] b, short mask) {
        for (int i = 11; i < RANGE-16; i+=8) {
            // adr = base + UNSAFE.ARRAY_SHORT_BASE_OFFSET + 2*(3 + 11) + iter*16
            b[i+0+3] = (short)(a[i+0+3] & mask);
            b[i+1+3] = (short)(a[i+1+3] & mask);
            b[i+2+3] = (short)(a[i+2+3] & mask);
            b[i+3+3] = (short)(a[i+3+3] & mask);
        }
        return new Object[]{ a, b };
    }

    @Test
    @IR(counts = {IRNode.LOAD_VECTOR_B, "> 0",
                  IRNode.AND_VB, "> 0",
                  IRNode.STORE_VECTOR, "> 0"},
        applyIfPlatform = {"64-bit", "true"},
        applyIfCPUFeatureOr = {"sse4.1", "true", "asimd", "true"})
    static Object[] test11aB(byte[] a, byte[] b, byte mask) {
        for (int i = 0; i < RANGE; i++) {
            // always alignable
            b[i+0] = (byte)(a[i+0] & mask);
        }
        return new Object[]{ a, b };
    }

    @Test
    @IR(counts = {IRNode.LOAD_VECTOR_S, "> 0",
                  IRNode.AND_VS, "> 0",
                  IRNode.STORE_VECTOR, "> 0"},
        applyIfPlatform = {"64-bit", "true"},
        applyIfCPUFeatureOr = {"sse4.1", "true", "asimd", "true"})
    static Object[] test11aS(short[] a, short[] b, short mask) {
        for (int i = 0; i < RANGE; i++) {
            // always alignable
            b[i+0] = (short)(a[i+0] & mask);
        }
        return new Object[]{ a, b };
    }

    @Test
    @IR(counts = {IRNode.LOAD_VECTOR_I, "> 0",
                  IRNode.AND_VI, "> 0",
                  IRNode.STORE_VECTOR, "> 0"},
        applyIfPlatform = {"64-bit", "true"},
        applyIfCPUFeatureOr = {"sse4.1", "true", "asimd", "true"})
    static Object[] test11aI(int[] a, int[] b, int mask) {
        for (int i = 0; i < RANGE; i++) {
            // always alignable
            b[i+0] = (int)(a[i+0] & mask);
        }
        return new Object[]{ a, b };
    }

    @Test
    @IR(counts = {IRNode.LOAD_VECTOR_L, "> 0",
                  IRNode.AND_VL, "> 0",
                  IRNode.STORE_VECTOR, "> 0"},
        applyIfPlatform = {"64-bit", "true"},
        applyIfCPUFeatureOr = {"sse4.1", "true", "asimd", "true"})
    static Object[] test11aL(long[] a, long[] b, long mask) {
        for (int i = 0; i < RANGE; i++) {
            // always alignable
            b[i+0] = (long)(a[i+0] & mask);
        }
        return new Object[]{ a, b };
    }

    @Test
    @IR(counts = {IRNode.LOAD_VECTOR_B, "> 0",
                  IRNode.AND_VB, "> 0",
                  IRNode.STORE_VECTOR, "> 0"},
        applyIfPlatform = {"64-bit", "true"},
        applyIfCPUFeatureOr = {"sse4.1", "true", "asimd", "true"})
    static Object[] test11bB(byte[] a, byte[] b, byte mask) {
        for (int i = 1; i < RANGE; i++) {
            // always alignable
            b[i+0] = (byte)(a[i+0] & mask);
        }
        return new Object[]{ a, b };
    }

    @Test
    @IR(counts = {IRNode.LOAD_VECTOR_S, "> 0",
                  IRNode.AND_VS, "> 0",
                  IRNode.STORE_VECTOR, "> 0"},
        applyIfPlatform = {"64-bit", "true"},
        applyIfCPUFeatureOr = {"sse4.1", "true", "asimd", "true"})
    static Object[] test11bS(short[] a, short[] b, short mask) {
        for (int i = 1; i < RANGE; i++) {
            // always alignable
            b[i+0] = (short)(a[i+0] & mask);
        }
        return new Object[]{ a, b };
    }

    @Test
    @IR(counts = {IRNode.LOAD_VECTOR_I, "> 0",
                  IRNode.AND_VI, "> 0",
                  IRNode.STORE_VECTOR, "> 0"},
        applyIfPlatform = {"64-bit", "true"},
        applyIfCPUFeatureOr = {"sse4.1", "true", "asimd", "true"})
    static Object[] test11bI(int[] a, int[] b, int mask) {
        for (int i = 1; i < RANGE; i++) {
            // always alignable
            b[i+0] = (int)(a[i+0] & mask);
        }
        return new Object[]{ a, b };
    }

    @Test
    @IR(counts = {IRNode.LOAD_VECTOR_L, "> 0",
                  IRNode.AND_VL, "> 0",
                  IRNode.STORE_VECTOR, "> 0"},
        applyIfPlatform = {"64-bit", "true"},
        applyIfCPUFeatureOr = {"sse4.1", "true", "asimd", "true"})
    static Object[] test11bL(long[] a, long[] b, long mask) {
        for (int i = 1; i < RANGE; i++) {
            // always alignable
            b[i+0] = (long)(a[i+0] & mask);
        }
        return new Object[]{ a, b };
    }

    @Test
    @IR(counts = {IRNode.LOAD_VECTOR_B, "> 0",
                  IRNode.AND_VB, "> 0",
                  IRNode.STORE_VECTOR, "> 0"},
        applyIfCPUFeatureOr = {"sse4.1", "true", "asimd", "true"},
        applyIfPlatform = {"64-bit", "true"},
        applyIf = {"AlignVector", "false"})
    @IR(counts = {IRNode.LOAD_VECTOR_B, "= 0",
                  IRNode.AND_VB, "= 0",
                  IRNode.STORE_VECTOR, "= 0"},
        applyIfCPUFeatureOr = {"sse4.1", "true", "asimd", "true"},
        applyIfPlatform = {"64-bit", "true"},
        applyIf = {"AlignVector", "true"})
    static Object[] test11cB(byte[] a, byte[] b, byte mask) {
        for (int i = 1; i < RANGE-1; i++) {
            // 1 byte offset -> not alignable with AlignVector
            b[i+0] = (byte)(a[i+1] & mask);
        }
        return new Object[]{ a, b };
    }

    @Test
    @IR(counts = {IRNode.LOAD_VECTOR_S, "> 0",
                  IRNode.AND_VS, "> 0",
                  IRNode.STORE_VECTOR, "> 0"},
        applyIfCPUFeatureOr = {"sse4.1", "true", "asimd", "true"},
        applyIfPlatform = {"64-bit", "true"},
        applyIf = {"AlignVector", "false"})
    @IR(counts = {IRNode.LOAD_VECTOR_S, "= 0",
                  IRNode.AND_VS, "= 0",
                  IRNode.STORE_VECTOR, "= 0"},
        applyIfCPUFeatureOr = {"sse4.1", "true", "asimd", "true"},
        applyIfPlatform = {"64-bit", "true"},
        applyIf = {"AlignVector", "true"})
    static Object[] test11cS(short[] a, short[] b, short mask) {
        for (int i = 1; i < RANGE-1; i++) {
            // 2 byte offset -> not alignable with AlignVector
            b[i+0] = (short)(a[i+1] & mask);
        }
        return new Object[]{ a, b };
    }

    @Test
    @IR(counts = {IRNode.LOAD_VECTOR_I, "> 0",
                  IRNode.AND_VI, "> 0",
                  IRNode.STORE_VECTOR, "> 0"},
        applyIfCPUFeatureOr = {"sse4.1", "true", "asimd", "true"},
        applyIfPlatform = {"64-bit", "true"},
        applyIf = {"AlignVector", "false"})
    @IR(counts = {IRNode.LOAD_VECTOR_I, "= 0",
                  IRNode.AND_VI, "= 0",
                  IRNode.STORE_VECTOR, "= 0"},
        applyIfCPUFeatureOr = {"sse4.1", "true", "asimd", "true"},
        applyIfPlatform = {"64-bit", "true"},
        applyIf = {"AlignVector", "true"})
    static Object[] test11cI(int[] a, int[] b, int mask) {
        for (int i = 1; i < RANGE-1; i++) {
            // 4 byte offset -> not alignable with AlignVector
            b[i+0] = (int)(a[i+1] & mask);
        }
        return new Object[]{ a, b };
    }

    @Test
    @IR(counts = {IRNode.LOAD_VECTOR_L, "> 0",
                  IRNode.AND_VL, "> 0",
                  IRNode.STORE_VECTOR, "> 0"},
        applyIfPlatform = {"64-bit", "true"},
        applyIfCPUFeatureOr = {"sse4.1", "true", "asimd", "true"})
    static Object[] test11cL(long[] a, long[] b, long mask) {
        for (int i = 1; i < RANGE-1; i++) {
            // always alignable (8 byte offset)
            b[i+0] = (long)(a[i+1] & mask);
        }
        return new Object[]{ a, b };
    }

    @Test
    @IR(counts = {IRNode.LOAD_VECTOR_B, "> 0",
                  IRNode.AND_VB, "> 0",
                  IRNode.STORE_VECTOR, "> 0"},
        applyIfPlatform = {"64-bit", "true"},
        applyIfCPUFeatureOr = {"sse4.1", "true", "asimd", "true"})
    static Object[] test11dB(byte[] a, byte[] b, byte mask, int invar) {
        for (int i = 0; i < RANGE; i++) {
            b[i+0+invar] = (byte)(a[i+0+invar] & mask);
        }
        return new Object[]{ a, b };
    }

    @Test
    @IR(counts = {IRNode.LOAD_VECTOR_S, "> 0",
                  IRNode.AND_VS, "> 0",
                  IRNode.STORE_VECTOR, "> 0"},
        applyIfPlatform = {"64-bit", "true"},
        applyIfCPUFeatureOr = {"sse4.1", "true", "asimd", "true"})
    static Object[] test11dS(short[] a, short[] b, short mask, int invar) {
        for (int i = 0; i < RANGE; i++) {
            b[i+0+invar] = (short)(a[i+0+invar] & mask);
        }
        return new Object[]{ a, b };
    }

    @Test
    @IR(counts = {IRNode.LOAD_VECTOR_I, "> 0",
                  IRNode.AND_VI, "> 0",
                  IRNode.STORE_VECTOR, "> 0"},
        applyIfPlatform = {"64-bit", "true"},
        applyIfCPUFeatureOr = {"sse4.1", "true", "asimd", "true"})
    static Object[] test11dI(int[] a, int[] b, int mask, int invar) {
        for (int i = 0; i < RANGE; i++) {
            b[i+0+invar] = (int)(a[i+0+invar] & mask);
        }
        return new Object[]{ a, b };
    }

    @Test
    @IR(counts = {IRNode.LOAD_VECTOR_L, "> 0",
                  IRNode.AND_VL, "> 0",
                  IRNode.STORE_VECTOR, "> 0"},
        applyIfPlatform = {"64-bit", "true"},
        applyIfCPUFeatureOr = {"sse4.1", "true", "asimd", "true"})
    static Object[] test11dL(long[] a, long[] b, long mask, int invar) {
        for (int i = 0; i < RANGE; i++) {
            b[i+0+invar] = (long)(a[i+0+invar] & mask);
        }
        return new Object[]{ a, b };
    }

    @Test
<<<<<<< HEAD
    @IR(counts = { IRNode.LOAD_VECTOR_B, "= 0",
                   IRNode.AND_VB, "= 0",
                   IRNode.STORE_VECTOR, "= 0" },
        applyIfPlatform = { "64-bit", "true" },
        applyIf = { "AlignVector", "true" },
        applyIfCPUFeatureOr = { "sse4.1", "true", "asimd", "true" })
    @IR(counts = { IRNode.LOAD_VECTOR_B, IRNode.VECTOR_SIZE_4, "> 0",
                   IRNode.AND_VB, IRNode.VECTOR_SIZE_4, "> 0",
                   IRNode.STORE_VECTOR, "> 0" },
        applyIfPlatform = { "64-bit", "true" },
        applyIf = { "AlignVector", "false" },
        applyIfCPUFeatureOr = { "sse4.1", "true", "asimd", "true" })
    static Object[] test12(byte[] a, byte[] b, byte mask) {
        for (int i = 0; i < RANGE / 16; i++) {
            b[i * 6 + 0] = (byte) (a[i * 6 + 0] & mask);
            b[i * 6 + 1] = (byte) (a[i * 6 + 1] & mask);
            b[i * 6 + 2] = (byte) (a[i * 6 + 2] & mask);
            b[i * 6 + 3] = (byte) (a[i * 6 + 3] & mask);
=======
    @IR(counts = {IRNode.LOAD_VECTOR_B, IRNode.VECTOR_SIZE + "min(max_byte, 4)", "> 0",
                  IRNode.AND_VB,        IRNode.VECTOR_SIZE + "min(max_byte, 4)", "> 0",
                  IRNode.STORE_VECTOR,                                           "> 0"},
        applyIfPlatform = {"64-bit", "true"},
        applyIf = {"AlignVector", "false"},
        applyIfCPUFeatureOr = {"sse4.1", "true", "asimd", "true"})
    static Object[] test12(byte[] a, byte[] b, byte mask) {
        for (int i = 0; i < RANGE/16; i++) {
            // Non-power-of-2 stride. Vectorization of 4 bytes, then 2-bytes gap.
            b[i*6 + 0 ] = (byte)(a[i*6 + 0 ] & mask);
            b[i*6 + 1 ] = (byte)(a[i*6 + 1 ] & mask);
            b[i*6 + 2 ] = (byte)(a[i*6 + 2 ] & mask);
            b[i*6 + 3 ] = (byte)(a[i*6 + 3 ] & mask);
>>>>>>> 41bdc47d
        }
        return new Object[] { a, b };
    }

    @Test
    @IR(counts = {IRNode.LOAD_VECTOR_I, IRNode.VECTOR_SIZE + "min(max_int, max_long)", "> 0",
                  IRNode.LOAD_VECTOR_L, IRNode.VECTOR_SIZE + "min(max_int, max_long)", "> 0",
                  IRNode.ADD_VI, IRNode.VECTOR_SIZE + "min(max_int, max_long)", "> 0",
                  IRNode.ADD_VL, IRNode.VECTOR_SIZE + "min(max_int, max_long)", "> 0",
                  IRNode.STORE_VECTOR, "> 0"},
        applyIfPlatform = {"64-bit", "true"},
        applyIfCPUFeatureOr = {"avx2", "true"})
    // require avx to ensure vectors are larger than what unrolling produces
    static Object[] test13aIL(int[] a, long[] b) {
        for (int i = 0; i < RANGE; i++) {
            a[i]++;
            b[i]++;
        }
        return new Object[]{ a, b };
    }

    @Test
    @IR(counts = {IRNode.LOAD_VECTOR_B, "> 0",
                  IRNode.LOAD_VECTOR_I, "> 0",
                  IRNode.ADD_VB, "> 0",
                  IRNode.ADD_VI, "> 0",
                  IRNode.STORE_VECTOR, "> 0"},
        applyIfOr = {"UseCompactObjectHeaders", "false", "AlignVector", "false"},
        applyIfPlatform = {"64-bit", "true"},
        applyIfCPUFeatureOr = {"avx2", "true", "asimd", "true"})
    static Object[] test13aIB(int[] a, byte[] b) {
        for (int i = 0; i < RANGE; i++) {
            // adr = base + UNSAFE.ARRAY_BYTE_BASE_OFFSET + 1*iter
            //              = 16 (or 12 if UseCompactObjectHeaders=true)
            a[i]++;
            // adr = base + UNSAFE.ARRAY_INT_BASE_OFFSET  + 4*iter
            //              = 16 (or 12 if UseCompactObjectHeaders=true)
            b[i]++;
            // For AlignVector, all adr must be 8-byte aligned. Let's see for which iteration this can hold:
            // If UseCompactObjectHeaders=false:
            //   a: 0, 8, 16, 24, 32, ...
            //   b: 0, 2,  4,  6,  8, ...
            //   -> Ok, aligns every 8th iteration.
            // If UseCompactObjectHeaders=true:
            //   a: 4, 12, 20, 28, 36, ...
            //   b: 1,  3,  5,  7,  9, ...
            //   -> we can never align both vectors!
        }
        return new Object[]{ a, b };
    }

    @Test
    @IR(counts = {IRNode.LOAD_VECTOR_I, "> 0",
                  IRNode.LOAD_VECTOR_S, "> 0",
                  IRNode.ADD_VI, "> 0",
                  IRNode.ADD_VS, "> 0",
                  IRNode.STORE_VECTOR, "> 0"},
        applyIfOr = {"UseCompactObjectHeaders", "false", "AlignVector", "false"},
        applyIfPlatform = {"64-bit", "true"},
        applyIfCPUFeatureOr = {"avx2", "true", "asimd", "true"})
    static Object[] test13aIS(int[] a, short[] b) {
        for (int i = 0; i < RANGE; i++) {
            // adr = base + UNSAFE.ARRAY_BYTE_BASE_OFFSET + 4*iter
            //              = 16 (or 12 if UseCompactObjectHeaders=true)
            a[i]++;
            // adr = base + UNSAFE.ARRAY_SHORT_BASE_OFFSET + 2*iter
            //              = 16 (or 12 if UseCompactObjectHeaders=true)
            b[i]++;
            // For AlignVector, all adr must be 8-byte aligned. Let's see for which iteration this can hold:
            // If UseCompactObjectHeaders=false:
            //   a: iter % 2 == 0
            //   b: iter % 4 == 0
            //   -> Ok, aligns every 4th iteration.
            // If UseCompactObjectHeaders=true:
            //   a: iter % 2 = 1
            //   b: iter % 4 = 2
            //   -> we can never align both vectors!
        }
        return new Object[]{ a, b };
    }

    @Test
    @IR(counts = {IRNode.LOAD_VECTOR_B, "> 0",
                  IRNode.LOAD_VECTOR_S, "> 0",
                  IRNode.LOAD_VECTOR_I, "> 0",
                  IRNode.LOAD_VECTOR_L, "> 0",
                  IRNode.ADD_VB, "> 0",
                  IRNode.ADD_VS, "> 0",
                  IRNode.ADD_VI, "> 0",
                  IRNode.ADD_VL, "> 0",
                  IRNode.STORE_VECTOR, "> 0"},
        applyIfOr = {"UseCompactObjectHeaders", "false", "AlignVector", "false"},
        applyIfPlatform = {"64-bit", "true"},
        applyIfCPUFeatureOr = {"avx2", "true", "asimd", "true"})
    static Object[] test13aBSIL(byte[] a, short[] b, int[] c, long[] d) {
        for (int i = 0; i < RANGE; i++) {
            // adr = base + UNSAFE.ARRAY_BYTE_BASE_OFFSET + 1*iter
            //              = 16 (or 12 if UseCompactObjectHeaders=true)
            a[i]++;
            // adr = base + UNSAFE.ARRAY_SHORT_BASE_OFFSET + 2*iter
            //              = 16 (or 12 if UseCompactObjectHeaders=true)
            b[i]++;
            // adr = base + UNSAFE.ARRAY_INT_BASE_OFFSET + 4*iter
            //              = 16 (or 12 if UseCompactObjectHeaders=true)
            c[i]++;
            // adr = base + UNSAFE.ARRAY_LONG_BASE_OFFSET + 8*iter
            //              = 16 (always)
            d[i]++;
            // If AlignVector and UseCompactObjectHeaders, and we want all adr 8-byte aligned:
            //   a: iter % 8 = 4
            //   c: iter % 2 = 1
            //   -> can never align both vectors!
        }
        return new Object[]{ a, b, c, d };
    }

    @Test
    @IR(counts = {IRNode.LOAD_VECTOR_I, IRNode.VECTOR_SIZE + "min(max_int, max_long)", "> 0",
                  IRNode.LOAD_VECTOR_L, IRNode.VECTOR_SIZE + "min(max_int, max_long)", "> 0",
                  IRNode.ADD_VI, IRNode.VECTOR_SIZE + "min(max_int, max_long)", "> 0",
                  IRNode.ADD_VL, IRNode.VECTOR_SIZE + "min(max_int, max_long)", "> 0",
                  IRNode.STORE_VECTOR, "> 0"},
        applyIfPlatform = {"64-bit", "true"},
        applyIfCPUFeatureOr = {"avx2", "true"})
    // require avx to ensure vectors are larger than what unrolling produces
    static Object[] test13bIL(int[] a, long[] b) {
        for (int i = 1; i < RANGE; i++) {
            a[i]++;
            b[i]++;
        }
        return new Object[]{ a, b };
    }

    @Test
    @IR(counts = {IRNode.LOAD_VECTOR_B, "> 0",
                  IRNode.LOAD_VECTOR_I, "> 0",
                  IRNode.ADD_VB, "> 0",
                  IRNode.ADD_VI, "> 0",
                  IRNode.STORE_VECTOR, "> 0"},
        applyIfOr = {"UseCompactObjectHeaders", "false", "AlignVector", "false"},
        applyIfPlatform = {"64-bit", "true"},
        applyIfCPUFeatureOr = {"avx2", "true", "asimd", "true"})
    static Object[] test13bIB(int[] a, byte[] b) {
        for (int i = 1; i < RANGE; i++) {
            // adr = base + UNSAFE.ARRAY_INT_BASE_OFFSET + 4 + 4*iter
            //              = 16 (or 12 if UseCompactObjectHeaders=true)
            a[i]++;
            // adr = base + UNSAFE.ARRAY_BYTE_BASE_OFFSET + 1 + 1*iter
            //              = 16 (or 12 if UseCompactObjectHeaders=true)
            b[i]++;
            // If AlignVector and UseCompactObjectHeaders, and we want all adr 8-byte aligned:
            //   a: iter % 2 = 0
            //   b: iter % 8 = 3
            //   -> can never align both vectors!
        }
        return new Object[]{ a, b };
    }

    @Test
    @IR(counts = {IRNode.LOAD_VECTOR_I, "> 0",
                  IRNode.LOAD_VECTOR_S, "> 0",
                  IRNode.ADD_VI, "> 0",
                  IRNode.ADD_VS, "> 0",
                  IRNode.STORE_VECTOR, "> 0"},
        applyIfOr = {"UseCompactObjectHeaders", "false", "AlignVector", "false"},
        applyIfPlatform = {"64-bit", "true"},
        applyIfCPUFeatureOr = {"avx2", "true", "asimd", "true"})
    static Object[] test13bIS(int[] a, short[] b) {
        for (int i = 1; i < RANGE; i++) {
            // adr = base + UNSAFE.ARRAY_INT_BASE_OFFSET + 4 + 4*iter
            //              = 16 (or 12 if UseCompactObjectHeaders=true)
            a[i]++;
            // adr = base + UNSAFE.ARRAY_SHORT_BASE_OFFSET + 2 + 2*iter
            //              = 16 (or 12 if UseCompactObjectHeaders=true)
            b[i]++;
            // If AlignVector and UseCompactObjectHeaders, and we want all adr 8-byte aligned:
            //   a: iter % 2 = 0
            //   b: iter % 4 = 1
            //   -> can never align both vectors!
        }
        return new Object[]{ a, b };
    }

    @Test
    @IR(counts = {IRNode.LOAD_VECTOR_B, "> 0",
                  IRNode.LOAD_VECTOR_S, "> 0",
                  IRNode.LOAD_VECTOR_I, "> 0",
                  IRNode.LOAD_VECTOR_L, "> 0",
                  IRNode.ADD_VB, "> 0",
                  IRNode.ADD_VS, "> 0",
                  IRNode.ADD_VI, "> 0",
                  IRNode.ADD_VL, "> 0",
                  IRNode.STORE_VECTOR, "> 0"},
        applyIfOr = {"UseCompactObjectHeaders", "false", "AlignVector", "false"},
        applyIfPlatform = {"64-bit", "true"},
        applyIfCPUFeatureOr = {"avx2", "true", "asimd", "true"})
    static Object[] test13bBSIL(byte[] a, short[] b, int[] c, long[] d) {
        for (int i = 1; i < RANGE; i++) {
            // adr = base + UNSAFE.ARRAY_BYTE_BASE_OFFSET + 1 + 1*iter
            //              = 16 (or 12 if UseCompactObjectHeaders=true)
            a[i]++;
            // adr = base + UNSAFE.ARRAY_SHORT_BASE_OFFSET + 2 + 2*iter
            //              = 16 (or 12 if UseCompactObjectHeaders=true)
            b[i]++;
            // adr = base + UNSAFE.ARRAY_INT_BASE_OFFSET + 4 + 4*iter
            //              = 16 (or 12 if UseCompactObjectHeaders=true)
            c[i]++;
            // adr = base + UNSAFE.ARRAY_LONG_BASE_OFFSET + 8 + 8*iter
            //              = 16 (always)
            d[i]++;
            // If AlignVector and UseCompactObjectHeaders, and we want all adr 8-byte aligned:
            //   a: iter % 8 = 3
            //   c: iter % 2 = 0
            //   -> can never align both vectors!
        }
        return new Object[]{ a, b, c, d };
    }

    @Test
    @IR(counts = {IRNode.LOAD_VECTOR_B, "= 0",
                  IRNode.ADD_VB, "= 0",
                  IRNode.STORE_VECTOR, "= 0"},
        applyIfCPUFeatureOr = {"sse4.1", "true", "asimd", "true"},
        applyIfPlatform = {"64-bit", "true"},
        applyIf = {"AlignVector", "false"})
    @IR(counts = {IRNode.LOAD_VECTOR_B, "= 0",
                  IRNode.ADD_VB, "= 0",
                  IRNode.STORE_VECTOR, "= 0"},
        applyIfCPUFeatureOr = {"sse4.1", "true", "asimd", "true"},
        applyIfPlatform = {"64-bit", "true"},
        applyIf = {"AlignVector", "true"})
    static Object[] test14aB(byte[] a) {
        // non-power-of-2 stride
        for (int i = 0; i < RANGE-20; i+=9) {
            // Since the stride is shorter than the vector length, there will be always
            // partial overlap of loads with previous stores, this leads to failure in
            // store-to-load-forwarding -> vectorization not profitable.
            a[i+0]++;
            a[i+1]++;
            a[i+2]++;
            a[i+3]++;
            a[i+4]++;
            a[i+5]++;
            a[i+6]++;
            a[i+7]++;
            a[i+8]++;
            a[i+9]++;
            a[i+10]++;
            a[i+11]++;
            a[i+12]++;
            a[i+13]++;
            a[i+14]++;
            a[i+15]++;
        }
        return new Object[]{ a };
    }

    @Test
    @IR(counts = {IRNode.LOAD_VECTOR_B, "= 0",
                  IRNode.ADD_VB, "= 0",
                  IRNode.STORE_VECTOR, "= 0"},
        applyIfCPUFeatureOr = {"sse4.1", "true", "asimd", "true"},
        applyIfPlatform = {"64-bit", "true"},
        applyIf = {"AlignVector", "false"})
    @IR(counts = {IRNode.LOAD_VECTOR_B, "= 0",
                  IRNode.ADD_VB, "= 0",
                  IRNode.STORE_VECTOR, "= 0"},
        applyIfCPUFeatureOr = {"sse4.1", "true", "asimd", "true"},
        applyIfPlatform = {"64-bit", "true"},
        applyIf = {"AlignVector", "true"})
    static Object[] test14bB(byte[] a) {
        // non-power-of-2 stride
        for (int i = 0; i < RANGE-20; i+=3) {
            // Since the stride is shorter than the vector length, there will be always
            // partial overlap of loads with previous stores, this leads to failure in
            // store-to-load-forwarding -> vectorization not profitable.
            a[i+0]++;
            a[i+1]++;
            a[i+2]++;
            a[i+3]++;
            a[i+4]++;
            a[i+5]++;
            a[i+6]++;
            a[i+7]++;
            a[i+8]++;
            a[i+9]++;
            a[i+10]++;
            a[i+11]++;
            a[i+12]++;
            a[i+13]++;
            a[i+14]++;
            a[i+15]++;
        }
        return new Object[]{ a };
    }

    @Test
    @IR(counts = {IRNode.LOAD_VECTOR_B, "= 0",
                  IRNode.ADD_VB, "= 0",
                  IRNode.STORE_VECTOR, "= 0"},
        applyIfCPUFeatureOr = {"sse4.1", "true", "asimd", "true"},
        applyIfPlatform = {"64-bit", "true"},
        applyIf = {"AlignVector", "false"})
    @IR(counts = {IRNode.LOAD_VECTOR_B, "= 0",
                  IRNode.ADD_VB, "= 0",
                  IRNode.STORE_VECTOR, "= 0"},
        applyIfCPUFeatureOr = {"sse4.1", "true", "asimd", "true"},
        applyIfPlatform = {"64-bit", "true"},
        applyIf = {"AlignVector", "true"})
    static Object[] test14cB(byte[] a) {
        // non-power-of-2 stride
        for (int i = 0; i < RANGE-20; i+=5) {
            // Since the stride is shorter than the vector length, there will be always
            // partial overlap of loads with previous stores, this leads to failure in
            // store-to-load-forwarding -> vectorization not profitable.
            a[i+0]++;
            a[i+1]++;
            a[i+2]++;
            a[i+3]++;
            a[i+4]++;
            a[i+5]++;
            a[i+6]++;
            a[i+7]++;
            a[i+8]++;
            a[i+9]++;
            a[i+10]++;
            a[i+11]++;
            a[i+12]++;
            a[i+13]++;
            a[i+14]++;
            a[i+15]++;
        }
        return new Object[]{ a };
    }

    @Test
    @IR(counts = {IRNode.LOAD_VECTOR_B, IRNode.VECTOR_SIZE + "min(max_byte, 8)", "> 0",
                  IRNode.ADD_VB,        IRNode.VECTOR_SIZE + "min(max_byte, 8)", "> 0",
                  IRNode.STORE_VECTOR,                                           "> 0"},
        applyIfCPUFeatureOr = {"sse4.1", "true", "asimd", "true"},
        applyIfPlatform = {"64-bit", "true"},
        applyIf = {"AlignVector", "false"})
    @IR(counts = {IRNode.LOAD_VECTOR_B, "= 0",
                  IRNode.ADD_VB, "= 0",
                  IRNode.STORE_VECTOR, "= 0"},
        applyIfCPUFeatureOr = {"sse4.1", "true", "asimd", "true"},
        applyIfPlatform = {"64-bit", "true"},
        applyIf = {"AlignVector", "true"})
    static Object[] test14dB(byte[] a) {
        // non-power-of-2 stride
        for (int i = 0; i < RANGE-20; i+=9) {
            a[i+0]++;
            a[i+1]++;
            a[i+2]++;
            a[i+3]++;
            a[i+4]++;
            a[i+5]++;
            a[i+6]++;
            a[i+7]++;
        }
        return new Object[]{ a };
    }

    @Test
    @IR(counts = {IRNode.LOAD_VECTOR_B, IRNode.VECTOR_SIZE + "min(max_byte, 8)", "> 0",
                  IRNode.ADD_VB,        IRNode.VECTOR_SIZE + "min(max_byte, 8)", "> 0",
                  IRNode.STORE_VECTOR,                                           "> 0"},
        applyIfCPUFeatureOr = {"sse4.1", "true", "asimd", "true"},
        applyIfPlatform = {"64-bit", "true"},
        applyIf = {"AlignVector", "false"})
    @IR(counts = {IRNode.LOAD_VECTOR_B, "= 0",
                  IRNode.ADD_VB, "= 0",
                  IRNode.STORE_VECTOR, "= 0"},
        applyIfCPUFeatureOr = {"sse4.1", "true", "asimd", "true"},
        applyIfPlatform = {"64-bit", "true"},
        applyIf = {"AlignVector", "true"})
    static Object[] test14eB(byte[] a) {
        // non-power-of-2 stride
        for (int i = 0; i < RANGE-32; i+=11) {
            a[i+0]++;
            a[i+1]++;
            a[i+2]++;
            a[i+3]++;
            a[i+4]++;
            a[i+5]++;
            a[i+6]++;
            a[i+7]++;
        }
        return new Object[]{ a };
    }

    @Test
    @IR(counts = {IRNode.LOAD_VECTOR_B, IRNode.VECTOR_SIZE + "min(max_byte, 8)", "> 0",
                  IRNode.ADD_VB,        IRNode.VECTOR_SIZE + "min(max_byte, 8)", "> 0",
                  IRNode.STORE_VECTOR,                                           "> 0"},
        applyIfCPUFeatureOr = {"sse4.1", "true", "asimd", "true"},
        applyIfPlatform = {"64-bit", "true"},
        applyIf = {"AlignVector", "false"})
    @IR(counts = {IRNode.LOAD_VECTOR_B, "= 0",
                  IRNode.ADD_VB, "= 0",
                  IRNode.STORE_VECTOR, "= 0"},
        applyIfCPUFeatureOr = {"sse4.1", "true", "asimd", "true"},
        applyIfPlatform = {"64-bit", "true"},
        applyIf = {"AlignVector", "true"})
    static Object[] test14fB(byte[] a) {
        // non-power-of-2 stride
        for (int i = 0; i < RANGE-40; i+=12) {
            a[i+0]++;
            a[i+1]++;
            a[i+2]++;
            a[i+3]++;
            a[i+4]++;
            a[i+5]++;
            a[i+6]++;
            a[i+7]++;
        }
        return new Object[]{ a };
    }

    @Test
    // IR rules difficult because of modulo wrapping with offset after peeling.
    static Object[] test15aB(byte[] a) {
        // non-power-of-2 scale
        for (int i = 0; i < RANGE/64-20; i++) {
            a[53*i+0]++;
            a[53*i+1]++;
            a[53*i+2]++;
            a[53*i+3]++;
            a[53*i+4]++;
            a[53*i+5]++;
            a[53*i+6]++;
            a[53*i+7]++;
            a[53*i+8]++;
            a[53*i+9]++;
            a[53*i+10]++;
            a[53*i+11]++;
            a[53*i+12]++;
            a[53*i+13]++;
            a[53*i+14]++;
            a[53*i+15]++;
        }
        return new Object[]{ a };
    }

    @Test
    // IR rules difficult because of modulo wrapping with offset after peeling.
    static Object[] test15bB(byte[] a) {
        // non-power-of-2 scale
        for (int i = 0; i < RANGE/64-20; i++) {
            a[25*i+0]++;
            a[25*i+1]++;
            a[25*i+2]++;
            a[25*i+3]++;
            a[25*i+4]++;
            a[25*i+5]++;
            a[25*i+6]++;
            a[25*i+7]++;
            a[25*i+8]++;
            a[25*i+9]++;
            a[25*i+10]++;
            a[25*i+11]++;
            a[25*i+12]++;
            a[25*i+13]++;
            a[25*i+14]++;
            a[25*i+15]++;
        }
        return new Object[]{ a };
    }

    @Test
    // IR rules difficult because of modulo wrapping with offset after peeling.
    static Object[] test15cB(byte[] a) {
        // non-power-of-2 scale
        for (int i = 0; i < RANGE/64-20; i++) {
            a[19*i+0]++;
            a[19*i+1]++;
            a[19*i+2]++;
            a[19*i+3]++;
            a[19*i+4]++;
            a[19*i+5]++;
            a[19*i+6]++;
            a[19*i+7]++;
            a[19*i+8]++;
            a[19*i+9]++;
            a[19*i+10]++;
            a[19*i+11]++;
            a[19*i+12]++;
            a[19*i+13]++;
            a[19*i+14]++;
            a[19*i+15]++;
        }
        return new Object[]{ a };
    }

    @Test
    static Object[] test16a(byte[] a, short[] b) {
        // infinite loop issues
        for (int i = 0; i < RANGE/2-20; i++) {
            a[2*i+0]++;
            a[2*i+1]++;
            a[2*i+2]++;
            a[2*i+3]++;
            a[2*i+4]++;
            a[2*i+5]++;
            a[2*i+6]++;
            a[2*i+7]++;
            a[2*i+8]++;
            a[2*i+9]++;
            a[2*i+10]++;
            a[2*i+11]++;
            a[2*i+12]++;
            a[2*i+13]++;
            a[2*i+14]++;

            b[2*i+0]++;
            b[2*i+1]++;
            b[2*i+2]++;
            b[2*i+3]++;
        }
        return new Object[]{ a, b };
    }

    @Test
    static Object[] test16b(byte[] a) {
        // infinite loop issues
        for (int i = 0; i < RANGE/2-20; i++) {
            a[2*i+0]++;
            a[2*i+1]++;
            a[2*i+2]++;
            a[2*i+3]++;
            a[2*i+4]++;
            a[2*i+5]++;
            a[2*i+6]++;
            a[2*i+7]++;
            a[2*i+8]++;
            a[2*i+9]++;
            a[2*i+10]++;
            a[2*i+11]++;
            a[2*i+12]++;
            a[2*i+13]++;
            a[2*i+14]++;
        }
        return new Object[]{ a };
    }

    @Test
    @IR(counts = {IRNode.LOAD_VECTOR_L, "> 0",
                  IRNode.ADD_VL, "> 0",
                  IRNode.STORE_VECTOR, "> 0"},
        applyIfPlatform = {"64-bit", "true"},
        applyIfCPUFeatureOr = {"sse4.1", "true", "asimd", "true"})
    static Object[] test17a(long[] a) {
        // Unsafe: vectorizes with profiling (not xcomp)
        for (int i = 0; i < RANGE; i++) {
            long adr = UNSAFE.ARRAY_LONG_BASE_OFFSET + 8L * i;
            long v = UNSAFE.getLongUnaligned(a, adr);
            UNSAFE.putLongUnaligned(a, adr, v + 1);
        }
        return new Object[]{ a };
    }

    @Test
    // Difficult to write good IR rule. Modulo calculus overflow can create non-power-of-2 packs.
    static Object[] test17b(long[] a) {
        // Not alignable
        for (int i = 0; i < RANGE-1; i++) {
            long adr = UNSAFE.ARRAY_LONG_BASE_OFFSET + 8L * i + 1;
            long v = UNSAFE.getLongUnaligned(a, adr);
            UNSAFE.putLongUnaligned(a, adr, v + 1);
        }
        return new Object[]{ a };
    }

    @Test
    @IR(counts = {IRNode.LOAD_VECTOR_L, IRNode.VECTOR_SIZE_2, "> 0",
                  IRNode.ADD_VL,        IRNode.VECTOR_SIZE_2, "> 0",
                  IRNode.STORE_VECTOR, "> 0"},
        applyIf = {"MaxVectorSize", ">=32"},
        applyIfPlatform = {"64-bit", "true"},
        applyIfCPUFeatureOr = {"sse4.1", "true", "asimd", "true"})
    static Object[] test17c(long[] a) {
        // Unsafe: aligned vectorizes
        for (int i = 0; i < RANGE-1; i+=4) {
            long adr = UNSAFE.ARRAY_LONG_BASE_OFFSET + 8L * i;
            long v0 = UNSAFE.getLongUnaligned(a, adr + 0);
            long v1 = UNSAFE.getLongUnaligned(a, adr + 8);
            UNSAFE.putLongUnaligned(a, adr + 0, v0 + 1);
            UNSAFE.putLongUnaligned(a, adr + 8, v1 + 1);
        }
        return new Object[]{ a };
    }

    @Test
    @IR(counts = {IRNode.LOAD_VECTOR_L, IRNode.VECTOR_SIZE_2, "> 0",
                  IRNode.ADD_VL,        IRNode.VECTOR_SIZE_2, "> 0",
                  IRNode.STORE_VECTOR, "> 0"},
        applyIfCPUFeatureOr = {"avx512", "true", "asimd", "true"},
        applyIfPlatform = {"64-bit", "true"},
        applyIfAnd = {"AlignVector", "false", "MaxVectorSize", ">=64"})
    // Ensure vector width is large enough to fit 64 byte for longs:
    // The offsets are: 25, 33, 57, 65
    // In modulo 32:    25,  1, 25,  1  -> does not vectorize
    // In modulo 64:    25, 33, 57,  1  -> at least first pair vectorizes
    // This problem is because we compute modulo vector width in memory_alignment.
    @IR(counts = {IRNode.LOAD_VECTOR_L, "= 0",
                  IRNode.ADD_VL, "= 0",
                  IRNode.STORE_VECTOR, "= 0"},
        applyIfCPUFeatureOr = {"sse4.1", "true", "asimd", "true"},
        applyIfPlatform = {"64-bit", "true"},
        applyIf = {"AlignVector", "true"})
    static Object[] test17d(long[] a) {
        // Not alignable
        for (int i = 0; i < RANGE-1; i+=4) {
            long adr = UNSAFE.ARRAY_LONG_BASE_OFFSET + 8L * i + 1;
            long v0 = UNSAFE.getLongUnaligned(a, adr + 0);
            long v1 = UNSAFE.getLongUnaligned(a, adr + 8);
            UNSAFE.putLongUnaligned(a, adr + 0, v0 + 1);
            UNSAFE.putLongUnaligned(a, adr + 8, v1 + 1);
        }
        return new Object[]{ a };
    }

    @Test
    static Object[] test18a(byte[] a, int[] b) {
        // scale = 0  -->  no iv
        for (int i = 0; i < RANGE; i++) {
            a[0] = 1;
            b[i] = 2;
            a[1] = 1;
        }
        return new Object[]{ a, b };
    }

    @Test
    static Object[] test18b(byte[] a, int[] b) {
        // scale = 0  -->  no iv
        for (int i = 0; i < RANGE; i++) {
            a[1] = 1;
            b[i] = 2;
            a[2] = 1;
        }
        return new Object[]{ a, b };
    }

    @Test
    static Object[] test19(int[] a, int[] b) {
        for (int i = 5000; i > 0; i--) {
            a[RANGE_FINAL - i] = b[RANGE_FINAL - i];
        }
        return new Object[]{ a, b };
    }

    @Test
    static Object[] test20(byte[] a) {
        // Example where it is easy to pass alignment check,
        // but used to fail the alignment calculation
        for (int i = 1; i < RANGE/2-50; i++) {
            a[2*i+0+30]++;
            a[2*i+1+30]++;
            a[2*i+2+30]++;
            a[2*i+3+30]++;
        }
        return new Object[]{ a };
    }
}<|MERGE_RESOLUTION|>--- conflicted
+++ resolved
@@ -1039,26 +1039,6 @@
     }
 
     @Test
-<<<<<<< HEAD
-    @IR(counts = { IRNode.LOAD_VECTOR_B, "= 0",
-                   IRNode.AND_VB, "= 0",
-                   IRNode.STORE_VECTOR, "= 0" },
-        applyIfPlatform = { "64-bit", "true" },
-        applyIf = { "AlignVector", "true" },
-        applyIfCPUFeatureOr = { "sse4.1", "true", "asimd", "true" })
-    @IR(counts = { IRNode.LOAD_VECTOR_B, IRNode.VECTOR_SIZE_4, "> 0",
-                   IRNode.AND_VB, IRNode.VECTOR_SIZE_4, "> 0",
-                   IRNode.STORE_VECTOR, "> 0" },
-        applyIfPlatform = { "64-bit", "true" },
-        applyIf = { "AlignVector", "false" },
-        applyIfCPUFeatureOr = { "sse4.1", "true", "asimd", "true" })
-    static Object[] test12(byte[] a, byte[] b, byte mask) {
-        for (int i = 0; i < RANGE / 16; i++) {
-            b[i * 6 + 0] = (byte) (a[i * 6 + 0] & mask);
-            b[i * 6 + 1] = (byte) (a[i * 6 + 1] & mask);
-            b[i * 6 + 2] = (byte) (a[i * 6 + 2] & mask);
-            b[i * 6 + 3] = (byte) (a[i * 6 + 3] & mask);
-=======
     @IR(counts = {IRNode.LOAD_VECTOR_B, IRNode.VECTOR_SIZE + "min(max_byte, 4)", "> 0",
                   IRNode.AND_VB,        IRNode.VECTOR_SIZE + "min(max_byte, 4)", "> 0",
                   IRNode.STORE_VECTOR,                                           "> 0"},
@@ -1072,7 +1052,6 @@
             b[i*6 + 1 ] = (byte)(a[i*6 + 1 ] & mask);
             b[i*6 + 2 ] = (byte)(a[i*6 + 2 ] & mask);
             b[i*6 + 3 ] = (byte)(a[i*6 + 3 ] & mask);
->>>>>>> 41bdc47d
         }
         return new Object[] { a, b };
     }
