--- conflicted
+++ resolved
@@ -33,28 +33,6 @@
  * @build compiler.stable.TestStableFloat
  *
  * @run main/bootclasspath/othervm -XX:+UnlockDiagnosticVMOptions -XX:+WhiteBoxAPI -Xcomp
-<<<<<<< HEAD
- *                         -XX:CompileOnly=::get,::get1,::get2,::get3,::get4
- *                         -XX:-TieredCompilation
- *                         -XX:+FoldStableValues
- *                         compiler.stable.TestStableFloat
- * @run main/bootclasspath/othervm -XX:+UnlockDiagnosticVMOptions -XX:+WhiteBoxAPI -Xcomp
- *                         -XX:CompileOnly=::get,::get1,::get2,::get3,::get4
- *                         -XX:-TieredCompilation
- *                         -XX:+FoldStableValues
- *                         compiler.stable.TestStableFloat
- *
- * @run main/bootclasspath/othervm -XX:+UnlockDiagnosticVMOptions -XX:+WhiteBoxAPI -Xcomp
- *                         -XX:CompileOnly=::get,::get1,::get2,::get3,::get4
- *                         -XX:-TieredCompilation
- *                         -XX:+FoldStableValues
- *                         compiler.stable.TestStableFloat
- * @run main/bootclasspath/othervm -XX:+UnlockDiagnosticVMOptions -XX:+WhiteBoxAPI -Xcomp
- *                         -XX:CompileOnly=::get,::get1,::get2,::get3,::get4
- *                         -XX:-TieredCompilation
- *                         -XX:+FoldStableValues
- *                         compiler.stable.TestStableFloat
-=======
  *                                 -XX:CompileOnly=::get,::get1,::get2,::get3,::get4
  *                                 -XX:-TieredCompilation
  *                                 -XX:+FoldStableValues
@@ -75,7 +53,6 @@
  *                                 -XX:-TieredCompilation
  *                                 -XX:+FoldStableValues
  *                                 compiler.stable.TestStableFloat
->>>>>>> 80dc8b84
  */
 
 package compiler.stable;
